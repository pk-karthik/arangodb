--- conflicted
+++ resolved
@@ -2,22 +2,58 @@
 
 This chapter describes various functions on a graph.
 
-<<<<<<< HEAD
+!SECTION Get vertices from edges.
+
+!SUBSECTION Get vertex *from* of an edge
+
+Get the vertex of an edge defined as *_from*
+<br />
+`general-graph._getFromVertex(edgeId)`
+<br />
+Returns the vertex defined with the attribute *_from* of the edge with *edgeId* as its *_id*.
+<br />
+@EXAMPLES
+<br />
+
+```
+arangosh>   var examples = require("org/arangodb/graph-examples/example-graph.js");
+arangosh>   var g = examples.loadGraph("social");
+arangosh>   g._getFromVertex("relation/aliceAndBob")
+{ 
+  "name" : "Alice", 
+  "_id" : "female/alice", 
+  "_rev" : "236262839", 
+  "_key" : "alice" 
+}
+```
+<br />
+
+!SUBSECTION Get vertex *to* of an edge
+
+Get the vertex of an edge defined as *_to*
+<br />
+`general-graph._getToVertex(edgeId)`
+<br />
+Returns the vertex defined with the attribute *_to* of the edge with *edgeId* as its *_id*.
+<br />
+@EXAMPLES
+<br />
+
+```
+arangosh>   var examples = require("org/arangodb/graph-examples/example-graph.js");
+arangosh>   var g = examples.loadGraph("social");
+arangosh>   g._getToVertex("relation/aliceAndBob")
+{ 
+  "name" : "Bob", 
+  "_id" : "male/bob", 
+  "_rev" : "70784439", 
+  "_key" : "bob" 
+}
+```
+<br />
+
+
 !SECTION _listCommonNeighbors
-=======
-!SECTION Get vertices from edges.
-
-!SUBSECTION Get vertex *from* of an edge
-
-<!-- @startDocuBlock JSF_general_graph_getFromVertex -->
-
-!SUBSECTION Get vertex *to* of an edge
-
-<!-- @startDocuBlock JSF_general_graph_getToVertex -->
-
-!SECTION Some Methods
->>>>>>> d2bc429a
-
 
 <br />
 `general_graph._listCommonNeighbors(vertex1Example, vertex2Examples,
