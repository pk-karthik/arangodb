arangosh&gt; db.geo.ensureIndex({ type: <span class="hljs-string">"geo"</span>, fields: [ <span class="hljs-string">"loc"</span> ] });
{ 
<<<<<<< HEAD
  <span class="hljs-string">"id"</span> : <span class="hljs-string">"geo/29367"</span>, 
=======
  <span class="hljs-string">"id"</span> : <span class="hljs-string">"geo/29460"</span>, 
>>>>>>> c1e90bb4
  <span class="hljs-string">"type"</span> : <span class="hljs-string">"geo1"</span>, 
  <span class="hljs-string">"fields"</span> : [ 
    <span class="hljs-string">"loc"</span> 
  ], 
  <span class="hljs-string">"geoJson"</span> : <span class="hljs-literal">false</span>, 
  <span class="hljs-string">"constraint"</span> : <span class="hljs-literal">false</span>, 
  <span class="hljs-string">"unique"</span> : <span class="hljs-literal">false</span>, 
  <span class="hljs-string">"ignoreNull"</span> : <span class="hljs-literal">true</span>, 
  <span class="hljs-string">"sparse"</span> : <span class="hljs-literal">true</span>, 
  <span class="hljs-string">"isNewlyCreated"</span> : <span class="hljs-literal">true</span>, 
  <span class="hljs-string">"code"</span> : <span class="hljs-number">201</span> 
}
arangosh&gt; <span class="hljs-keyword">for</span> (i = <span class="hljs-number">-90</span>;  i &lt;= <span class="hljs-number">90</span>;  i += <span class="hljs-number">10</span>) {
........&gt;     <span class="hljs-keyword">for</span> (j = <span class="hljs-number">-180</span>; j &lt;= <span class="hljs-number">180</span>; j += <span class="hljs-number">10</span>) {
........&gt;         db.geo.save({ name : <span class="hljs-string">"Name/"</span> + i + <span class="hljs-string">"/"</span> + j, loc: [ i, j ] });
........&gt;     }
........&gt; }	
arangosh&gt; db.geo.count();
<span class="hljs-number">703</span>
arangosh&gt; db.geo.near(<span class="hljs-number">0</span>, <span class="hljs-number">0</span>).limit(<span class="hljs-number">3</span>).toArray();
[ 
  { 
<<<<<<< HEAD
    <span class="hljs-string">"_key"</span> : <span class="hljs-string">"30424"</span>, 
    <span class="hljs-string">"_id"</span> : <span class="hljs-string">"geo/30424"</span>, 
    <span class="hljs-string">"_rev"</span> : <span class="hljs-string">"30424"</span>, 
=======
    <span class="hljs-string">"_key"</span> : <span class="hljs-string">"30517"</span>, 
    <span class="hljs-string">"_id"</span> : <span class="hljs-string">"geo/30517"</span>, 
    <span class="hljs-string">"_rev"</span> : <span class="hljs-string">"30517"</span>, 
>>>>>>> c1e90bb4
    <span class="hljs-string">"loc"</span> : [ 
      <span class="hljs-number">0</span>, 
      <span class="hljs-number">0</span> 
    ], 
    <span class="hljs-string">"name"</span> : <span class="hljs-string">"Name/0/0"</span> 
  }, 
  { 
<<<<<<< HEAD
    <span class="hljs-string">"_key"</span> : <span class="hljs-string">"30427"</span>, 
    <span class="hljs-string">"_id"</span> : <span class="hljs-string">"geo/30427"</span>, 
    <span class="hljs-string">"_rev"</span> : <span class="hljs-string">"30427"</span>, 
=======
    <span class="hljs-string">"_key"</span> : <span class="hljs-string">"30520"</span>, 
    <span class="hljs-string">"_id"</span> : <span class="hljs-string">"geo/30520"</span>, 
    <span class="hljs-string">"_rev"</span> : <span class="hljs-string">"30520"</span>, 
>>>>>>> c1e90bb4
    <span class="hljs-string">"loc"</span> : [ 
      <span class="hljs-number">0</span>, 
      <span class="hljs-number">10</span> 
    ], 
    <span class="hljs-string">"name"</span> : <span class="hljs-string">"Name/0/10"</span> 
  }, 
  { 
<<<<<<< HEAD
    <span class="hljs-string">"_key"</span> : <span class="hljs-string">"30313"</span>, 
    <span class="hljs-string">"_id"</span> : <span class="hljs-string">"geo/30313"</span>, 
    <span class="hljs-string">"_rev"</span> : <span class="hljs-string">"30313"</span>, 
=======
    <span class="hljs-string">"_key"</span> : <span class="hljs-string">"30406"</span>, 
    <span class="hljs-string">"_id"</span> : <span class="hljs-string">"geo/30406"</span>, 
    <span class="hljs-string">"_rev"</span> : <span class="hljs-string">"30406"</span>, 
>>>>>>> c1e90bb4
    <span class="hljs-string">"loc"</span> : [ 
      <span class="hljs-number">-10</span>, 
      <span class="hljs-number">0</span> 
    ], 
    <span class="hljs-string">"name"</span> : <span class="hljs-string">"Name/-10/0"</span> 
  } 
]
arangosh&gt; db.geo.near(<span class="hljs-number">0</span>, <span class="hljs-number">0</span>).count();
<span class="hljs-literal">null</span><|MERGE_RESOLUTION|>--- conflicted
+++ resolved
@@ -1,10 +1,6 @@
 arangosh&gt; db.geo.ensureIndex({ type: <span class="hljs-string">"geo"</span>, fields: [ <span class="hljs-string">"loc"</span> ] });
 { 
-<<<<<<< HEAD
-  <span class="hljs-string">"id"</span> : <span class="hljs-string">"geo/29367"</span>, 
-=======
   <span class="hljs-string">"id"</span> : <span class="hljs-string">"geo/29460"</span>, 
->>>>>>> c1e90bb4
   <span class="hljs-string">"type"</span> : <span class="hljs-string">"geo1"</span>, 
   <span class="hljs-string">"fields"</span> : [ 
     <span class="hljs-string">"loc"</span> 
@@ -27,15 +23,9 @@
 arangosh&gt; db.geo.near(<span class="hljs-number">0</span>, <span class="hljs-number">0</span>).limit(<span class="hljs-number">3</span>).toArray();
 [ 
   { 
-<<<<<<< HEAD
-    <span class="hljs-string">"_key"</span> : <span class="hljs-string">"30424"</span>, 
-    <span class="hljs-string">"_id"</span> : <span class="hljs-string">"geo/30424"</span>, 
-    <span class="hljs-string">"_rev"</span> : <span class="hljs-string">"30424"</span>, 
-=======
     <span class="hljs-string">"_key"</span> : <span class="hljs-string">"30517"</span>, 
     <span class="hljs-string">"_id"</span> : <span class="hljs-string">"geo/30517"</span>, 
     <span class="hljs-string">"_rev"</span> : <span class="hljs-string">"30517"</span>, 
->>>>>>> c1e90bb4
     <span class="hljs-string">"loc"</span> : [ 
       <span class="hljs-number">0</span>, 
       <span class="hljs-number">0</span> 
@@ -43,15 +33,9 @@
     <span class="hljs-string">"name"</span> : <span class="hljs-string">"Name/0/0"</span> 
   }, 
   { 
-<<<<<<< HEAD
-    <span class="hljs-string">"_key"</span> : <span class="hljs-string">"30427"</span>, 
-    <span class="hljs-string">"_id"</span> : <span class="hljs-string">"geo/30427"</span>, 
-    <span class="hljs-string">"_rev"</span> : <span class="hljs-string">"30427"</span>, 
-=======
     <span class="hljs-string">"_key"</span> : <span class="hljs-string">"30520"</span>, 
     <span class="hljs-string">"_id"</span> : <span class="hljs-string">"geo/30520"</span>, 
     <span class="hljs-string">"_rev"</span> : <span class="hljs-string">"30520"</span>, 
->>>>>>> c1e90bb4
     <span class="hljs-string">"loc"</span> : [ 
       <span class="hljs-number">0</span>, 
       <span class="hljs-number">10</span> 
@@ -59,15 +43,9 @@
     <span class="hljs-string">"name"</span> : <span class="hljs-string">"Name/0/10"</span> 
   }, 
   { 
-<<<<<<< HEAD
-    <span class="hljs-string">"_key"</span> : <span class="hljs-string">"30313"</span>, 
-    <span class="hljs-string">"_id"</span> : <span class="hljs-string">"geo/30313"</span>, 
-    <span class="hljs-string">"_rev"</span> : <span class="hljs-string">"30313"</span>, 
-=======
     <span class="hljs-string">"_key"</span> : <span class="hljs-string">"30406"</span>, 
     <span class="hljs-string">"_id"</span> : <span class="hljs-string">"geo/30406"</span>, 
     <span class="hljs-string">"_rev"</span> : <span class="hljs-string">"30406"</span>, 
->>>>>>> c1e90bb4
     <span class="hljs-string">"loc"</span> : [ 
       <span class="hljs-number">-10</span>, 
       <span class="hljs-number">0</span> 
