shell> curl --dump - http://localhost:8529/_api/replication/inventory

HTTP/<span class="hljs-number">1.1</span> <span class="hljs-number">200</span> OK
content-type: application/json; charset=utf<span class="hljs-number">-8</span>

{ 
  <span class="hljs-string">"collections"</span> : [ 
    { 
      <span class="hljs-string">"parameters"</span> : { 
        <span class="hljs-string">"cid"</span> : <span class="hljs-string">"46"</span>, 
        <span class="hljs-string">"deleted"</span> : <span class="hljs-literal">false</span>, 
        <span class="hljs-string">"doCompact"</span> : <span class="hljs-literal">true</span>, 
        <span class="hljs-string">"indexBuckets"</span> : <span class="hljs-number">8</span>, 
        <span class="hljs-string">"isVolatile"</span> : <span class="hljs-literal">false</span>, 
        <span class="hljs-string">"maximalSize"</span> : <span class="hljs-number">2097152</span>, 
        <span class="hljs-string">"name"</span> : <span class="hljs-string">"_aqlfunctions"</span>, 
        <span class="hljs-string">"type"</span> : <span class="hljs-number">2</span>, 
        <span class="hljs-string">"version"</span> : <span class="hljs-number">5</span>, 
        <span class="hljs-string">"waitForSync"</span> : <span class="hljs-literal">false</span> 
      }, 
      <span class="hljs-string">"indexes"</span> : [ ] 
    }, 
    { 
      <span class="hljs-string">"parameters"</span> : { 
        <span class="hljs-string">"cid"</span> : <span class="hljs-string">"63"</span>, 
        <span class="hljs-string">"deleted"</span> : <span class="hljs-literal">false</span>, 
        <span class="hljs-string">"doCompact"</span> : <span class="hljs-literal">true</span>, 
        <span class="hljs-string">"indexBuckets"</span> : <span class="hljs-number">8</span>, 
        <span class="hljs-string">"isVolatile"</span> : <span class="hljs-literal">false</span>, 
        <span class="hljs-string">"maximalSize"</span> : <span class="hljs-number">1048576</span>, 
        <span class="hljs-string">"name"</span> : <span class="hljs-string">"_frontend"</span>, 
        <span class="hljs-string">"type"</span> : <span class="hljs-number">2</span>, 
        <span class="hljs-string">"version"</span> : <span class="hljs-number">5</span>, 
        <span class="hljs-string">"waitForSync"</span> : <span class="hljs-literal">false</span> 
      }, 
      <span class="hljs-string">"indexes"</span> : [ ] 
    }, 
    { 
      <span class="hljs-string">"parameters"</span> : { 
        <span class="hljs-string">"cid"</span> : <span class="hljs-string">"2"</span>, 
        <span class="hljs-string">"deleted"</span> : <span class="hljs-literal">false</span>, 
        <span class="hljs-string">"doCompact"</span> : <span class="hljs-literal">true</span>, 
        <span class="hljs-string">"indexBuckets"</span> : <span class="hljs-number">8</span>, 
        <span class="hljs-string">"isVolatile"</span> : <span class="hljs-literal">false</span>, 
        <span class="hljs-string">"maximalSize"</span> : <span class="hljs-number">1048576</span>, 
        <span class="hljs-string">"name"</span> : <span class="hljs-string">"_graphs"</span>, 
        <span class="hljs-string">"type"</span> : <span class="hljs-number">2</span>, 
        <span class="hljs-string">"version"</span> : <span class="hljs-number">5</span>, 
        <span class="hljs-string">"waitForSync"</span> : <span class="hljs-literal">false</span> 
      }, 
      <span class="hljs-string">"indexes"</span> : [ ] 
    }, 
    { 
      <span class="hljs-string">"parameters"</span> : { 
<<<<<<< HEAD
        <span class="hljs-string">"cid"</span> : <span class="hljs-string">"24"</span>, 
=======
        <span class="hljs-string">"cid"</span> : <span class="hljs-string">"25"</span>, 
>>>>>>> c1e90bb4
        <span class="hljs-string">"deleted"</span> : <span class="hljs-literal">false</span>, 
        <span class="hljs-string">"doCompact"</span> : <span class="hljs-literal">true</span>, 
        <span class="hljs-string">"indexBuckets"</span> : <span class="hljs-number">8</span>, 
        <span class="hljs-string">"isVolatile"</span> : <span class="hljs-literal">false</span>, 
        <span class="hljs-string">"maximalSize"</span> : <span class="hljs-number">1048576</span>, 
        <span class="hljs-string">"name"</span> : <span class="hljs-string">"_modules"</span>, 
        <span class="hljs-string">"type"</span> : <span class="hljs-number">2</span>, 
        <span class="hljs-string">"version"</span> : <span class="hljs-number">5</span>, 
        <span class="hljs-string">"waitForSync"</span> : <span class="hljs-literal">false</span> 
      }, 
      <span class="hljs-string">"indexes"</span> : [ ] 
    }, 
    { 
      <span class="hljs-string">"parameters"</span> : { 
<<<<<<< HEAD
        <span class="hljs-string">"cid"</span> : <span class="hljs-string">"26"</span>, 
=======
        <span class="hljs-string">"cid"</span> : <span class="hljs-string">"27"</span>, 
>>>>>>> c1e90bb4
        <span class="hljs-string">"deleted"</span> : <span class="hljs-literal">false</span>, 
        <span class="hljs-string">"doCompact"</span> : <span class="hljs-literal">true</span>, 
        <span class="hljs-string">"indexBuckets"</span> : <span class="hljs-number">8</span>, 
        <span class="hljs-string">"isVolatile"</span> : <span class="hljs-literal">false</span>, 
        <span class="hljs-string">"maximalSize"</span> : <span class="hljs-number">8388608</span>, 
        <span class="hljs-string">"name"</span> : <span class="hljs-string">"_routing"</span>, 
        <span class="hljs-string">"type"</span> : <span class="hljs-number">2</span>, 
        <span class="hljs-string">"version"</span> : <span class="hljs-number">5</span>, 
        <span class="hljs-string">"waitForSync"</span> : <span class="hljs-literal">false</span> 
      }, 
      <span class="hljs-string">"indexes"</span> : [ ] 
    }, 
    { 
      <span class="hljs-string">"parameters"</span> : { 
        <span class="hljs-string">"cid"</span> : <span class="hljs-string">"7"</span>, 
        <span class="hljs-string">"deleted"</span> : <span class="hljs-literal">false</span>, 
        <span class="hljs-string">"doCompact"</span> : <span class="hljs-literal">true</span>, 
        <span class="hljs-string">"indexBuckets"</span> : <span class="hljs-number">8</span>, 
        <span class="hljs-string">"isVolatile"</span> : <span class="hljs-literal">false</span>, 
        <span class="hljs-string">"maximalSize"</span> : <span class="hljs-number">4194304</span>, 
        <span class="hljs-string">"name"</span> : <span class="hljs-string">"_users"</span>, 
        <span class="hljs-string">"type"</span> : <span class="hljs-number">2</span>, 
        <span class="hljs-string">"version"</span> : <span class="hljs-number">5</span>, 
        <span class="hljs-string">"waitForSync"</span> : <span class="hljs-literal">false</span> 
      }, 
      <span class="hljs-string">"indexes"</span> : [ 
        { 
          <span class="hljs-string">"fields"</span> : [ 
            <span class="hljs-string">"user"</span> 
          ], 
          <span class="hljs-string">"id"</span> : <span class="hljs-string">"10"</span>, 
          <span class="hljs-string">"selectivityEstimate"</span> : <span class="hljs-number">1</span>, 
          <span class="hljs-string">"sparse"</span> : <span class="hljs-literal">true</span>, 
          <span class="hljs-string">"type"</span> : <span class="hljs-string">"hash"</span>, 
          <span class="hljs-string">"unique"</span> : <span class="hljs-literal">true</span> 
        } 
      ] 
    }, 
    { 
      <span class="hljs-string">"parameters"</span> : { 
        <span class="hljs-string">"cid"</span> : <span class="hljs-string">"104"</span>, 
        <span class="hljs-string">"deleted"</span> : <span class="hljs-literal">false</span>, 
        <span class="hljs-string">"doCompact"</span> : <span class="hljs-literal">true</span>, 
        <span class="hljs-string">"indexBuckets"</span> : <span class="hljs-number">8</span>, 
        <span class="hljs-string">"isVolatile"</span> : <span class="hljs-literal">false</span>, 
        <span class="hljs-string">"maximalSize"</span> : <span class="hljs-number">33554432</span>, 
        <span class="hljs-string">"name"</span> : <span class="hljs-string">"animals"</span>, 
        <span class="hljs-string">"type"</span> : <span class="hljs-number">2</span>, 
        <span class="hljs-string">"version"</span> : <span class="hljs-number">5</span>, 
        <span class="hljs-string">"waitForSync"</span> : <span class="hljs-literal">false</span> 
      }, 
      <span class="hljs-string">"indexes"</span> : [ ] 
    }, 
    { 
      <span class="hljs-string">"parameters"</span> : { 
        <span class="hljs-string">"cid"</span> : <span class="hljs-string">"98"</span>, 
        <span class="hljs-string">"deleted"</span> : <span class="hljs-literal">false</span>, 
        <span class="hljs-string">"doCompact"</span> : <span class="hljs-literal">true</span>, 
        <span class="hljs-string">"indexBuckets"</span> : <span class="hljs-number">8</span>, 
        <span class="hljs-string">"isVolatile"</span> : <span class="hljs-literal">false</span>, 
        <span class="hljs-string">"maximalSize"</span> : <span class="hljs-number">33554432</span>, 
        <span class="hljs-string">"name"</span> : <span class="hljs-string">"demo"</span>, 
        <span class="hljs-string">"type"</span> : <span class="hljs-number">2</span>, 
        <span class="hljs-string">"version"</span> : <span class="hljs-number">5</span>, 
        <span class="hljs-string">"waitForSync"</span> : <span class="hljs-literal">false</span> 
      }, 
      <span class="hljs-string">"indexes"</span> : [ ] 
    } 
  ], 
  <span class="hljs-string">"state"</span> : { 
    <span class="hljs-string">"running"</span> : <span class="hljs-literal">true</span>, 
<<<<<<< HEAD
    <span class="hljs-string">"lastLogTick"</span> : <span class="hljs-string">"11062"</span>, 
    <span class="hljs-string">"lastUncommittedLogTick"</span> : <span class="hljs-string">"11066"</span>, 
    <span class="hljs-string">"totalEvents"</span> : <span class="hljs-number">3759</span>, 
    <span class="hljs-string">"time"</span> : <span class="hljs-string">"2016-05-24T09:24:07Z"</span> 
  }, 
  <span class="hljs-string">"tick"</span> : <span class="hljs-string">"11066"</span> 
=======
    <span class="hljs-string">"lastLogTick"</span> : <span class="hljs-string">"11077"</span>, 
    <span class="hljs-string">"lastUncommittedLogTick"</span> : <span class="hljs-string">"11080"</span>, 
    <span class="hljs-string">"totalEvents"</span> : <span class="hljs-number">3762</span>, 
    <span class="hljs-string">"time"</span> : <span class="hljs-string">"2016-05-30T09:29:41Z"</span> 
  }, 
  <span class="hljs-string">"tick"</span> : <span class="hljs-string">"11080"</span> 
>>>>>>> c1e90bb4
}<|MERGE_RESOLUTION|>--- conflicted
+++ resolved
@@ -52,11 +52,7 @@
     }, 
     { 
       <span class="hljs-string">"parameters"</span> : { 
-<<<<<<< HEAD
-        <span class="hljs-string">"cid"</span> : <span class="hljs-string">"24"</span>, 
-=======
         <span class="hljs-string">"cid"</span> : <span class="hljs-string">"25"</span>, 
->>>>>>> c1e90bb4
         <span class="hljs-string">"deleted"</span> : <span class="hljs-literal">false</span>, 
         <span class="hljs-string">"doCompact"</span> : <span class="hljs-literal">true</span>, 
         <span class="hljs-string">"indexBuckets"</span> : <span class="hljs-number">8</span>, 
@@ -71,11 +67,7 @@
     }, 
     { 
       <span class="hljs-string">"parameters"</span> : { 
-<<<<<<< HEAD
-        <span class="hljs-string">"cid"</span> : <span class="hljs-string">"26"</span>, 
-=======
         <span class="hljs-string">"cid"</span> : <span class="hljs-string">"27"</span>, 
->>>>>>> c1e90bb4
         <span class="hljs-string">"deleted"</span> : <span class="hljs-literal">false</span>, 
         <span class="hljs-string">"doCompact"</span> : <span class="hljs-literal">true</span>, 
         <span class="hljs-string">"indexBuckets"</span> : <span class="hljs-number">8</span>, 
@@ -106,7 +98,7 @@
           <span class="hljs-string">"fields"</span> : [ 
             <span class="hljs-string">"user"</span> 
           ], 
-          <span class="hljs-string">"id"</span> : <span class="hljs-string">"10"</span>, 
+          <span class="hljs-string">"id"</span> : <span class="hljs-string">"12"</span>, 
           <span class="hljs-string">"selectivityEstimate"</span> : <span class="hljs-number">1</span>, 
           <span class="hljs-string">"sparse"</span> : <span class="hljs-literal">true</span>, 
           <span class="hljs-string">"type"</span> : <span class="hljs-string">"hash"</span>, 
@@ -147,19 +139,10 @@
   ], 
   <span class="hljs-string">"state"</span> : { 
     <span class="hljs-string">"running"</span> : <span class="hljs-literal">true</span>, 
-<<<<<<< HEAD
-    <span class="hljs-string">"lastLogTick"</span> : <span class="hljs-string">"11062"</span>, 
-    <span class="hljs-string">"lastUncommittedLogTick"</span> : <span class="hljs-string">"11066"</span>, 
-    <span class="hljs-string">"totalEvents"</span> : <span class="hljs-number">3759</span>, 
-    <span class="hljs-string">"time"</span> : <span class="hljs-string">"2016-05-24T09:24:07Z"</span> 
-  }, 
-  <span class="hljs-string">"tick"</span> : <span class="hljs-string">"11066"</span> 
-=======
     <span class="hljs-string">"lastLogTick"</span> : <span class="hljs-string">"11077"</span>, 
     <span class="hljs-string">"lastUncommittedLogTick"</span> : <span class="hljs-string">"11080"</span>, 
     <span class="hljs-string">"totalEvents"</span> : <span class="hljs-number">3762</span>, 
     <span class="hljs-string">"time"</span> : <span class="hljs-string">"2016-05-30T09:29:41Z"</span> 
   }, 
   <span class="hljs-string">"tick"</span> : <span class="hljs-string">"11080"</span> 
->>>>>>> c1e90bb4
 }