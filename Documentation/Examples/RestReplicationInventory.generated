--- conflicted
+++ resolved
@@ -7,11 +7,7 @@
   <span class="hljs-string">"collections"</span> : [ 
     { 
       <span class="hljs-string">"parameters"</span> : { 
-<<<<<<< HEAD
-        <span class="hljs-string">"cid"</span> : <span class="hljs-string">"37"</span>, 
-=======
         <span class="hljs-string">"cid"</span> : <span class="hljs-string">"38"</span>, 
->>>>>>> 54d39573
         <span class="hljs-string">"deleted"</span> : <span class="hljs-literal">false</span>, 
         <span class="hljs-string">"doCompact"</span> : <span class="hljs-literal">true</span>, 
         <span class="hljs-string">"indexBuckets"</span> : <span class="hljs-number">8</span>, 
@@ -26,11 +22,7 @@
     }, 
     { 
       <span class="hljs-string">"parameters"</span> : { 
-<<<<<<< HEAD
-        <span class="hljs-string">"cid"</span> : <span class="hljs-string">"56"</span>, 
-=======
         <span class="hljs-string">"cid"</span> : <span class="hljs-string">"55"</span>, 
->>>>>>> 54d39573
         <span class="hljs-string">"deleted"</span> : <span class="hljs-literal">false</span>, 
         <span class="hljs-string">"doCompact"</span> : <span class="hljs-literal">true</span>, 
         <span class="hljs-string">"indexBuckets"</span> : <span class="hljs-number">8</span>, 
@@ -45,11 +37,7 @@
     }, 
     { 
       <span class="hljs-string">"parameters"</span> : { 
-<<<<<<< HEAD
-        <span class="hljs-string">"cid"</span> : <span class="hljs-string">"3"</span>, 
-=======
         <span class="hljs-string">"cid"</span> : <span class="hljs-string">"5"</span>, 
->>>>>>> 54d39573
         <span class="hljs-string">"deleted"</span> : <span class="hljs-literal">false</span>, 
         <span class="hljs-string">"doCompact"</span> : <span class="hljs-literal">true</span>, 
         <span class="hljs-string">"indexBuckets"</span> : <span class="hljs-number">8</span>, 
@@ -64,11 +52,7 @@
     }, 
     { 
       <span class="hljs-string">"parameters"</span> : { 
-<<<<<<< HEAD
-        <span class="hljs-string">"cid"</span> : <span class="hljs-string">"22"</span>, 
-=======
         <span class="hljs-string">"cid"</span> : <span class="hljs-string">"23"</span>, 
->>>>>>> 54d39573
         <span class="hljs-string">"deleted"</span> : <span class="hljs-literal">false</span>, 
         <span class="hljs-string">"doCompact"</span> : <span class="hljs-literal">true</span>, 
         <span class="hljs-string">"indexBuckets"</span> : <span class="hljs-number">8</span>, 
@@ -83,11 +67,7 @@
     }, 
     { 
       <span class="hljs-string">"parameters"</span> : { 
-<<<<<<< HEAD
-        <span class="hljs-string">"cid"</span> : <span class="hljs-string">"24"</span>, 
-=======
         <span class="hljs-string">"cid"</span> : <span class="hljs-string">"25"</span>, 
->>>>>>> 54d39573
         <span class="hljs-string">"deleted"</span> : <span class="hljs-literal">false</span>, 
         <span class="hljs-string">"doCompact"</span> : <span class="hljs-literal">true</span>, 
         <span class="hljs-string">"indexBuckets"</span> : <span class="hljs-number">8</span>, 
@@ -118,11 +98,7 @@
           <span class="hljs-string">"fields"</span> : [ 
             <span class="hljs-string">"user"</span> 
           ], 
-<<<<<<< HEAD
-          <span class="hljs-string">"id"</span> : <span class="hljs-string">"10"</span>, 
-=======
           <span class="hljs-string">"id"</span> : <span class="hljs-string">"11"</span>, 
->>>>>>> 54d39573
           <span class="hljs-string">"selectivityEstimate"</span> : <span class="hljs-number">1</span>, 
           <span class="hljs-string">"sparse"</span> : <span class="hljs-literal">true</span>, 
           <span class="hljs-string">"type"</span> : <span class="hljs-string">"hash"</span>, 
@@ -132,11 +108,7 @@
     }, 
     { 
       <span class="hljs-string">"parameters"</span> : { 
-<<<<<<< HEAD
-        <span class="hljs-string">"cid"</span> : <span class="hljs-string">"96"</span>, 
-=======
         <span class="hljs-string">"cid"</span> : <span class="hljs-string">"95"</span>, 
->>>>>>> 54d39573
         <span class="hljs-string">"deleted"</span> : <span class="hljs-literal">false</span>, 
         <span class="hljs-string">"doCompact"</span> : <span class="hljs-literal">true</span>, 
         <span class="hljs-string">"indexBuckets"</span> : <span class="hljs-number">8</span>, 
@@ -151,11 +123,7 @@
     }, 
     { 
       <span class="hljs-string">"parameters"</span> : { 
-<<<<<<< HEAD
-        <span class="hljs-string">"cid"</span> : <span class="hljs-string">"90"</span>, 
-=======
         <span class="hljs-string">"cid"</span> : <span class="hljs-string">"89"</span>, 
->>>>>>> 54d39573
         <span class="hljs-string">"deleted"</span> : <span class="hljs-literal">false</span>, 
         <span class="hljs-string">"doCompact"</span> : <span class="hljs-literal">true</span>, 
         <span class="hljs-string">"indexBuckets"</span> : <span class="hljs-number">8</span>, 
@@ -171,19 +139,10 @@
   ], 
   <span class="hljs-string">"state"</span> : { 
     <span class="hljs-string">"running"</span> : <span class="hljs-literal">true</span>, 
-<<<<<<< HEAD
-    <span class="hljs-string">"lastLogTick"</span> : <span class="hljs-string">"10740"</span>, 
-    <span class="hljs-string">"lastUncommittedLogTick"</span> : <span class="hljs-string">"10743"</span>, 
-    <span class="hljs-string">"totalEvents"</span> : <span class="hljs-number">3694</span>, 
-    <span class="hljs-string">"time"</span> : <span class="hljs-string">"2016-06-07T21:07:13Z"</span> 
-  }, 
-  <span class="hljs-string">"tick"</span> : <span class="hljs-string">"10743"</span> 
-=======
     <span class="hljs-string">"lastLogTick"</span> : <span class="hljs-string">"10950"</span>, 
     <span class="hljs-string">"lastUncommittedLogTick"</span> : <span class="hljs-string">"10954"</span>, 
     <span class="hljs-string">"totalEvents"</span> : <span class="hljs-number">3758</span>, 
     <span class="hljs-string">"time"</span> : <span class="hljs-string">"2016-06-12T19:07:22Z"</span> 
   }, 
   <span class="hljs-string">"tick"</span> : <span class="hljs-string">"10954"</span> 
->>>>>>> 54d39573
 }