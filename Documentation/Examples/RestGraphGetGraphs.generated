shell> curl --dump - http://localhost:8529/_api/graph

HTTP/1.1 200 OK
content-type: application/json; charset=utf-8

{ 
  "graphs" : [ 
    { 
      "_id" : "_graphs/graph2", 
      "_key" : "graph2", 
<<<<<<< HEAD
      "_rev" : "1289821410", 
=======
      "_rev" : "512167275205", 
>>>>>>> 096ad46f
      "edgeDefinitions" : [ 
        { 
          "collection" : "edges2", 
          "from" : [ 
            "vertices2" 
          ], 
          "to" : [ 
            "vertices2" 
          ] 
        } 
      ] 
    }, 
    { 
      "_id" : "_graphs/graph1", 
      "_key" : "graph1", 
<<<<<<< HEAD
      "_rev" : "1288838370", 
=======
      "_rev" : "512166292165", 
>>>>>>> 096ad46f
      "edgeDefinitions" : [ 
        { 
          "collection" : "edges1", 
          "from" : [ 
            "vertices1" 
          ], 
          "to" : [ 
            "vertices1" 
          ] 
        } 
      ] 
    } 
  ], 
  "error" : false, 
  "code" : 200 
}<|MERGE_RESOLUTION|>--- conflicted
+++ resolved
@@ -8,11 +8,7 @@
     { 
       "_id" : "_graphs/graph2", 
       "_key" : "graph2", 
-<<<<<<< HEAD
-      "_rev" : "1289821410", 
-=======
       "_rev" : "512167275205", 
->>>>>>> 096ad46f
       "edgeDefinitions" : [ 
         { 
           "collection" : "edges2", 
@@ -28,11 +24,7 @@
     { 
       "_id" : "_graphs/graph1", 
       "_key" : "graph1", 
-<<<<<<< HEAD
-      "_rev" : "1288838370", 
-=======
       "_rev" : "512166292165", 
->>>>>>> 096ad46f
       "edgeDefinitions" : [ 
         { 
           "collection" : "edges1", 
