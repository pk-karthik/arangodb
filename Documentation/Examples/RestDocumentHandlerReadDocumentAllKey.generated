--- conflicted
+++ resolved
@@ -4,16 +4,9 @@
 content-type: application/json; charset=utf-<span class="hljs-number">8</span>
 
 { 
-<<<<<<< HEAD
-  "documents" : [ 
-    "701506497", 
-    "700851137", 
-    "701178817" 
-=======
   <span class="hljs-string">"documents"</span> : [ 
     <span class="hljs-string">"716443170"</span>, 
     <span class="hljs-string">"716770850"</span>, 
     <span class="hljs-string">"716115490"</span> 
->>>>>>> 1a748b46
   ] 
 }