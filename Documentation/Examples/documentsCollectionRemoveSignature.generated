--- conflicted
+++ resolved
@@ -1,14 +1,8 @@
 arangosh> db.example.insert({ a:  1 } );
 { 
-<<<<<<< HEAD
-  "_id" : "example/487144610", 
-  "_rev" : "487144610", 
-  "_key" : "487144610" 
-=======
   "_id" : "example/490786035", 
   "_rev" : "490786035", 
   "_key" : "490786035" 
->>>>>>> 25aa2a58
 }
 arangosh> db.example.remove("example/11265325374", {overwrite: true, waitForSync: false})
 false