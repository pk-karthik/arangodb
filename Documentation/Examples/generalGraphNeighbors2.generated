arangosh> var examples = require("org/arangodb/graph-examples/example-graph.js");
arangosh> var g = examples.loadGraph("routeplanner");
arangosh> db._query("FOR e IN GRAPH_NEIGHBORS("
........> +"'routeplanner', 'germanCity/Hamburg', {direction : 'outbound', maxDepth : 2}) RETURN e"
........> ).toArray();
[ 
  { 
    "vertex" : { 
      "_id" : "germanCity/Cologne", 
      "_key" : "Cologne", 
<<<<<<< HEAD
      "_rev" : "1111243938", 
=======
      "_rev" : "1117900019", 
>>>>>>> 25aa2a58
      "isCapital" : false, 
      "population" : 1000000 
    }, 
    "path" : { 
      "edges" : [ 
        { 
<<<<<<< HEAD
          "_id" : "germanHighway/1112751266", 
          "_key" : "1112751266", 
          "_rev" : "1112751266", 
=======
          "_id" : "germanHighway/1119407347", 
          "_key" : "1119407347", 
          "_rev" : "1119407347", 
>>>>>>> 25aa2a58
          "_from" : "germanCity/Hamburg", 
          "_to" : "germanCity/Cologne", 
          "distance" : 500 
        } 
      ], 
      "vertices" : [ 
        { 
          "_id" : "germanCity/Hamburg", 
          "_key" : "Hamburg", 
<<<<<<< HEAD
          "_rev" : "1111440546", 
=======
          "_rev" : "1118096627", 
>>>>>>> 25aa2a58
          "isCapital" : false, 
          "population" : 1000000 
        }, 
        { 
          "_id" : "germanCity/Cologne", 
          "_key" : "Cologne", 
<<<<<<< HEAD
          "_rev" : "1111243938", 
=======
          "_rev" : "1117900019", 
>>>>>>> 25aa2a58
          "isCapital" : false, 
          "population" : 1000000 
        } 
      ] 
    }, 
    "startVertex" : "germanCity/Hamburg" 
  }, 
  { 
    "vertex" : { 
      "_id" : "frenchCity/Lyon", 
      "_key" : "Lyon", 
<<<<<<< HEAD
      "_rev" : "1111833762", 
=======
      "_rev" : "1118489843", 
>>>>>>> 25aa2a58
      "isCapital" : false, 
      "population" : 80000 
    }, 
    "path" : { 
      "edges" : [ 
        { 
<<<<<<< HEAD
          "_id" : "germanHighway/1112751266", 
          "_key" : "1112751266", 
          "_rev" : "1112751266", 
=======
          "_id" : "germanHighway/1119407347", 
          "_key" : "1119407347", 
          "_rev" : "1119407347", 
>>>>>>> 25aa2a58
          "_from" : "germanCity/Hamburg", 
          "_to" : "germanCity/Cologne", 
          "distance" : 500 
        }, 
        { 
<<<<<<< HEAD
          "_id" : "internationalHighway/1114193058", 
          "_key" : "1114193058", 
          "_rev" : "1114193058", 
=======
          "_id" : "internationalHighway/1120849139", 
          "_key" : "1120849139", 
          "_rev" : "1120849139", 
>>>>>>> 25aa2a58
          "_from" : "germanCity/Cologne", 
          "_to" : "frenchCity/Lyon", 
          "distance" : 700 
        } 
      ], 
      "vertices" : [ 
        { 
          "_id" : "germanCity/Hamburg", 
          "_key" : "Hamburg", 
<<<<<<< HEAD
          "_rev" : "1111440546", 
=======
          "_rev" : "1118096627", 
>>>>>>> 25aa2a58
          "isCapital" : false, 
          "population" : 1000000 
        }, 
        { 
          "_id" : "germanCity/Cologne", 
          "_key" : "Cologne", 
<<<<<<< HEAD
          "_rev" : "1111243938", 
=======
          "_rev" : "1117900019", 
>>>>>>> 25aa2a58
          "isCapital" : false, 
          "population" : 1000000 
        }, 
        { 
          "_id" : "frenchCity/Lyon", 
          "_key" : "Lyon", 
<<<<<<< HEAD
          "_rev" : "1111833762", 
=======
          "_rev" : "1118489843", 
>>>>>>> 25aa2a58
          "isCapital" : false, 
          "population" : 80000 
        } 
      ] 
    }, 
    "startVertex" : "germanCity/Hamburg" 
  }, 
  { 
    "vertex" : { 
      "_id" : "frenchCity/Paris", 
      "_key" : "Paris", 
<<<<<<< HEAD
      "_rev" : "1112030370", 
=======
      "_rev" : "1118686451", 
>>>>>>> 25aa2a58
      "isCapital" : true, 
      "population" : 4000000 
    }, 
    "path" : { 
      "edges" : [ 
        { 
<<<<<<< HEAD
          "_id" : "germanHighway/1112751266", 
          "_key" : "1112751266", 
          "_rev" : "1112751266", 
=======
          "_id" : "germanHighway/1119407347", 
          "_key" : "1119407347", 
          "_rev" : "1119407347", 
>>>>>>> 25aa2a58
          "_from" : "germanCity/Hamburg", 
          "_to" : "germanCity/Cologne", 
          "distance" : 500 
        }, 
        { 
<<<<<<< HEAD
          "_id" : "internationalHighway/1114389666", 
          "_key" : "1114389666", 
          "_rev" : "1114389666", 
=======
          "_id" : "internationalHighway/1121045747", 
          "_key" : "1121045747", 
          "_rev" : "1121045747", 
>>>>>>> 25aa2a58
          "_from" : "germanCity/Cologne", 
          "_to" : "frenchCity/Paris", 
          "distance" : 550 
        } 
      ], 
      "vertices" : [ 
        { 
          "_id" : "germanCity/Hamburg", 
          "_key" : "Hamburg", 
<<<<<<< HEAD
          "_rev" : "1111440546", 
=======
          "_rev" : "1118096627", 
>>>>>>> 25aa2a58
          "isCapital" : false, 
          "population" : 1000000 
        }, 
        { 
          "_id" : "germanCity/Cologne", 
          "_key" : "Cologne", 
<<<<<<< HEAD
          "_rev" : "1111243938", 
=======
          "_rev" : "1117900019", 
>>>>>>> 25aa2a58
          "isCapital" : false, 
          "population" : 1000000 
        }, 
        { 
          "_id" : "frenchCity/Paris", 
          "_key" : "Paris", 
<<<<<<< HEAD
          "_rev" : "1112030370", 
=======
          "_rev" : "1118686451", 
>>>>>>> 25aa2a58
          "isCapital" : true, 
          "population" : 4000000 
        } 
      ] 
    }, 
    "startVertex" : "germanCity/Hamburg" 
  }, 
  { 
    "vertex" : { 
      "_id" : "frenchCity/Paris", 
      "_key" : "Paris", 
<<<<<<< HEAD
      "_rev" : "1112030370", 
=======
      "_rev" : "1118686451", 
>>>>>>> 25aa2a58
      "isCapital" : true, 
      "population" : 4000000 
    }, 
    "path" : { 
      "edges" : [ 
        { 
<<<<<<< HEAD
          "_id" : "internationalHighway/1113799842", 
          "_key" : "1113799842", 
          "_rev" : "1113799842", 
=======
          "_id" : "internationalHighway/1120455923", 
          "_key" : "1120455923", 
          "_rev" : "1120455923", 
>>>>>>> 25aa2a58
          "_from" : "germanCity/Hamburg", 
          "_to" : "frenchCity/Paris", 
          "distance" : 900 
        } 
      ], 
      "vertices" : [ 
        { 
          "_id" : "germanCity/Hamburg", 
          "_key" : "Hamburg", 
<<<<<<< HEAD
          "_rev" : "1111440546", 
=======
          "_rev" : "1118096627", 
>>>>>>> 25aa2a58
          "isCapital" : false, 
          "population" : 1000000 
        }, 
        { 
          "_id" : "frenchCity/Paris", 
          "_key" : "Paris", 
<<<<<<< HEAD
          "_rev" : "1112030370", 
=======
          "_rev" : "1118686451", 
>>>>>>> 25aa2a58
          "isCapital" : true, 
          "population" : 4000000 
        } 
      ] 
    }, 
    "startVertex" : "germanCity/Hamburg" 
  }, 
  { 
    "vertex" : { 
      "_id" : "frenchCity/Lyon", 
      "_key" : "Lyon", 
<<<<<<< HEAD
      "_rev" : "1111833762", 
=======
      "_rev" : "1118489843", 
>>>>>>> 25aa2a58
      "isCapital" : false, 
      "population" : 80000 
    }, 
    "path" : { 
      "edges" : [ 
        { 
<<<<<<< HEAD
          "_id" : "internationalHighway/1113799842", 
          "_key" : "1113799842", 
          "_rev" : "1113799842", 
=======
          "_id" : "internationalHighway/1120455923", 
          "_key" : "1120455923", 
          "_rev" : "1120455923", 
>>>>>>> 25aa2a58
          "_from" : "germanCity/Hamburg", 
          "_to" : "frenchCity/Paris", 
          "distance" : 900 
        }, 
        { 
<<<<<<< HEAD
          "_id" : "frenchHighway/1113078946", 
          "_key" : "1113078946", 
          "_rev" : "1113078946", 
=======
          "_id" : "frenchHighway/1119735027", 
          "_key" : "1119735027", 
          "_rev" : "1119735027", 
>>>>>>> 25aa2a58
          "_from" : "frenchCity/Paris", 
          "_to" : "frenchCity/Lyon", 
          "distance" : 550 
        } 
      ], 
      "vertices" : [ 
        { 
          "_id" : "germanCity/Hamburg", 
          "_key" : "Hamburg", 
<<<<<<< HEAD
          "_rev" : "1111440546", 
=======
          "_rev" : "1118096627", 
>>>>>>> 25aa2a58
          "isCapital" : false, 
          "population" : 1000000 
        }, 
        { 
          "_id" : "frenchCity/Paris", 
          "_key" : "Paris", 
<<<<<<< HEAD
          "_rev" : "1112030370", 
=======
          "_rev" : "1118686451", 
>>>>>>> 25aa2a58
          "isCapital" : true, 
          "population" : 4000000 
        }, 
        { 
          "_id" : "frenchCity/Lyon", 
          "_key" : "Lyon", 
<<<<<<< HEAD
          "_rev" : "1111833762", 
=======
          "_rev" : "1118489843", 
>>>>>>> 25aa2a58
          "isCapital" : false, 
          "population" : 80000 
        } 
      ] 
    }, 
    "startVertex" : "germanCity/Hamburg" 
  }, 
  { 
    "vertex" : { 
      "_id" : "frenchCity/Lyon", 
      "_key" : "Lyon", 
<<<<<<< HEAD
      "_rev" : "1111833762", 
=======
      "_rev" : "1118489843", 
>>>>>>> 25aa2a58
      "isCapital" : false, 
      "population" : 80000 
    }, 
    "path" : { 
      "edges" : [ 
        { 
<<<<<<< HEAD
          "_id" : "internationalHighway/1113996450", 
          "_key" : "1113996450", 
          "_rev" : "1113996450", 
=======
          "_id" : "internationalHighway/1120652531", 
          "_key" : "1120652531", 
          "_rev" : "1120652531", 
>>>>>>> 25aa2a58
          "_from" : "germanCity/Hamburg", 
          "_to" : "frenchCity/Lyon", 
          "distance" : 1300 
        } 
      ], 
      "vertices" : [ 
        { 
          "_id" : "germanCity/Hamburg", 
          "_key" : "Hamburg", 
<<<<<<< HEAD
          "_rev" : "1111440546", 
=======
          "_rev" : "1118096627", 
>>>>>>> 25aa2a58
          "isCapital" : false, 
          "population" : 1000000 
        }, 
        { 
          "_id" : "frenchCity/Lyon", 
          "_key" : "Lyon", 
<<<<<<< HEAD
          "_rev" : "1111833762", 
=======
          "_rev" : "1118489843", 
>>>>>>> 25aa2a58
          "isCapital" : false, 
          "population" : 80000 
        } 
      ] 
    }, 
    "startVertex" : "germanCity/Hamburg" 
  } 
]<|MERGE_RESOLUTION|>--- conflicted
+++ resolved
@@ -8,26 +8,16 @@
     "vertex" : { 
       "_id" : "germanCity/Cologne", 
       "_key" : "Cologne", 
-<<<<<<< HEAD
-      "_rev" : "1111243938", 
-=======
       "_rev" : "1117900019", 
->>>>>>> 25aa2a58
       "isCapital" : false, 
       "population" : 1000000 
     }, 
     "path" : { 
       "edges" : [ 
         { 
-<<<<<<< HEAD
-          "_id" : "germanHighway/1112751266", 
-          "_key" : "1112751266", 
-          "_rev" : "1112751266", 
-=======
           "_id" : "germanHighway/1119407347", 
           "_key" : "1119407347", 
           "_rev" : "1119407347", 
->>>>>>> 25aa2a58
           "_from" : "germanCity/Hamburg", 
           "_to" : "germanCity/Cologne", 
           "distance" : 500 
@@ -37,22 +27,14 @@
         { 
           "_id" : "germanCity/Hamburg", 
           "_key" : "Hamburg", 
-<<<<<<< HEAD
-          "_rev" : "1111440546", 
-=======
-          "_rev" : "1118096627", 
->>>>>>> 25aa2a58
+          "_rev" : "1118096627", 
           "isCapital" : false, 
           "population" : 1000000 
         }, 
         { 
           "_id" : "germanCity/Cologne", 
           "_key" : "Cologne", 
-<<<<<<< HEAD
-          "_rev" : "1111243938", 
-=======
           "_rev" : "1117900019", 
->>>>>>> 25aa2a58
           "isCapital" : false, 
           "population" : 1000000 
         } 
@@ -64,40 +46,24 @@
     "vertex" : { 
       "_id" : "frenchCity/Lyon", 
       "_key" : "Lyon", 
-<<<<<<< HEAD
-      "_rev" : "1111833762", 
-=======
       "_rev" : "1118489843", 
->>>>>>> 25aa2a58
       "isCapital" : false, 
       "population" : 80000 
     }, 
     "path" : { 
       "edges" : [ 
         { 
-<<<<<<< HEAD
-          "_id" : "germanHighway/1112751266", 
-          "_key" : "1112751266", 
-          "_rev" : "1112751266", 
-=======
           "_id" : "germanHighway/1119407347", 
           "_key" : "1119407347", 
           "_rev" : "1119407347", 
->>>>>>> 25aa2a58
           "_from" : "germanCity/Hamburg", 
           "_to" : "germanCity/Cologne", 
           "distance" : 500 
         }, 
         { 
-<<<<<<< HEAD
-          "_id" : "internationalHighway/1114193058", 
-          "_key" : "1114193058", 
-          "_rev" : "1114193058", 
-=======
           "_id" : "internationalHighway/1120849139", 
           "_key" : "1120849139", 
           "_rev" : "1120849139", 
->>>>>>> 25aa2a58
           "_from" : "germanCity/Cologne", 
           "_to" : "frenchCity/Lyon", 
           "distance" : 700 
@@ -107,33 +73,21 @@
         { 
           "_id" : "germanCity/Hamburg", 
           "_key" : "Hamburg", 
-<<<<<<< HEAD
-          "_rev" : "1111440546", 
-=======
-          "_rev" : "1118096627", 
->>>>>>> 25aa2a58
+          "_rev" : "1118096627", 
           "isCapital" : false, 
           "population" : 1000000 
         }, 
         { 
           "_id" : "germanCity/Cologne", 
           "_key" : "Cologne", 
-<<<<<<< HEAD
-          "_rev" : "1111243938", 
-=======
           "_rev" : "1117900019", 
->>>>>>> 25aa2a58
           "isCapital" : false, 
           "population" : 1000000 
         }, 
         { 
           "_id" : "frenchCity/Lyon", 
           "_key" : "Lyon", 
-<<<<<<< HEAD
-          "_rev" : "1111833762", 
-=======
           "_rev" : "1118489843", 
->>>>>>> 25aa2a58
           "isCapital" : false, 
           "population" : 80000 
         } 
@@ -145,40 +99,24 @@
     "vertex" : { 
       "_id" : "frenchCity/Paris", 
       "_key" : "Paris", 
-<<<<<<< HEAD
-      "_rev" : "1112030370", 
-=======
       "_rev" : "1118686451", 
->>>>>>> 25aa2a58
       "isCapital" : true, 
       "population" : 4000000 
     }, 
     "path" : { 
       "edges" : [ 
         { 
-<<<<<<< HEAD
-          "_id" : "germanHighway/1112751266", 
-          "_key" : "1112751266", 
-          "_rev" : "1112751266", 
-=======
           "_id" : "germanHighway/1119407347", 
           "_key" : "1119407347", 
           "_rev" : "1119407347", 
->>>>>>> 25aa2a58
           "_from" : "germanCity/Hamburg", 
           "_to" : "germanCity/Cologne", 
           "distance" : 500 
         }, 
         { 
-<<<<<<< HEAD
-          "_id" : "internationalHighway/1114389666", 
-          "_key" : "1114389666", 
-          "_rev" : "1114389666", 
-=======
           "_id" : "internationalHighway/1121045747", 
           "_key" : "1121045747", 
           "_rev" : "1121045747", 
->>>>>>> 25aa2a58
           "_from" : "germanCity/Cologne", 
           "_to" : "frenchCity/Paris", 
           "distance" : 550 
@@ -188,33 +126,21 @@
         { 
           "_id" : "germanCity/Hamburg", 
           "_key" : "Hamburg", 
-<<<<<<< HEAD
-          "_rev" : "1111440546", 
-=======
-          "_rev" : "1118096627", 
->>>>>>> 25aa2a58
+          "_rev" : "1118096627", 
           "isCapital" : false, 
           "population" : 1000000 
         }, 
         { 
           "_id" : "germanCity/Cologne", 
           "_key" : "Cologne", 
-<<<<<<< HEAD
-          "_rev" : "1111243938", 
-=======
           "_rev" : "1117900019", 
->>>>>>> 25aa2a58
           "isCapital" : false, 
           "population" : 1000000 
         }, 
         { 
           "_id" : "frenchCity/Paris", 
           "_key" : "Paris", 
-<<<<<<< HEAD
-          "_rev" : "1112030370", 
-=======
           "_rev" : "1118686451", 
->>>>>>> 25aa2a58
           "isCapital" : true, 
           "population" : 4000000 
         } 
@@ -226,26 +152,16 @@
     "vertex" : { 
       "_id" : "frenchCity/Paris", 
       "_key" : "Paris", 
-<<<<<<< HEAD
-      "_rev" : "1112030370", 
-=======
       "_rev" : "1118686451", 
->>>>>>> 25aa2a58
       "isCapital" : true, 
       "population" : 4000000 
     }, 
     "path" : { 
       "edges" : [ 
         { 
-<<<<<<< HEAD
-          "_id" : "internationalHighway/1113799842", 
-          "_key" : "1113799842", 
-          "_rev" : "1113799842", 
-=======
           "_id" : "internationalHighway/1120455923", 
           "_key" : "1120455923", 
           "_rev" : "1120455923", 
->>>>>>> 25aa2a58
           "_from" : "germanCity/Hamburg", 
           "_to" : "frenchCity/Paris", 
           "distance" : 900 
@@ -255,22 +171,14 @@
         { 
           "_id" : "germanCity/Hamburg", 
           "_key" : "Hamburg", 
-<<<<<<< HEAD
-          "_rev" : "1111440546", 
-=======
-          "_rev" : "1118096627", 
->>>>>>> 25aa2a58
+          "_rev" : "1118096627", 
           "isCapital" : false, 
           "population" : 1000000 
         }, 
         { 
           "_id" : "frenchCity/Paris", 
           "_key" : "Paris", 
-<<<<<<< HEAD
-          "_rev" : "1112030370", 
-=======
           "_rev" : "1118686451", 
->>>>>>> 25aa2a58
           "isCapital" : true, 
           "population" : 4000000 
         } 
@@ -282,40 +190,24 @@
     "vertex" : { 
       "_id" : "frenchCity/Lyon", 
       "_key" : "Lyon", 
-<<<<<<< HEAD
-      "_rev" : "1111833762", 
-=======
       "_rev" : "1118489843", 
->>>>>>> 25aa2a58
       "isCapital" : false, 
       "population" : 80000 
     }, 
     "path" : { 
       "edges" : [ 
         { 
-<<<<<<< HEAD
-          "_id" : "internationalHighway/1113799842", 
-          "_key" : "1113799842", 
-          "_rev" : "1113799842", 
-=======
           "_id" : "internationalHighway/1120455923", 
           "_key" : "1120455923", 
           "_rev" : "1120455923", 
->>>>>>> 25aa2a58
           "_from" : "germanCity/Hamburg", 
           "_to" : "frenchCity/Paris", 
           "distance" : 900 
         }, 
         { 
-<<<<<<< HEAD
-          "_id" : "frenchHighway/1113078946", 
-          "_key" : "1113078946", 
-          "_rev" : "1113078946", 
-=======
           "_id" : "frenchHighway/1119735027", 
           "_key" : "1119735027", 
           "_rev" : "1119735027", 
->>>>>>> 25aa2a58
           "_from" : "frenchCity/Paris", 
           "_to" : "frenchCity/Lyon", 
           "distance" : 550 
@@ -325,33 +217,21 @@
         { 
           "_id" : "germanCity/Hamburg", 
           "_key" : "Hamburg", 
-<<<<<<< HEAD
-          "_rev" : "1111440546", 
-=======
-          "_rev" : "1118096627", 
->>>>>>> 25aa2a58
+          "_rev" : "1118096627", 
           "isCapital" : false, 
           "population" : 1000000 
         }, 
         { 
           "_id" : "frenchCity/Paris", 
           "_key" : "Paris", 
-<<<<<<< HEAD
-          "_rev" : "1112030370", 
-=======
           "_rev" : "1118686451", 
->>>>>>> 25aa2a58
           "isCapital" : true, 
           "population" : 4000000 
         }, 
         { 
           "_id" : "frenchCity/Lyon", 
           "_key" : "Lyon", 
-<<<<<<< HEAD
-          "_rev" : "1111833762", 
-=======
           "_rev" : "1118489843", 
->>>>>>> 25aa2a58
           "isCapital" : false, 
           "population" : 80000 
         } 
@@ -363,26 +243,16 @@
     "vertex" : { 
       "_id" : "frenchCity/Lyon", 
       "_key" : "Lyon", 
-<<<<<<< HEAD
-      "_rev" : "1111833762", 
-=======
       "_rev" : "1118489843", 
->>>>>>> 25aa2a58
       "isCapital" : false, 
       "population" : 80000 
     }, 
     "path" : { 
       "edges" : [ 
         { 
-<<<<<<< HEAD
-          "_id" : "internationalHighway/1113996450", 
-          "_key" : "1113996450", 
-          "_rev" : "1113996450", 
-=======
           "_id" : "internationalHighway/1120652531", 
           "_key" : "1120652531", 
           "_rev" : "1120652531", 
->>>>>>> 25aa2a58
           "_from" : "germanCity/Hamburg", 
           "_to" : "frenchCity/Lyon", 
           "distance" : 1300 
@@ -392,22 +262,14 @@
         { 
           "_id" : "germanCity/Hamburg", 
           "_key" : "Hamburg", 
-<<<<<<< HEAD
-          "_rev" : "1111440546", 
-=======
-          "_rev" : "1118096627", 
->>>>>>> 25aa2a58
+          "_rev" : "1118096627", 
           "isCapital" : false, 
           "population" : 1000000 
         }, 
         { 
           "_id" : "frenchCity/Lyon", 
           "_key" : "Lyon", 
-<<<<<<< HEAD
-          "_rev" : "1111833762", 
-=======
           "_rev" : "1118489843", 
->>>>>>> 25aa2a58
           "isCapital" : false, 
           "population" : 80000 
         } 
