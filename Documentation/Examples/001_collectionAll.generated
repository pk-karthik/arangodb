--- conflicted
+++ resolved
@@ -1,96 +1,36 @@
 arangosh&gt; db.five.save({ name : <span class="hljs-string">"one"</span> });
 { 
-<<<<<<< HEAD
-  "_id" : "five/19604417", 
-  "_rev" : "19604417", 
-  "_key" : "19604417" 
-=======
   <span class="hljs-string">"_id"</span> : <span class="hljs-string">"five/20123170"</span>, 
   <span class="hljs-string">"_rev"</span> : <span class="hljs-string">"20123170"</span>, 
   <span class="hljs-string">"_key"</span> : <span class="hljs-string">"20123170"</span> 
->>>>>>> 1a748b46
 }
 arangosh&gt; db.five.save({ name : <span class="hljs-string">"two"</span> });
 { 
-<<<<<<< HEAD
-  "_id" : "five/19801025", 
-  "_rev" : "19801025", 
-  "_key" : "19801025" 
-=======
   <span class="hljs-string">"_id"</span> : <span class="hljs-string">"five/20319778"</span>, 
   <span class="hljs-string">"_rev"</span> : <span class="hljs-string">"20319778"</span>, 
   <span class="hljs-string">"_key"</span> : <span class="hljs-string">"20319778"</span> 
->>>>>>> 1a748b46
 }
 arangosh&gt; db.five.save({ name : <span class="hljs-string">"three"</span> });
 { 
-<<<<<<< HEAD
-  "_id" : "five/19997633", 
-  "_rev" : "19997633", 
-  "_key" : "19997633" 
-=======
   <span class="hljs-string">"_id"</span> : <span class="hljs-string">"five/20516386"</span>, 
   <span class="hljs-string">"_rev"</span> : <span class="hljs-string">"20516386"</span>, 
   <span class="hljs-string">"_key"</span> : <span class="hljs-string">"20516386"</span> 
->>>>>>> 1a748b46
 }
 arangosh&gt; db.five.save({ name : <span class="hljs-string">"four"</span> });
 { 
-<<<<<<< HEAD
-  "_id" : "five/20194241", 
-  "_rev" : "20194241", 
-  "_key" : "20194241" 
-=======
   <span class="hljs-string">"_id"</span> : <span class="hljs-string">"five/20712994"</span>, 
   <span class="hljs-string">"_rev"</span> : <span class="hljs-string">"20712994"</span>, 
   <span class="hljs-string">"_key"</span> : <span class="hljs-string">"20712994"</span> 
->>>>>>> 1a748b46
 }
 arangosh&gt; db.five.save({ name : <span class="hljs-string">"five"</span> });
 { 
-<<<<<<< HEAD
-  "_id" : "five/20390849", 
-  "_rev" : "20390849", 
-  "_key" : "20390849" 
-=======
   <span class="hljs-string">"_id"</span> : <span class="hljs-string">"five/20909602"</span>, 
   <span class="hljs-string">"_rev"</span> : <span class="hljs-string">"20909602"</span>, 
   <span class="hljs-string">"_key"</span> : <span class="hljs-string">"20909602"</span> 
->>>>>>> 1a748b46
 }
 arangosh&gt; db.five.all().toArray();
 [ 
   { 
-<<<<<<< HEAD
-    "name" : "two", 
-    "_id" : "five/19801025", 
-    "_rev" : "19801025", 
-    "_key" : "19801025" 
-  }, 
-  { 
-    "name" : "five", 
-    "_id" : "five/20390849", 
-    "_rev" : "20390849", 
-    "_key" : "20390849" 
-  }, 
-  { 
-    "name" : "one", 
-    "_id" : "five/19604417", 
-    "_rev" : "19604417", 
-    "_key" : "19604417" 
-  }, 
-  { 
-    "name" : "four", 
-    "_id" : "five/20194241", 
-    "_rev" : "20194241", 
-    "_key" : "20194241" 
-  }, 
-  { 
-    "name" : "three", 
-    "_id" : "five/19997633", 
-    "_rev" : "19997633", 
-    "_key" : "19997633" 
-=======
     <span class="hljs-string">"name"</span> : <span class="hljs-string">"two"</span>, 
     <span class="hljs-string">"_id"</span> : <span class="hljs-string">"five/20319778"</span>, 
     <span class="hljs-string">"_rev"</span> : <span class="hljs-string">"20319778"</span>, 
@@ -119,6 +59,5 @@
     <span class="hljs-string">"_id"</span> : <span class="hljs-string">"five/20123170"</span>, 
     <span class="hljs-string">"_rev"</span> : <span class="hljs-string">"20123170"</span>, 
     <span class="hljs-string">"_key"</span> : <span class="hljs-string">"20123170"</span> 
->>>>>>> 1a748b46
   } 
 ]