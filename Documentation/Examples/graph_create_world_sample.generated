--- conflicted
+++ resolved
@@ -5,55 +5,35 @@
   { 
     <span class="hljs-string">"_key"</span> : <span class="hljs-string">"capital-yaounde"</span>, 
     <span class="hljs-string">"_id"</span> : <span class="hljs-string">"worldVertices/capital-yaounde"</span>, 
-<<<<<<< HEAD
-    <span class="hljs-string">"_rev"</span> : <span class="hljs-string">"36143"</span>, 
-=======
     <span class="hljs-string">"_rev"</span> : <span class="hljs-string">"36148"</span>, 
->>>>>>> 7e16f1ff
     <span class="hljs-string">"name"</span> : <span class="hljs-string">"Yaounde"</span>, 
     <span class="hljs-string">"type"</span> : <span class="hljs-string">"capital"</span> 
   }, 
   { 
     <span class="hljs-string">"_key"</span> : <span class="hljs-string">"capital-bridgetown"</span>, 
     <span class="hljs-string">"_id"</span> : <span class="hljs-string">"worldVertices/capital-bridgetown"</span>, 
-<<<<<<< HEAD
-    <span class="hljs-string">"_rev"</span> : <span class="hljs-string">"36053"</span>, 
-=======
     <span class="hljs-string">"_rev"</span> : <span class="hljs-string">"36058"</span>, 
->>>>>>> 7e16f1ff
     <span class="hljs-string">"name"</span> : <span class="hljs-string">"Bridgetown"</span>, 
     <span class="hljs-string">"type"</span> : <span class="hljs-string">"capital"</span> 
   }, 
   { 
     <span class="hljs-string">"_key"</span> : <span class="hljs-string">"capital-santiago"</span>, 
     <span class="hljs-string">"_id"</span> : <span class="hljs-string">"worldVertices/capital-santiago"</span>, 
-<<<<<<< HEAD
-    <span class="hljs-string">"_rev"</span> : <span class="hljs-string">"36122"</span>, 
-=======
     <span class="hljs-string">"_rev"</span> : <span class="hljs-string">"36127"</span>, 
->>>>>>> 7e16f1ff
     <span class="hljs-string">"name"</span> : <span class="hljs-string">"Santiago"</span>, 
     <span class="hljs-string">"type"</span> : <span class="hljs-string">"capital"</span> 
   }, 
   { 
     <span class="hljs-string">"_key"</span> : <span class="hljs-string">"capital-ottawa"</span>, 
     <span class="hljs-string">"_id"</span> : <span class="hljs-string">"worldVertices/capital-ottawa"</span>, 
-<<<<<<< HEAD
-    <span class="hljs-string">"_rev"</span> : <span class="hljs-string">"36101"</span>, 
-=======
     <span class="hljs-string">"_rev"</span> : <span class="hljs-string">"36106"</span>, 
->>>>>>> 7e16f1ff
     <span class="hljs-string">"name"</span> : <span class="hljs-string">"Ottawa"</span>, 
     <span class="hljs-string">"type"</span> : <span class="hljs-string">"capital"</span> 
   }, 
   { 
     <span class="hljs-string">"_key"</span> : <span class="hljs-string">"country-brazil"</span>, 
     <span class="hljs-string">"_id"</span> : <span class="hljs-string">"worldVertices/country-brazil"</span>, 
-<<<<<<< HEAD
-    <span class="hljs-string">"_rev"</span> : <span class="hljs-string">"35963"</span>, 
-=======
     <span class="hljs-string">"_rev"</span> : <span class="hljs-string">"35968"</span>, 
->>>>>>> 7e16f1ff
     <span class="hljs-string">"code"</span> : <span class="hljs-string">"BRA"</span>, 
     <span class="hljs-string">"name"</span> : <span class="hljs-string">"Brazil"</span>, 
     <span class="hljs-string">"type"</span> : <span class="hljs-string">"country"</span> 
@@ -61,11 +41,7 @@
   { 
     <span class="hljs-string">"_key"</span> : <span class="hljs-string">"country-people-s-republic-of-china"</span>, 
     <span class="hljs-string">"_id"</span> : <span class="hljs-string">"worldVertices/country-people-s-republic-of-china"</span>, 
-<<<<<<< HEAD
-    <span class="hljs-string">"_rev"</span> : <span class="hljs-string">"36026"</span>, 
-=======
     <span class="hljs-string">"_rev"</span> : <span class="hljs-string">"36031"</span>, 
->>>>>>> 7e16f1ff
     <span class="hljs-string">"code"</span> : <span class="hljs-string">"CHN"</span>, 
     <span class="hljs-string">"name"</span> : <span class="hljs-string">"People's Republic of China"</span>, 
     <span class="hljs-string">"type"</span> : <span class="hljs-string">"country"</span> 
@@ -73,11 +49,7 @@
   { 
     <span class="hljs-string">"_key"</span> : <span class="hljs-string">"country-cote-d-ivoire"</span>, 
     <span class="hljs-string">"_id"</span> : <span class="hljs-string">"worldVertices/country-cote-d-ivoire"</span>, 
-<<<<<<< HEAD
-    <span class="hljs-string">"_rev"</span> : <span class="hljs-string">"35996"</span>, 
-=======
     <span class="hljs-string">"_rev"</span> : <span class="hljs-string">"36001"</span>, 
->>>>>>> 7e16f1ff
     <span class="hljs-string">"code"</span> : <span class="hljs-string">"CIV"</span>, 
     <span class="hljs-string">"name"</span> : <span class="hljs-string">"Cote d'Ivoire"</span>, 
     <span class="hljs-string">"type"</span> : <span class="hljs-string">"country"</span> 
@@ -85,99 +57,63 @@
   { 
     <span class="hljs-string">"_key"</span> : <span class="hljs-string">"capital-manama"</span>, 
     <span class="hljs-string">"_id"</span> : <span class="hljs-string">"worldVertices/capital-manama"</span>, 
-<<<<<<< HEAD
-    <span class="hljs-string">"_rev"</span> : <span class="hljs-string">"36092"</span>, 
-=======
     <span class="hljs-string">"_rev"</span> : <span class="hljs-string">"36097"</span>, 
->>>>>>> 7e16f1ff
     <span class="hljs-string">"name"</span> : <span class="hljs-string">"Manama"</span>, 
     <span class="hljs-string">"type"</span> : <span class="hljs-string">"capital"</span> 
   }, 
   { 
     <span class="hljs-string">"_key"</span> : <span class="hljs-string">"continent-south-america"</span>, 
     <span class="hljs-string">"_id"</span> : <span class="hljs-string">"worldVertices/continent-south-america"</span>, 
-<<<<<<< HEAD
-    <span class="hljs-string">"_rev"</span> : <span class="hljs-string">"35906"</span>, 
-=======
     <span class="hljs-string">"_rev"</span> : <span class="hljs-string">"35911"</span>, 
->>>>>>> 7e16f1ff
     <span class="hljs-string">"name"</span> : <span class="hljs-string">"South America"</span>, 
     <span class="hljs-string">"type"</span> : <span class="hljs-string">"continent"</span> 
   }, 
   { 
     <span class="hljs-string">"_key"</span> : <span class="hljs-string">"capital-sofia"</span>, 
     <span class="hljs-string">"_id"</span> : <span class="hljs-string">"worldVertices/capital-sofia"</span>, 
-<<<<<<< HEAD
-    <span class="hljs-string">"_rev"</span> : <span class="hljs-string">"36128"</span>, 
-=======
     <span class="hljs-string">"_rev"</span> : <span class="hljs-string">"36133"</span>, 
->>>>>>> 7e16f1ff
     <span class="hljs-string">"name"</span> : <span class="hljs-string">"Sofia"</span>, 
     <span class="hljs-string">"type"</span> : <span class="hljs-string">"capital"</span> 
   }, 
   { 
     <span class="hljs-string">"_key"</span> : <span class="hljs-string">"capital-algiers"</span>, 
     <span class="hljs-string">"_id"</span> : <span class="hljs-string">"worldVertices/capital-algiers"</span>, 
-<<<<<<< HEAD
-    <span class="hljs-string">"_rev"</span> : <span class="hljs-string">"36029"</span>, 
-=======
     <span class="hljs-string">"_rev"</span> : <span class="hljs-string">"36034"</span>, 
->>>>>>> 7e16f1ff
     <span class="hljs-string">"name"</span> : <span class="hljs-string">"Algiers"</span>, 
     <span class="hljs-string">"type"</span> : <span class="hljs-string">"capital"</span> 
   }, 
   { 
     <span class="hljs-string">"_key"</span> : <span class="hljs-string">"capital-zagreb"</span>, 
     <span class="hljs-string">"_id"</span> : <span class="hljs-string">"worldVertices/capital-zagreb"</span>, 
-<<<<<<< HEAD
-    <span class="hljs-string">"_rev"</span> : <span class="hljs-string">"36146"</span>, 
-=======
     <span class="hljs-string">"_rev"</span> : <span class="hljs-string">"36151"</span>, 
->>>>>>> 7e16f1ff
     <span class="hljs-string">"name"</span> : <span class="hljs-string">"Zagreb"</span>, 
     <span class="hljs-string">"type"</span> : <span class="hljs-string">"capital"</span> 
   }, 
   { 
     <span class="hljs-string">"_key"</span> : <span class="hljs-string">"capital-thimphu"</span>, 
     <span class="hljs-string">"_id"</span> : <span class="hljs-string">"worldVertices/capital-thimphu"</span>, 
-<<<<<<< HEAD
-    <span class="hljs-string">"_rev"</span> : <span class="hljs-string">"36131"</span>, 
-=======
     <span class="hljs-string">"_rev"</span> : <span class="hljs-string">"36136"</span>, 
->>>>>>> 7e16f1ff
     <span class="hljs-string">"name"</span> : <span class="hljs-string">"Thimphu"</span>, 
     <span class="hljs-string">"type"</span> : <span class="hljs-string">"capital"</span> 
   }, 
   { 
     <span class="hljs-string">"_key"</span> : <span class="hljs-string">"capital-andorra-la-vella"</span>, 
     <span class="hljs-string">"_id"</span> : <span class="hljs-string">"worldVertices/capital-andorra-la-vella"</span>, 
-<<<<<<< HEAD
-    <span class="hljs-string">"_rev"</span> : <span class="hljs-string">"36032"</span>, 
-=======
     <span class="hljs-string">"_rev"</span> : <span class="hljs-string">"36037"</span>, 
->>>>>>> 7e16f1ff
     <span class="hljs-string">"name"</span> : <span class="hljs-string">"Andorra la Vella"</span>, 
     <span class="hljs-string">"type"</span> : <span class="hljs-string">"capital"</span> 
   }, 
   { 
     <span class="hljs-string">"_key"</span> : <span class="hljs-string">"capital-tirana"</span>, 
     <span class="hljs-string">"_id"</span> : <span class="hljs-string">"worldVertices/capital-tirana"</span>, 
-<<<<<<< HEAD
-    <span class="hljs-string">"_rev"</span> : <span class="hljs-string">"36134"</span>, 
-=======
     <span class="hljs-string">"_rev"</span> : <span class="hljs-string">"36139"</span>, 
->>>>>>> 7e16f1ff
     <span class="hljs-string">"name"</span> : <span class="hljs-string">"Tirana"</span>, 
     <span class="hljs-string">"type"</span> : <span class="hljs-string">"capital"</span> 
   }, 
   { 
     <span class="hljs-string">"_key"</span> : <span class="hljs-string">"country-chad"</span>, 
     <span class="hljs-string">"_id"</span> : <span class="hljs-string">"worldVertices/country-chad"</span>, 
-<<<<<<< HEAD
-    <span class="hljs-string">"_rev"</span> : <span class="hljs-string">"35987"</span>, 
-=======
     <span class="hljs-string">"_rev"</span> : <span class="hljs-string">"35992"</span>, 
->>>>>>> 7e16f1ff
     <span class="hljs-string">"code"</span> : <span class="hljs-string">"TCD"</span>, 
     <span class="hljs-string">"name"</span> : <span class="hljs-string">"Chad"</span>, 
     <span class="hljs-string">"type"</span> : <span class="hljs-string">"country"</span> 
@@ -185,11 +121,7 @@
   { 
     <span class="hljs-string">"_key"</span> : <span class="hljs-string">"country-eritrea"</span>, 
     <span class="hljs-string">"_id"</span> : <span class="hljs-string">"worldVertices/country-eritrea"</span>, 
-<<<<<<< HEAD
-    <span class="hljs-string">"_rev"</span> : <span class="hljs-string">"36014"</span>, 
-=======
     <span class="hljs-string">"_rev"</span> : <span class="hljs-string">"36019"</span>, 
->>>>>>> 7e16f1ff
     <span class="hljs-string">"code"</span> : <span class="hljs-string">"ERI"</span>, 
     <span class="hljs-string">"name"</span> : <span class="hljs-string">"Eritrea"</span>, 
     <span class="hljs-string">"type"</span> : <span class="hljs-string">"country"</span> 
@@ -197,33 +129,21 @@
   { 
     <span class="hljs-string">"_key"</span> : <span class="hljs-string">"capital-bujumbura"</span>, 
     <span class="hljs-string">"_id"</span> : <span class="hljs-string">"worldVertices/capital-bujumbura"</span>, 
-<<<<<<< HEAD
-    <span class="hljs-string">"_rev"</span> : <span class="hljs-string">"36062"</span>, 
-=======
     <span class="hljs-string">"_rev"</span> : <span class="hljs-string">"36067"</span>, 
->>>>>>> 7e16f1ff
     <span class="hljs-string">"name"</span> : <span class="hljs-string">"Bujumbura"</span>, 
     <span class="hljs-string">"type"</span> : <span class="hljs-string">"capital"</span> 
   }, 
   { 
     <span class="hljs-string">"_key"</span> : <span class="hljs-string">"capital-phnom-penh"</span>, 
     <span class="hljs-string">"_id"</span> : <span class="hljs-string">"worldVertices/capital-phnom-penh"</span>, 
-<<<<<<< HEAD
-    <span class="hljs-string">"_rev"</span> : <span class="hljs-string">"36110"</span>, 
-=======
     <span class="hljs-string">"_rev"</span> : <span class="hljs-string">"36115"</span>, 
->>>>>>> 7e16f1ff
     <span class="hljs-string">"name"</span> : <span class="hljs-string">"Phnom Penh"</span>, 
     <span class="hljs-string">"type"</span> : <span class="hljs-string">"capital"</span> 
   }, 
   { 
     <span class="hljs-string">"_key"</span> : <span class="hljs-string">"country-burundi"</span>, 
     <span class="hljs-string">"_id"</span> : <span class="hljs-string">"worldVertices/country-burundi"</span>, 
-<<<<<<< HEAD
-    <span class="hljs-string">"_rev"</span> : <span class="hljs-string">"35975"</span>, 
-=======
     <span class="hljs-string">"_rev"</span> : <span class="hljs-string">"35980"</span>, 
->>>>>>> 7e16f1ff
     <span class="hljs-string">"code"</span> : <span class="hljs-string">"BDI"</span>, 
     <span class="hljs-string">"name"</span> : <span class="hljs-string">"Burundi"</span>, 
     <span class="hljs-string">"type"</span> : <span class="hljs-string">"country"</span> 
@@ -231,11 +151,7 @@
   { 
     <span class="hljs-string">"_key"</span> : <span class="hljs-string">"country-croatia"</span>, 
     <span class="hljs-string">"_id"</span> : <span class="hljs-string">"worldVertices/country-croatia"</span>, 
-<<<<<<< HEAD
-    <span class="hljs-string">"_rev"</span> : <span class="hljs-string">"35999"</span>, 
-=======
     <span class="hljs-string">"_rev"</span> : <span class="hljs-string">"36004"</span>, 
->>>>>>> 7e16f1ff
     <span class="hljs-string">"code"</span> : <span class="hljs-string">"HRV"</span>, 
     <span class="hljs-string">"name"</span> : <span class="hljs-string">"Croatia"</span>, 
     <span class="hljs-string">"type"</span> : <span class="hljs-string">"country"</span> 
@@ -243,11 +159,7 @@
   { 
     <span class="hljs-string">"_key"</span> : <span class="hljs-string">"country-bahrain"</span>, 
     <span class="hljs-string">"_id"</span> : <span class="hljs-string">"worldVertices/country-bahrain"</span>, 
-<<<<<<< HEAD
-    <span class="hljs-string">"_rev"</span> : <span class="hljs-string">"35939"</span>, 
-=======
     <span class="hljs-string">"_rev"</span> : <span class="hljs-string">"35944"</span>, 
->>>>>>> 7e16f1ff
     <span class="hljs-string">"code"</span> : <span class="hljs-string">"BHR"</span>, 
     <span class="hljs-string">"name"</span> : <span class="hljs-string">"Bahrain"</span>, 
     <span class="hljs-string">"type"</span> : <span class="hljs-string">"country"</span> 
@@ -255,11 +167,7 @@
   { 
     <span class="hljs-string">"_key"</span> : <span class="hljs-string">"country-angola"</span>, 
     <span class="hljs-string">"_id"</span> : <span class="hljs-string">"worldVertices/country-angola"</span>, 
-<<<<<<< HEAD
-    <span class="hljs-string">"_rev"</span> : <span class="hljs-string">"35921"</span>, 
-=======
     <span class="hljs-string">"_rev"</span> : <span class="hljs-string">"35926"</span>, 
->>>>>>> 7e16f1ff
     <span class="hljs-string">"code"</span> : <span class="hljs-string">"AGO"</span>, 
     <span class="hljs-string">"name"</span> : <span class="hljs-string">"Angola"</span>, 
     <span class="hljs-string">"type"</span> : <span class="hljs-string">"country"</span> 
@@ -267,33 +175,21 @@
   { 
     <span class="hljs-string">"_key"</span> : <span class="hljs-string">"capital-canberra"</span>, 
     <span class="hljs-string">"_id"</span> : <span class="hljs-string">"worldVertices/capital-canberra"</span>, 
-<<<<<<< HEAD
-    <span class="hljs-string">"_rev"</span> : <span class="hljs-string">"36068"</span>, 
-=======
     <span class="hljs-string">"_rev"</span> : <span class="hljs-string">"36073"</span>, 
->>>>>>> 7e16f1ff
     <span class="hljs-string">"name"</span> : <span class="hljs-string">"Canberra"</span>, 
     <span class="hljs-string">"type"</span> : <span class="hljs-string">"capital"</span> 
   }, 
   { 
     <span class="hljs-string">"_key"</span> : <span class="hljs-string">"capital-la-paz"</span>, 
     <span class="hljs-string">"_id"</span> : <span class="hljs-string">"worldVertices/capital-la-paz"</span>, 
-<<<<<<< HEAD
-    <span class="hljs-string">"_rev"</span> : <span class="hljs-string">"36086"</span>, 
-=======
     <span class="hljs-string">"_rev"</span> : <span class="hljs-string">"36091"</span>, 
->>>>>>> 7e16f1ff
     <span class="hljs-string">"name"</span> : <span class="hljs-string">"La Paz"</span>, 
     <span class="hljs-string">"type"</span> : <span class="hljs-string">"capital"</span> 
   }, 
   { 
     <span class="hljs-string">"_key"</span> : <span class="hljs-string">"country-argentina"</span>, 
     <span class="hljs-string">"_id"</span> : <span class="hljs-string">"worldVertices/country-argentina"</span>, 
-<<<<<<< HEAD
-    <span class="hljs-string">"_rev"</span> : <span class="hljs-string">"35927"</span>, 
-=======
     <span class="hljs-string">"_rev"</span> : <span class="hljs-string">"35932"</span>, 
->>>>>>> 7e16f1ff
     <span class="hljs-string">"code"</span> : <span class="hljs-string">"ARG"</span>, 
     <span class="hljs-string">"name"</span> : <span class="hljs-string">"Argentina"</span>, 
     <span class="hljs-string">"type"</span> : <span class="hljs-string">"country"</span> 
@@ -301,11 +197,7 @@
   { 
     <span class="hljs-string">"_key"</span> : <span class="hljs-string">"country-botswana"</span>, 
     <span class="hljs-string">"_id"</span> : <span class="hljs-string">"worldVertices/country-botswana"</span>, 
-<<<<<<< HEAD
-    <span class="hljs-string">"_rev"</span> : <span class="hljs-string">"35960"</span>, 
-=======
     <span class="hljs-string">"_rev"</span> : <span class="hljs-string">"35965"</span>, 
->>>>>>> 7e16f1ff
     <span class="hljs-string">"code"</span> : <span class="hljs-string">"BWA"</span>, 
     <span class="hljs-string">"name"</span> : <span class="hljs-string">"Botswana"</span>, 
     <span class="hljs-string">"type"</span> : <span class="hljs-string">"country"</span> 
@@ -313,11 +205,7 @@
   { 
     <span class="hljs-string">"_key"</span> : <span class="hljs-string">"country-germany"</span>, 
     <span class="hljs-string">"_id"</span> : <span class="hljs-string">"worldVertices/country-germany"</span>, 
-<<<<<<< HEAD
-    <span class="hljs-string">"_rev"</span> : <span class="hljs-string">"36023"</span>, 
-=======
     <span class="hljs-string">"_rev"</span> : <span class="hljs-string">"36028"</span>, 
->>>>>>> 7e16f1ff
     <span class="hljs-string">"code"</span> : <span class="hljs-string">"DEU"</span>, 
     <span class="hljs-string">"name"</span> : <span class="hljs-string">"Germany"</span>, 
     <span class="hljs-string">"type"</span> : <span class="hljs-string">"country"</span> 
@@ -325,11 +213,7 @@
   { 
     <span class="hljs-string">"_key"</span> : <span class="hljs-string">"country-cambodia"</span>, 
     <span class="hljs-string">"_id"</span> : <span class="hljs-string">"worldVertices/country-cambodia"</span>, 
-<<<<<<< HEAD
-    <span class="hljs-string">"_rev"</span> : <span class="hljs-string">"35978"</span>, 
-=======
     <span class="hljs-string">"_rev"</span> : <span class="hljs-string">"35983"</span>, 
->>>>>>> 7e16f1ff
     <span class="hljs-string">"code"</span> : <span class="hljs-string">"KHM"</span>, 
     <span class="hljs-string">"name"</span> : <span class="hljs-string">"Cambodia"</span>, 
     <span class="hljs-string">"type"</span> : <span class="hljs-string">"country"</span> 
@@ -337,22 +221,14 @@
   { 
     <span class="hljs-string">"_key"</span> : <span class="hljs-string">"capital-gaborone"</span>, 
     <span class="hljs-string">"_id"</span> : <span class="hljs-string">"worldVertices/capital-gaborone"</span>, 
-<<<<<<< HEAD
-    <span class="hljs-string">"_rev"</span> : <span class="hljs-string">"36077"</span>, 
-=======
     <span class="hljs-string">"_rev"</span> : <span class="hljs-string">"36082"</span>, 
->>>>>>> 7e16f1ff
     <span class="hljs-string">"name"</span> : <span class="hljs-string">"Gaborone"</span>, 
     <span class="hljs-string">"type"</span> : <span class="hljs-string">"capital"</span> 
   }, 
   { 
     <span class="hljs-string">"_key"</span> : <span class="hljs-string">"country-bangladesh"</span>, 
     <span class="hljs-string">"_id"</span> : <span class="hljs-string">"worldVertices/country-bangladesh"</span>, 
-<<<<<<< HEAD
-    <span class="hljs-string">"_rev"</span> : <span class="hljs-string">"35942"</span>, 
-=======
     <span class="hljs-string">"_rev"</span> : <span class="hljs-string">"35947"</span>, 
->>>>>>> 7e16f1ff
     <span class="hljs-string">"code"</span> : <span class="hljs-string">"BGD"</span>, 
     <span class="hljs-string">"name"</span> : <span class="hljs-string">"Bangladesh"</span>, 
     <span class="hljs-string">"type"</span> : <span class="hljs-string">"country"</span> 
@@ -360,11 +236,7 @@
   { 
     <span class="hljs-string">"_key"</span> : <span class="hljs-string">"country-cameroon"</span>, 
     <span class="hljs-string">"_id"</span> : <span class="hljs-string">"worldVertices/country-cameroon"</span>, 
-<<<<<<< HEAD
-    <span class="hljs-string">"_rev"</span> : <span class="hljs-string">"35981"</span>, 
-=======
     <span class="hljs-string">"_rev"</span> : <span class="hljs-string">"35986"</span>, 
->>>>>>> 7e16f1ff
     <span class="hljs-string">"code"</span> : <span class="hljs-string">"CMR"</span>, 
     <span class="hljs-string">"name"</span> : <span class="hljs-string">"Cameroon"</span>, 
     <span class="hljs-string">"type"</span> : <span class="hljs-string">"country"</span> 
@@ -372,11 +244,7 @@
   { 
     <span class="hljs-string">"_key"</span> : <span class="hljs-string">"country-bolivia"</span>, 
     <span class="hljs-string">"_id"</span> : <span class="hljs-string">"worldVertices/country-bolivia"</span>, 
-<<<<<<< HEAD
-    <span class="hljs-string">"_rev"</span> : <span class="hljs-string">"35954"</span>, 
-=======
     <span class="hljs-string">"_rev"</span> : <span class="hljs-string">"35959"</span>, 
->>>>>>> 7e16f1ff
     <span class="hljs-string">"code"</span> : <span class="hljs-string">"BOL"</span>, 
     <span class="hljs-string">"name"</span> : <span class="hljs-string">"Bolivia"</span>, 
     <span class="hljs-string">"type"</span> : <span class="hljs-string">"country"</span> 
@@ -384,11 +252,7 @@
   { 
     <span class="hljs-string">"_key"</span> : <span class="hljs-string">"country-ecuador"</span>, 
     <span class="hljs-string">"_id"</span> : <span class="hljs-string">"worldVertices/country-ecuador"</span>, 
-<<<<<<< HEAD
-    <span class="hljs-string">"_rev"</span> : <span class="hljs-string">"36008"</span>, 
-=======
     <span class="hljs-string">"_rev"</span> : <span class="hljs-string">"36013"</span>, 
->>>>>>> 7e16f1ff
     <span class="hljs-string">"code"</span> : <span class="hljs-string">"ECU"</span>, 
     <span class="hljs-string">"name"</span> : <span class="hljs-string">"Ecuador"</span>, 
     <span class="hljs-string">"type"</span> : <span class="hljs-string">"country"</span> 
@@ -396,11 +260,7 @@
   { 
     <span class="hljs-string">"_key"</span> : <span class="hljs-string">"country-belgium"</span>, 
     <span class="hljs-string">"_id"</span> : <span class="hljs-string">"worldVertices/country-belgium"</span>, 
-<<<<<<< HEAD
-    <span class="hljs-string">"_rev"</span> : <span class="hljs-string">"35948"</span>, 
-=======
     <span class="hljs-string">"_rev"</span> : <span class="hljs-string">"35953"</span>, 
->>>>>>> 7e16f1ff
     <span class="hljs-string">"code"</span> : <span class="hljs-string">"BEL"</span>, 
     <span class="hljs-string">"name"</span> : <span class="hljs-string">"Belgium"</span>, 
     <span class="hljs-string">"type"</span> : <span class="hljs-string">"country"</span> 
@@ -408,22 +268,14 @@
   { 
     <span class="hljs-string">"_key"</span> : <span class="hljs-string">"capital-copenhagen"</span>, 
     <span class="hljs-string">"_id"</span> : <span class="hljs-string">"worldVertices/capital-copenhagen"</span>, 
-<<<<<<< HEAD
-    <span class="hljs-string">"_rev"</span> : <span class="hljs-string">"36071"</span>, 
-=======
     <span class="hljs-string">"_rev"</span> : <span class="hljs-string">"36076"</span>, 
->>>>>>> 7e16f1ff
     <span class="hljs-string">"name"</span> : <span class="hljs-string">"Copenhagen"</span>, 
     <span class="hljs-string">"type"</span> : <span class="hljs-string">"capital"</span> 
   }, 
   { 
     <span class="hljs-string">"_key"</span> : <span class="hljs-string">"country-chile"</span>, 
     <span class="hljs-string">"_id"</span> : <span class="hljs-string">"worldVertices/country-chile"</span>, 
-<<<<<<< HEAD
-    <span class="hljs-string">"_rev"</span> : <span class="hljs-string">"35990"</span>, 
-=======
     <span class="hljs-string">"_rev"</span> : <span class="hljs-string">"35995"</span>, 
->>>>>>> 7e16f1ff
     <span class="hljs-string">"code"</span> : <span class="hljs-string">"CHL"</span>, 
     <span class="hljs-string">"name"</span> : <span class="hljs-string">"Chile"</span>, 
     <span class="hljs-string">"type"</span> : <span class="hljs-string">"country"</span> 
@@ -431,66 +283,42 @@
   { 
     <span class="hljs-string">"_key"</span> : <span class="hljs-string">"continent-africa"</span>, 
     <span class="hljs-string">"_id"</span> : <span class="hljs-string">"worldVertices/continent-africa"</span>, 
-<<<<<<< HEAD
-    <span class="hljs-string">"_rev"</span> : <span class="hljs-string">"35891"</span>, 
-=======
     <span class="hljs-string">"_rev"</span> : <span class="hljs-string">"35896"</span>, 
->>>>>>> 7e16f1ff
     <span class="hljs-string">"name"</span> : <span class="hljs-string">"Africa"</span>, 
     <span class="hljs-string">"type"</span> : <span class="hljs-string">"continent"</span> 
   }, 
   { 
     <span class="hljs-string">"_key"</span> : <span class="hljs-string">"world"</span>, 
     <span class="hljs-string">"_id"</span> : <span class="hljs-string">"worldVertices/world"</span>, 
-<<<<<<< HEAD
-    <span class="hljs-string">"_rev"</span> : <span class="hljs-string">"35887"</span>, 
-=======
     <span class="hljs-string">"_rev"</span> : <span class="hljs-string">"35892"</span>, 
->>>>>>> 7e16f1ff
     <span class="hljs-string">"name"</span> : <span class="hljs-string">"World"</span>, 
     <span class="hljs-string">"type"</span> : <span class="hljs-string">"root"</span> 
   }, 
   { 
     <span class="hljs-string">"_key"</span> : <span class="hljs-string">"capital-bandar-seri-begawan"</span>, 
     <span class="hljs-string">"_id"</span> : <span class="hljs-string">"worldVertices/capital-bandar-seri-begawan"</span>, 
-<<<<<<< HEAD
-    <span class="hljs-string">"_rev"</span> : <span class="hljs-string">"36038"</span>, 
-=======
     <span class="hljs-string">"_rev"</span> : <span class="hljs-string">"36043"</span>, 
->>>>>>> 7e16f1ff
     <span class="hljs-string">"name"</span> : <span class="hljs-string">"Bandar Seri Begawan"</span>, 
     <span class="hljs-string">"type"</span> : <span class="hljs-string">"capital"</span> 
   }, 
   { 
     <span class="hljs-string">"_key"</span> : <span class="hljs-string">"capital-saint-john-s"</span>, 
     <span class="hljs-string">"_id"</span> : <span class="hljs-string">"worldVertices/capital-saint-john-s"</span>, 
-<<<<<<< HEAD
-    <span class="hljs-string">"_rev"</span> : <span class="hljs-string">"36119"</span>, 
-=======
     <span class="hljs-string">"_rev"</span> : <span class="hljs-string">"36124"</span>, 
->>>>>>> 7e16f1ff
     <span class="hljs-string">"name"</span> : <span class="hljs-string">"Saint John's"</span>, 
     <span class="hljs-string">"type"</span> : <span class="hljs-string">"capital"</span> 
   }, 
   { 
     <span class="hljs-string">"_key"</span> : <span class="hljs-string">"continent-australia"</span>, 
     <span class="hljs-string">"_id"</span> : <span class="hljs-string">"worldVertices/continent-australia"</span>, 
-<<<<<<< HEAD
-    <span class="hljs-string">"_rev"</span> : <span class="hljs-string">"35897"</span>, 
-=======
     <span class="hljs-string">"_rev"</span> : <span class="hljs-string">"35902"</span>, 
->>>>>>> 7e16f1ff
     <span class="hljs-string">"name"</span> : <span class="hljs-string">"Australia"</span>, 
     <span class="hljs-string">"type"</span> : <span class="hljs-string">"continent"</span> 
   }, 
   { 
     <span class="hljs-string">"_key"</span> : <span class="hljs-string">"country-antigua-and-barbuda"</span>, 
     <span class="hljs-string">"_id"</span> : <span class="hljs-string">"worldVertices/country-antigua-and-barbuda"</span>, 
-<<<<<<< HEAD
-    <span class="hljs-string">"_rev"</span> : <span class="hljs-string">"35924"</span>, 
-=======
     <span class="hljs-string">"_rev"</span> : <span class="hljs-string">"35929"</span>, 
->>>>>>> 7e16f1ff
     <span class="hljs-string">"code"</span> : <span class="hljs-string">"ATG"</span>, 
     <span class="hljs-string">"name"</span> : <span class="hljs-string">"Antigua and Barbuda"</span>, 
     <span class="hljs-string">"type"</span> : <span class="hljs-string">"country"</span> 
@@ -498,44 +326,28 @@
   { 
     <span class="hljs-string">"_key"</span> : <span class="hljs-string">"capital-brasilia"</span>, 
     <span class="hljs-string">"_id"</span> : <span class="hljs-string">"worldVertices/capital-brasilia"</span>, 
-<<<<<<< HEAD
-    <span class="hljs-string">"_rev"</span> : <span class="hljs-string">"36050"</span>, 
-=======
     <span class="hljs-string">"_rev"</span> : <span class="hljs-string">"36055"</span>, 
->>>>>>> 7e16f1ff
     <span class="hljs-string">"name"</span> : <span class="hljs-string">"Brasilia"</span>, 
     <span class="hljs-string">"type"</span> : <span class="hljs-string">"capital"</span> 
   }, 
   { 
     <span class="hljs-string">"_key"</span> : <span class="hljs-string">"capital-dhaka"</span>, 
     <span class="hljs-string">"_id"</span> : <span class="hljs-string">"worldVertices/capital-dhaka"</span>, 
-<<<<<<< HEAD
-    <span class="hljs-string">"_rev"</span> : <span class="hljs-string">"36074"</span>, 
-=======
     <span class="hljs-string">"_rev"</span> : <span class="hljs-string">"36079"</span>, 
->>>>>>> 7e16f1ff
     <span class="hljs-string">"name"</span> : <span class="hljs-string">"Dhaka"</span>, 
     <span class="hljs-string">"type"</span> : <span class="hljs-string">"capital"</span> 
   }, 
   { 
     <span class="hljs-string">"_key"</span> : <span class="hljs-string">"capital-yamoussoukro"</span>, 
     <span class="hljs-string">"_id"</span> : <span class="hljs-string">"worldVertices/capital-yamoussoukro"</span>, 
-<<<<<<< HEAD
-    <span class="hljs-string">"_rev"</span> : <span class="hljs-string">"36140"</span>, 
-=======
     <span class="hljs-string">"_rev"</span> : <span class="hljs-string">"36145"</span>, 
->>>>>>> 7e16f1ff
     <span class="hljs-string">"name"</span> : <span class="hljs-string">"Yamoussoukro"</span>, 
     <span class="hljs-string">"type"</span> : <span class="hljs-string">"capital"</span> 
   }, 
   { 
     <span class="hljs-string">"_key"</span> : <span class="hljs-string">"country-burkina-faso"</span>, 
     <span class="hljs-string">"_id"</span> : <span class="hljs-string">"worldVertices/country-burkina-faso"</span>, 
-<<<<<<< HEAD
-    <span class="hljs-string">"_rev"</span> : <span class="hljs-string">"35972"</span>, 
-=======
     <span class="hljs-string">"_rev"</span> : <span class="hljs-string">"35977"</span>, 
->>>>>>> 7e16f1ff
     <span class="hljs-string">"code"</span> : <span class="hljs-string">"BFA"</span>, 
     <span class="hljs-string">"name"</span> : <span class="hljs-string">"Burkina Faso"</span>, 
     <span class="hljs-string">"type"</span> : <span class="hljs-string">"country"</span> 
@@ -543,11 +355,7 @@
   { 
     <span class="hljs-string">"_key"</span> : <span class="hljs-string">"country-egypt"</span>, 
     <span class="hljs-string">"_id"</span> : <span class="hljs-string">"worldVertices/country-egypt"</span>, 
-<<<<<<< HEAD
-    <span class="hljs-string">"_rev"</span> : <span class="hljs-string">"36011"</span>, 
-=======
     <span class="hljs-string">"_rev"</span> : <span class="hljs-string">"36016"</span>, 
->>>>>>> 7e16f1ff
     <span class="hljs-string">"code"</span> : <span class="hljs-string">"EGY"</span>, 
     <span class="hljs-string">"name"</span> : <span class="hljs-string">"Egypt"</span>, 
     <span class="hljs-string">"type"</span> : <span class="hljs-string">"country"</span> 
@@ -555,11 +363,7 @@
   { 
     <span class="hljs-string">"_key"</span> : <span class="hljs-string">"country-algeria"</span>, 
     <span class="hljs-string">"_id"</span> : <span class="hljs-string">"worldVertices/country-algeria"</span>, 
-<<<<<<< HEAD
-    <span class="hljs-string">"_rev"</span> : <span class="hljs-string">"35915"</span>, 
-=======
     <span class="hljs-string">"_rev"</span> : <span class="hljs-string">"35920"</span>, 
->>>>>>> 7e16f1ff
     <span class="hljs-string">"code"</span> : <span class="hljs-string">"DZA"</span>, 
     <span class="hljs-string">"name"</span> : <span class="hljs-string">"Algeria"</span>, 
     <span class="hljs-string">"type"</span> : <span class="hljs-string">"country"</span> 
@@ -567,22 +371,14 @@
   { 
     <span class="hljs-string">"_key"</span> : <span class="hljs-string">"capital-prague"</span>, 
     <span class="hljs-string">"_id"</span> : <span class="hljs-string">"worldVertices/capital-prague"</span>, 
-<<<<<<< HEAD
-    <span class="hljs-string">"_rev"</span> : <span class="hljs-string">"36113"</span>, 
-=======
     <span class="hljs-string">"_rev"</span> : <span class="hljs-string">"36118"</span>, 
->>>>>>> 7e16f1ff
     <span class="hljs-string">"name"</span> : <span class="hljs-string">"Prague"</span>, 
     <span class="hljs-string">"type"</span> : <span class="hljs-string">"capital"</span> 
   }, 
   { 
     <span class="hljs-string">"_key"</span> : <span class="hljs-string">"country-bhutan"</span>, 
     <span class="hljs-string">"_id"</span> : <span class="hljs-string">"worldVertices/country-bhutan"</span>, 
-<<<<<<< HEAD
-    <span class="hljs-string">"_rev"</span> : <span class="hljs-string">"35951"</span>, 
-=======
     <span class="hljs-string">"_rev"</span> : <span class="hljs-string">"35956"</span>, 
->>>>>>> 7e16f1ff
     <span class="hljs-string">"code"</span> : <span class="hljs-string">"BTN"</span>, 
     <span class="hljs-string">"name"</span> : <span class="hljs-string">"Bhutan"</span>, 
     <span class="hljs-string">"type"</span> : <span class="hljs-string">"country"</span> 
@@ -590,154 +386,13 @@
   { 
     <span class="hljs-string">"_key"</span> : <span class="hljs-string">"capital-helsinki"</span>, 
     <span class="hljs-string">"_id"</span> : <span class="hljs-string">"worldVertices/capital-helsinki"</span>, 
-<<<<<<< HEAD
-    <span class="hljs-string">"_rev"</span> : <span class="hljs-string">"36080"</span>, 
-=======
     <span class="hljs-string">"_rev"</span> : <span class="hljs-string">"36085"</span>, 
->>>>>>> 7e16f1ff
     <span class="hljs-string">"name"</span> : <span class="hljs-string">"Helsinki"</span>, 
     <span class="hljs-string">"type"</span> : <span class="hljs-string">"capital"</span> 
   }, 
   { 
     <span class="hljs-string">"_key"</span> : <span class="hljs-string">"country-czech-republic"</span>, 
     <span class="hljs-string">"_id"</span> : <span class="hljs-string">"worldVertices/country-czech-republic"</span>, 
-<<<<<<< HEAD
-    <span class="hljs-string">"_rev"</span> : <span class="hljs-string">"36002"</span>, 
-    <span class="hljs-string">"code"</span> : <span class="hljs-string">"CZE"</span>, 
-    <span class="hljs-string">"name"</span> : <span class="hljs-string">"Czech Republic"</span>, 
-    <span class="hljs-string">"type"</span> : <span class="hljs-string">"country"</span> 
-  }, 
-  { 
-    <span class="hljs-string">"_key"</span> : <span class="hljs-string">"country-austria"</span>, 
-    <span class="hljs-string">"_id"</span> : <span class="hljs-string">"worldVertices/country-austria"</span>, 
-    <span class="hljs-string">"_rev"</span> : <span class="hljs-string">"35933"</span>, 
-    <span class="hljs-string">"code"</span> : <span class="hljs-string">"AUT"</span>, 
-    <span class="hljs-string">"name"</span> : <span class="hljs-string">"Austria"</span>, 
-    <span class="hljs-string">"type"</span> : <span class="hljs-string">"country"</span> 
-  }, 
-  { 
-    <span class="hljs-string">"_key"</span> : <span class="hljs-string">"country-afghanistan"</span>, 
-    <span class="hljs-string">"_id"</span> : <span class="hljs-string">"worldVertices/country-afghanistan"</span>, 
-    <span class="hljs-string">"_rev"</span> : <span class="hljs-string">"35909"</span>, 
-    <span class="hljs-string">"code"</span> : <span class="hljs-string">"AFG"</span>, 
-    <span class="hljs-string">"name"</span> : <span class="hljs-string">"Afghanistan"</span>, 
-    <span class="hljs-string">"type"</span> : <span class="hljs-string">"country"</span> 
-  }, 
-  { 
-    <span class="hljs-string">"_key"</span> : <span class="hljs-string">"capital-buenos-aires"</span>, 
-    <span class="hljs-string">"_id"</span> : <span class="hljs-string">"worldVertices/capital-buenos-aires"</span>, 
-    <span class="hljs-string">"_rev"</span> : <span class="hljs-string">"36059"</span>, 
-    <span class="hljs-string">"name"</span> : <span class="hljs-string">"Buenos Aires"</span>, 
-    <span class="hljs-string">"type"</span> : <span class="hljs-string">"capital"</span> 
-  }, 
-  { 
-    <span class="hljs-string">"_key"</span> : <span class="hljs-string">"capital-quito"</span>, 
-    <span class="hljs-string">"_id"</span> : <span class="hljs-string">"worldVertices/capital-quito"</span>, 
-    <span class="hljs-string">"_rev"</span> : <span class="hljs-string">"36116"</span>, 
-    <span class="hljs-string">"name"</span> : <span class="hljs-string">"Quito"</span>, 
-    <span class="hljs-string">"type"</span> : <span class="hljs-string">"capital"</span> 
-  }, 
-  { 
-    <span class="hljs-string">"_key"</span> : <span class="hljs-string">"country-albania"</span>, 
-    <span class="hljs-string">"_id"</span> : <span class="hljs-string">"worldVertices/country-albania"</span>, 
-    <span class="hljs-string">"_rev"</span> : <span class="hljs-string">"35912"</span>, 
-    <span class="hljs-string">"code"</span> : <span class="hljs-string">"ALB"</span>, 
-    <span class="hljs-string">"name"</span> : <span class="hljs-string">"Albania"</span>, 
-    <span class="hljs-string">"type"</span> : <span class="hljs-string">"country"</span> 
-  }, 
-  { 
-    <span class="hljs-string">"_key"</span> : <span class="hljs-string">"capital-paris"</span>, 
-    <span class="hljs-string">"_id"</span> : <span class="hljs-string">"worldVertices/capital-paris"</span>, 
-    <span class="hljs-string">"_rev"</span> : <span class="hljs-string">"36107"</span>, 
-    <span class="hljs-string">"name"</span> : <span class="hljs-string">"Paris"</span>, 
-    <span class="hljs-string">"type"</span> : <span class="hljs-string">"capital"</span> 
-  }, 
-  { 
-    <span class="hljs-string">"_key"</span> : <span class="hljs-string">"country-denmark"</span>, 
-    <span class="hljs-string">"_id"</span> : <span class="hljs-string">"worldVertices/country-denmark"</span>, 
-    <span class="hljs-string">"_rev"</span> : <span class="hljs-string">"36005"</span>, 
-    <span class="hljs-string">"code"</span> : <span class="hljs-string">"DNK"</span>, 
-    <span class="hljs-string">"name"</span> : <span class="hljs-string">"Denmark"</span>, 
-    <span class="hljs-string">"type"</span> : <span class="hljs-string">"country"</span> 
-  }, 
-  { 
-    <span class="hljs-string">"_key"</span> : <span class="hljs-string">"country-finland"</span>, 
-    <span class="hljs-string">"_id"</span> : <span class="hljs-string">"worldVertices/country-finland"</span>, 
-    <span class="hljs-string">"_rev"</span> : <span class="hljs-string">"36017"</span>, 
-    <span class="hljs-string">"code"</span> : <span class="hljs-string">"FIN"</span>, 
-    <span class="hljs-string">"name"</span> : <span class="hljs-string">"Finland"</span>, 
-    <span class="hljs-string">"type"</span> : <span class="hljs-string">"country"</span> 
-  }, 
-  { 
-    <span class="hljs-string">"_key"</span> : <span class="hljs-string">"capital-brussels"</span>, 
-    <span class="hljs-string">"_id"</span> : <span class="hljs-string">"worldVertices/capital-brussels"</span>, 
-    <span class="hljs-string">"_rev"</span> : <span class="hljs-string">"36056"</span>, 
-    <span class="hljs-string">"name"</span> : <span class="hljs-string">"Brussels"</span>, 
-    <span class="hljs-string">"type"</span> : <span class="hljs-string">"capital"</span> 
-  }, 
-  { 
-    <span class="hljs-string">"_key"</span> : <span class="hljs-string">"country-france"</span>, 
-    <span class="hljs-string">"_id"</span> : <span class="hljs-string">"worldVertices/country-france"</span>, 
-    <span class="hljs-string">"_rev"</span> : <span class="hljs-string">"36020"</span>, 
-    <span class="hljs-string">"code"</span> : <span class="hljs-string">"FRA"</span>, 
-    <span class="hljs-string">"name"</span> : <span class="hljs-string">"France"</span>, 
-    <span class="hljs-string">"type"</span> : <span class="hljs-string">"country"</span> 
-  }, 
-  { 
-    <span class="hljs-string">"_key"</span> : <span class="hljs-string">"capital-berlin"</span>, 
-    <span class="hljs-string">"_id"</span> : <span class="hljs-string">"worldVertices/capital-berlin"</span>, 
-    <span class="hljs-string">"_rev"</span> : <span class="hljs-string">"36044"</span>, 
-    <span class="hljs-string">"name"</span> : <span class="hljs-string">"Berlin"</span>, 
-    <span class="hljs-string">"type"</span> : <span class="hljs-string">"capital"</span> 
-  }, 
-  { 
-    <span class="hljs-string">"_key"</span> : <span class="hljs-string">"continent-north-america"</span>, 
-    <span class="hljs-string">"_id"</span> : <span class="hljs-string">"worldVertices/continent-north-america"</span>, 
-    <span class="hljs-string">"_rev"</span> : <span class="hljs-string">"35903"</span>, 
-    <span class="hljs-string">"name"</span> : <span class="hljs-string">"North America"</span>, 
-    <span class="hljs-string">"type"</span> : <span class="hljs-string">"continent"</span> 
-  }, 
-  { 
-    <span class="hljs-string">"_key"</span> : <span class="hljs-string">"capital-ouagadougou"</span>, 
-    <span class="hljs-string">"_id"</span> : <span class="hljs-string">"worldVertices/capital-ouagadougou"</span>, 
-    <span class="hljs-string">"_rev"</span> : <span class="hljs-string">"36104"</span>, 
-    <span class="hljs-string">"name"</span> : <span class="hljs-string">"Ouagadougou"</span>, 
-    <span class="hljs-string">"type"</span> : <span class="hljs-string">"capital"</span> 
-  }, 
-  { 
-    <span class="hljs-string">"_key"</span> : <span class="hljs-string">"capital-n-djamena"</span>, 
-    <span class="hljs-string">"_id"</span> : <span class="hljs-string">"worldVertices/capital-n-djamena"</span>, 
-    <span class="hljs-string">"_rev"</span> : <span class="hljs-string">"36098"</span>, 
-    <span class="hljs-string">"name"</span> : <span class="hljs-string">"N'Djamena"</span>, 
-    <span class="hljs-string">"type"</span> : <span class="hljs-string">"capital"</span> 
-  }, 
-  { 
-    <span class="hljs-string">"_key"</span> : <span class="hljs-string">"country-bahamas"</span>, 
-    <span class="hljs-string">"_id"</span> : <span class="hljs-string">"worldVertices/country-bahamas"</span>, 
-    <span class="hljs-string">"_rev"</span> : <span class="hljs-string">"35936"</span>, 
-    <span class="hljs-string">"code"</span> : <span class="hljs-string">"BHS"</span>, 
-    <span class="hljs-string">"name"</span> : <span class="hljs-string">"Bahamas"</span>, 
-    <span class="hljs-string">"type"</span> : <span class="hljs-string">"country"</span> 
-  }, 
-  { 
-    <span class="hljs-string">"_key"</span> : <span class="hljs-string">"capital-bogota"</span>, 
-    <span class="hljs-string">"_id"</span> : <span class="hljs-string">"worldVertices/capital-bogota"</span>, 
-    <span class="hljs-string">"_rev"</span> : <span class="hljs-string">"36047"</span>, 
-    <span class="hljs-string">"name"</span> : <span class="hljs-string">"Bogota"</span>, 
-    <span class="hljs-string">"type"</span> : <span class="hljs-string">"capital"</span> 
-  }, 
-  { 
-    <span class="hljs-string">"_key"</span> : <span class="hljs-string">"capital-vienna"</span>, 
-    <span class="hljs-string">"_id"</span> : <span class="hljs-string">"worldVertices/capital-vienna"</span>, 
-    <span class="hljs-string">"_rev"</span> : <span class="hljs-string">"36137"</span>, 
-    <span class="hljs-string">"name"</span> : <span class="hljs-string">"Vienna"</span>, 
-    <span class="hljs-string">"type"</span> : <span class="hljs-string">"capital"</span> 
-  }, 
-  { 
-    <span class="hljs-string">"_key"</span> : <span class="hljs-string">"country-colombia"</span>, 
-    <span class="hljs-string">"_id"</span> : <span class="hljs-string">"worldVertices/country-colombia"</span>, 
-    <span class="hljs-string">"_rev"</span> : <span class="hljs-string">"35993"</span>, 
-=======
     <span class="hljs-string">"_rev"</span> : <span class="hljs-string">"36007"</span>, 
     <span class="hljs-string">"code"</span> : <span class="hljs-string">"CZE"</span>, 
     <span class="hljs-string">"name"</span> : <span class="hljs-string">"Czech Republic"</span>, 
@@ -873,7 +528,6 @@
     <span class="hljs-string">"_key"</span> : <span class="hljs-string">"country-colombia"</span>, 
     <span class="hljs-string">"_id"</span> : <span class="hljs-string">"worldVertices/country-colombia"</span>, 
     <span class="hljs-string">"_rev"</span> : <span class="hljs-string">"35998"</span>, 
->>>>>>> 7e16f1ff
     <span class="hljs-string">"code"</span> : <span class="hljs-string">"COL"</span>, 
     <span class="hljs-string">"name"</span> : <span class="hljs-string">"Colombia"</span>, 
     <span class="hljs-string">"type"</span> : <span class="hljs-string">"country"</span> 
@@ -881,11 +535,7 @@
   { 
     <span class="hljs-string">"_key"</span> : <span class="hljs-string">"country-bulgaria"</span>, 
     <span class="hljs-string">"_id"</span> : <span class="hljs-string">"worldVertices/country-bulgaria"</span>, 
-<<<<<<< HEAD
-    <span class="hljs-string">"_rev"</span> : <span class="hljs-string">"35969"</span>, 
-=======
     <span class="hljs-string">"_rev"</span> : <span class="hljs-string">"35974"</span>, 
->>>>>>> 7e16f1ff
     <span class="hljs-string">"code"</span> : <span class="hljs-string">"BGR"</span>, 
     <span class="hljs-string">"name"</span> : <span class="hljs-string">"Bulgaria"</span>, 
     <span class="hljs-string">"type"</span> : <span class="hljs-string">"country"</span> 
@@ -893,11 +543,7 @@
   { 
     <span class="hljs-string">"_key"</span> : <span class="hljs-string">"country-barbados"</span>, 
     <span class="hljs-string">"_id"</span> : <span class="hljs-string">"worldVertices/country-barbados"</span>, 
-<<<<<<< HEAD
-    <span class="hljs-string">"_rev"</span> : <span class="hljs-string">"35945"</span>, 
-=======
     <span class="hljs-string">"_rev"</span> : <span class="hljs-string">"35950"</span>, 
->>>>>>> 7e16f1ff
     <span class="hljs-string">"code"</span> : <span class="hljs-string">"BRB"</span>, 
     <span class="hljs-string">"name"</span> : <span class="hljs-string">"Barbados"</span>, 
     <span class="hljs-string">"type"</span> : <span class="hljs-string">"country"</span> 
@@ -905,33 +551,21 @@
   { 
     <span class="hljs-string">"_key"</span> : <span class="hljs-string">"continent-asia"</span>, 
     <span class="hljs-string">"_id"</span> : <span class="hljs-string">"worldVertices/continent-asia"</span>, 
-<<<<<<< HEAD
-    <span class="hljs-string">"_rev"</span> : <span class="hljs-string">"35894"</span>, 
-=======
     <span class="hljs-string">"_rev"</span> : <span class="hljs-string">"35899"</span>, 
->>>>>>> 7e16f1ff
     <span class="hljs-string">"name"</span> : <span class="hljs-string">"Asia"</span>, 
     <span class="hljs-string">"type"</span> : <span class="hljs-string">"continent"</span> 
   }, 
   { 
     <span class="hljs-string">"_key"</span> : <span class="hljs-string">"capital-nassau"</span>, 
     <span class="hljs-string">"_id"</span> : <span class="hljs-string">"worldVertices/capital-nassau"</span>, 
-<<<<<<< HEAD
-    <span class="hljs-string">"_rev"</span> : <span class="hljs-string">"36095"</span>, 
-=======
     <span class="hljs-string">"_rev"</span> : <span class="hljs-string">"36100"</span>, 
->>>>>>> 7e16f1ff
     <span class="hljs-string">"name"</span> : <span class="hljs-string">"Nassau"</span>, 
     <span class="hljs-string">"type"</span> : <span class="hljs-string">"capital"</span> 
   }, 
   { 
     <span class="hljs-string">"_key"</span> : <span class="hljs-string">"country-brunei"</span>, 
     <span class="hljs-string">"_id"</span> : <span class="hljs-string">"worldVertices/country-brunei"</span>, 
-<<<<<<< HEAD
-    <span class="hljs-string">"_rev"</span> : <span class="hljs-string">"35966"</span>, 
-=======
     <span class="hljs-string">"_rev"</span> : <span class="hljs-string">"35971"</span>, 
->>>>>>> 7e16f1ff
     <span class="hljs-string">"code"</span> : <span class="hljs-string">"BRN"</span>, 
     <span class="hljs-string">"name"</span> : <span class="hljs-string">"Brunei"</span>, 
     <span class="hljs-string">"type"</span> : <span class="hljs-string">"country"</span> 
@@ -939,33 +573,21 @@
   { 
     <span class="hljs-string">"_key"</span> : <span class="hljs-string">"capital-beijing"</span>, 
     <span class="hljs-string">"_id"</span> : <span class="hljs-string">"worldVertices/capital-beijing"</span>, 
-<<<<<<< HEAD
-    <span class="hljs-string">"_rev"</span> : <span class="hljs-string">"36041"</span>, 
-=======
     <span class="hljs-string">"_rev"</span> : <span class="hljs-string">"36046"</span>, 
->>>>>>> 7e16f1ff
     <span class="hljs-string">"name"</span> : <span class="hljs-string">"Beijing"</span>, 
     <span class="hljs-string">"type"</span> : <span class="hljs-string">"capital"</span> 
   }, 
   { 
     <span class="hljs-string">"_key"</span> : <span class="hljs-string">"continent-europe"</span>, 
     <span class="hljs-string">"_id"</span> : <span class="hljs-string">"worldVertices/continent-europe"</span>, 
-<<<<<<< HEAD
-    <span class="hljs-string">"_rev"</span> : <span class="hljs-string">"35900"</span>, 
-=======
     <span class="hljs-string">"_rev"</span> : <span class="hljs-string">"35905"</span>, 
->>>>>>> 7e16f1ff
     <span class="hljs-string">"name"</span> : <span class="hljs-string">"Europe"</span>, 
     <span class="hljs-string">"type"</span> : <span class="hljs-string">"continent"</span> 
   }, 
   { 
     <span class="hljs-string">"_key"</span> : <span class="hljs-string">"country-canada"</span>, 
     <span class="hljs-string">"_id"</span> : <span class="hljs-string">"worldVertices/country-canada"</span>, 
-<<<<<<< HEAD
-    <span class="hljs-string">"_rev"</span> : <span class="hljs-string">"35984"</span>, 
-=======
     <span class="hljs-string">"_rev"</span> : <span class="hljs-string">"35989"</span>, 
->>>>>>> 7e16f1ff
     <span class="hljs-string">"code"</span> : <span class="hljs-string">"CAN"</span>, 
     <span class="hljs-string">"name"</span> : <span class="hljs-string">"Canada"</span>, 
     <span class="hljs-string">"type"</span> : <span class="hljs-string">"country"</span> 
@@ -973,11 +595,7 @@
   { 
     <span class="hljs-string">"_key"</span> : <span class="hljs-string">"country-bosnia-and-herzegovina"</span>, 
     <span class="hljs-string">"_id"</span> : <span class="hljs-string">"worldVertices/country-bosnia-and-herzegovina"</span>, 
-<<<<<<< HEAD
-    <span class="hljs-string">"_rev"</span> : <span class="hljs-string">"35957"</span>, 
-=======
     <span class="hljs-string">"_rev"</span> : <span class="hljs-string">"35962"</span>, 
->>>>>>> 7e16f1ff
     <span class="hljs-string">"code"</span> : <span class="hljs-string">"BIH"</span>, 
     <span class="hljs-string">"name"</span> : <span class="hljs-string">"Bosnia and Herzegovina"</span>, 
     <span class="hljs-string">"type"</span> : <span class="hljs-string">"country"</span> 
@@ -985,44 +603,28 @@
   { 
     <span class="hljs-string">"_key"</span> : <span class="hljs-string">"capital-sarajevo"</span>, 
     <span class="hljs-string">"_id"</span> : <span class="hljs-string">"worldVertices/capital-sarajevo"</span>, 
-<<<<<<< HEAD
-    <span class="hljs-string">"_rev"</span> : <span class="hljs-string">"36125"</span>, 
-=======
     <span class="hljs-string">"_rev"</span> : <span class="hljs-string">"36130"</span>, 
->>>>>>> 7e16f1ff
     <span class="hljs-string">"name"</span> : <span class="hljs-string">"Sarajevo"</span>, 
     <span class="hljs-string">"type"</span> : <span class="hljs-string">"capital"</span> 
   }, 
   { 
     <span class="hljs-string">"_key"</span> : <span class="hljs-string">"capital-cairo"</span>, 
     <span class="hljs-string">"_id"</span> : <span class="hljs-string">"worldVertices/capital-cairo"</span>, 
-<<<<<<< HEAD
-    <span class="hljs-string">"_rev"</span> : <span class="hljs-string">"36065"</span>, 
-=======
     <span class="hljs-string">"_rev"</span> : <span class="hljs-string">"36070"</span>, 
->>>>>>> 7e16f1ff
     <span class="hljs-string">"name"</span> : <span class="hljs-string">"Cairo"</span>, 
     <span class="hljs-string">"type"</span> : <span class="hljs-string">"capital"</span> 
   }, 
   { 
     <span class="hljs-string">"_key"</span> : <span class="hljs-string">"capital-asmara"</span>, 
     <span class="hljs-string">"_id"</span> : <span class="hljs-string">"worldVertices/capital-asmara"</span>, 
-<<<<<<< HEAD
-    <span class="hljs-string">"_rev"</span> : <span class="hljs-string">"36035"</span>, 
-=======
     <span class="hljs-string">"_rev"</span> : <span class="hljs-string">"36040"</span>, 
->>>>>>> 7e16f1ff
     <span class="hljs-string">"name"</span> : <span class="hljs-string">"Asmara"</span>, 
     <span class="hljs-string">"type"</span> : <span class="hljs-string">"capital"</span> 
   }, 
   { 
     <span class="hljs-string">"_key"</span> : <span class="hljs-string">"country-australia"</span>, 
     <span class="hljs-string">"_id"</span> : <span class="hljs-string">"worldVertices/country-australia"</span>, 
-<<<<<<< HEAD
-    <span class="hljs-string">"_rev"</span> : <span class="hljs-string">"35930"</span>, 
-=======
     <span class="hljs-string">"_rev"</span> : <span class="hljs-string">"35935"</span>, 
->>>>>>> 7e16f1ff
     <span class="hljs-string">"code"</span> : <span class="hljs-string">"AUS"</span>, 
     <span class="hljs-string">"name"</span> : <span class="hljs-string">"Australia"</span>, 
     <span class="hljs-string">"type"</span> : <span class="hljs-string">"country"</span> 
@@ -1030,33 +632,21 @@
   { 
     <span class="hljs-string">"_key"</span> : <span class="hljs-string">"capital-kabul"</span>, 
     <span class="hljs-string">"_id"</span> : <span class="hljs-string">"worldVertices/capital-kabul"</span>, 
-<<<<<<< HEAD
-    <span class="hljs-string">"_rev"</span> : <span class="hljs-string">"36083"</span>, 
-=======
     <span class="hljs-string">"_rev"</span> : <span class="hljs-string">"36088"</span>, 
->>>>>>> 7e16f1ff
     <span class="hljs-string">"name"</span> : <span class="hljs-string">"Kabul"</span>, 
     <span class="hljs-string">"type"</span> : <span class="hljs-string">"capital"</span> 
   }, 
   { 
     <span class="hljs-string">"_key"</span> : <span class="hljs-string">"capital-luanda"</span>, 
     <span class="hljs-string">"_id"</span> : <span class="hljs-string">"worldVertices/capital-luanda"</span>, 
-<<<<<<< HEAD
-    <span class="hljs-string">"_rev"</span> : <span class="hljs-string">"36089"</span>, 
-=======
     <span class="hljs-string">"_rev"</span> : <span class="hljs-string">"36094"</span>, 
->>>>>>> 7e16f1ff
     <span class="hljs-string">"name"</span> : <span class="hljs-string">"Luanda"</span>, 
     <span class="hljs-string">"type"</span> : <span class="hljs-string">"capital"</span> 
   }, 
   { 
     <span class="hljs-string">"_key"</span> : <span class="hljs-string">"country-andorra"</span>, 
     <span class="hljs-string">"_id"</span> : <span class="hljs-string">"worldVertices/country-andorra"</span>, 
-<<<<<<< HEAD
-    <span class="hljs-string">"_rev"</span> : <span class="hljs-string">"35918"</span>, 
-=======
     <span class="hljs-string">"_rev"</span> : <span class="hljs-string">"35923"</span>, 
->>>>>>> 7e16f1ff
     <span class="hljs-string">"code"</span> : <span class="hljs-string">"AND"</span>, 
     <span class="hljs-string">"name"</span> : <span class="hljs-string">"Andorra"</span>, 
     <span class="hljs-string">"type"</span> : <span class="hljs-string">"country"</span> 
@@ -1065,693 +655,6 @@
 arangosh&gt; db.worldEdges.toArray();
 [ 
   { 
-<<<<<<< HEAD
-    <span class="hljs-string">"_key"</span> : <span class="hljs-string">"36375"</span>, 
-    <span class="hljs-string">"_id"</span> : <span class="hljs-string">"worldEdges/36375"</span>, 
-    <span class="hljs-string">"_from"</span> : <span class="hljs-string">"worldVertices/capital-quito"</span>, 
-    <span class="hljs-string">"_to"</span> : <span class="hljs-string">"worldVertices/country-ecuador"</span>, 
-    <span class="hljs-string">"_rev"</span> : <span class="hljs-string">"36375"</span>, 
-    <span class="hljs-string">"type"</span> : <span class="hljs-string">"is-in"</span> 
-  }, 
-  { 
-    <span class="hljs-string">"_key"</span> : <span class="hljs-string">"36225"</span>, 
-    <span class="hljs-string">"_id"</span> : <span class="hljs-string">"worldEdges/36225"</span>, 
-    <span class="hljs-string">"_from"</span> : <span class="hljs-string">"worldVertices/country-brunei"</span>, 
-    <span class="hljs-string">"_to"</span> : <span class="hljs-string">"worldVertices/continent-asia"</span>, 
-    <span class="hljs-string">"_rev"</span> : <span class="hljs-string">"36225"</span>, 
-    <span class="hljs-string">"type"</span> : <span class="hljs-string">"is-in"</span> 
-  }, 
-  { 
-    <span class="hljs-string">"_key"</span> : <span class="hljs-string">"36219"</span>, 
-    <span class="hljs-string">"_id"</span> : <span class="hljs-string">"worldEdges/36219"</span>, 
-    <span class="hljs-string">"_from"</span> : <span class="hljs-string">"worldVertices/country-botswana"</span>, 
-    <span class="hljs-string">"_to"</span> : <span class="hljs-string">"worldVertices/continent-africa"</span>, 
-    <span class="hljs-string">"_rev"</span> : <span class="hljs-string">"36219"</span>, 
-    <span class="hljs-string">"type"</span> : <span class="hljs-string">"is-in"</span> 
-  }, 
-  { 
-    <span class="hljs-string">"_key"</span> : <span class="hljs-string">"36258"</span>, 
-    <span class="hljs-string">"_id"</span> : <span class="hljs-string">"worldEdges/36258"</span>, 
-    <span class="hljs-string">"_from"</span> : <span class="hljs-string">"worldVertices/country-croatia"</span>, 
-    <span class="hljs-string">"_to"</span> : <span class="hljs-string">"worldVertices/continent-europe"</span>, 
-    <span class="hljs-string">"_rev"</span> : <span class="hljs-string">"36258"</span>, 
-    <span class="hljs-string">"type"</span> : <span class="hljs-string">"is-in"</span> 
-  }, 
-  { 
-    <span class="hljs-string">"_key"</span> : <span class="hljs-string">"36234"</span>, 
-    <span class="hljs-string">"_id"</span> : <span class="hljs-string">"worldEdges/36234"</span>, 
-    <span class="hljs-string">"_from"</span> : <span class="hljs-string">"worldVertices/country-burundi"</span>, 
-    <span class="hljs-string">"_to"</span> : <span class="hljs-string">"worldVertices/continent-africa"</span>, 
-    <span class="hljs-string">"_rev"</span> : <span class="hljs-string">"36234"</span>, 
-    <span class="hljs-string">"type"</span> : <span class="hljs-string">"is-in"</span> 
-  }, 
-  { 
-    <span class="hljs-string">"_key"</span> : <span class="hljs-string">"36261"</span>, 
-    <span class="hljs-string">"_id"</span> : <span class="hljs-string">"worldEdges/36261"</span>, 
-    <span class="hljs-string">"_from"</span> : <span class="hljs-string">"worldVertices/country-czech-republic"</span>, 
-    <span class="hljs-string">"_to"</span> : <span class="hljs-string">"worldVertices/continent-europe"</span>, 
-    <span class="hljs-string">"_rev"</span> : <span class="hljs-string">"36261"</span>, 
-    <span class="hljs-string">"type"</span> : <span class="hljs-string">"is-in"</span> 
-  }, 
-  { 
-    <span class="hljs-string">"_key"</span> : <span class="hljs-string">"36354"</span>, 
-    <span class="hljs-string">"_id"</span> : <span class="hljs-string">"worldEdges/36354"</span>, 
-    <span class="hljs-string">"_from"</span> : <span class="hljs-string">"worldVertices/capital-nassau"</span>, 
-    <span class="hljs-string">"_to"</span> : <span class="hljs-string">"worldVertices/country-bahamas"</span>, 
-    <span class="hljs-string">"_rev"</span> : <span class="hljs-string">"36354"</span>, 
-    <span class="hljs-string">"type"</span> : <span class="hljs-string">"is-in"</span> 
-  }, 
-  { 
-    <span class="hljs-string">"_key"</span> : <span class="hljs-string">"36399"</span>, 
-    <span class="hljs-string">"_id"</span> : <span class="hljs-string">"worldEdges/36399"</span>, 
-    <span class="hljs-string">"_from"</span> : <span class="hljs-string">"worldVertices/capital-yamoussoukro"</span>, 
-    <span class="hljs-string">"_to"</span> : <span class="hljs-string">"worldVertices/country-cote-d-ivoire"</span>, 
-    <span class="hljs-string">"_rev"</span> : <span class="hljs-string">"36399"</span>, 
-    <span class="hljs-string">"type"</span> : <span class="hljs-string">"is-in"</span> 
-  }, 
-  { 
-    <span class="hljs-string">"_key"</span> : <span class="hljs-string">"36162"</span>, 
-    <span class="hljs-string">"_id"</span> : <span class="hljs-string">"worldEdges/36162"</span>, 
-    <span class="hljs-string">"_from"</span> : <span class="hljs-string">"worldVertices/continent-north-america"</span>, 
-    <span class="hljs-string">"_to"</span> : <span class="hljs-string">"worldVertices/world"</span>, 
-    <span class="hljs-string">"_rev"</span> : <span class="hljs-string">"36162"</span>, 
-    <span class="hljs-string">"type"</span> : <span class="hljs-string">"is-in"</span> 
-  }, 
-  { 
-    <span class="hljs-string">"_key"</span> : <span class="hljs-string">"36339"</span>, 
-    <span class="hljs-string">"_id"</span> : <span class="hljs-string">"worldEdges/36339"</span>, 
-    <span class="hljs-string">"_from"</span> : <span class="hljs-string">"worldVertices/capital-helsinki"</span>, 
-    <span class="hljs-string">"_to"</span> : <span class="hljs-string">"worldVertices/country-finland"</span>, 
-    <span class="hljs-string">"_rev"</span> : <span class="hljs-string">"36339"</span>, 
-    <span class="hljs-string">"type"</span> : <span class="hljs-string">"is-in"</span> 
-  }, 
-  { 
-    <span class="hljs-string">"_key"</span> : <span class="hljs-string">"36186"</span>, 
-    <span class="hljs-string">"_id"</span> : <span class="hljs-string">"worldEdges/36186"</span>, 
-    <span class="hljs-string">"_from"</span> : <span class="hljs-string">"worldVertices/country-argentina"</span>, 
-    <span class="hljs-string">"_to"</span> : <span class="hljs-string">"worldVertices/continent-south-america"</span>, 
-    <span class="hljs-string">"_rev"</span> : <span class="hljs-string">"36186"</span>, 
-    <span class="hljs-string">"type"</span> : <span class="hljs-string">"is-in"</span> 
-  }, 
-  { 
-    <span class="hljs-string">"_key"</span> : <span class="hljs-string">"36312"</span>, 
-    <span class="hljs-string">"_id"</span> : <span class="hljs-string">"worldEdges/36312"</span>, 
-    <span class="hljs-string">"_from"</span> : <span class="hljs-string">"worldVertices/capital-bridgetown"</span>, 
-    <span class="hljs-string">"_to"</span> : <span class="hljs-string">"worldVertices/country-barbados"</span>, 
-    <span class="hljs-string">"_rev"</span> : <span class="hljs-string">"36312"</span>, 
-    <span class="hljs-string">"type"</span> : <span class="hljs-string">"is-in"</span> 
-  }, 
-  { 
-    <span class="hljs-string">"_key"</span> : <span class="hljs-string">"36318"</span>, 
-    <span class="hljs-string">"_id"</span> : <span class="hljs-string">"worldEdges/36318"</span>, 
-    <span class="hljs-string">"_from"</span> : <span class="hljs-string">"worldVertices/capital-buenos-aires"</span>, 
-    <span class="hljs-string">"_to"</span> : <span class="hljs-string">"worldVertices/country-argentina"</span>, 
-    <span class="hljs-string">"_rev"</span> : <span class="hljs-string">"36318"</span>, 
-    <span class="hljs-string">"type"</span> : <span class="hljs-string">"is-in"</span> 
-  }, 
-  { 
-    <span class="hljs-string">"_key"</span> : <span class="hljs-string">"36291"</span>, 
-    <span class="hljs-string">"_id"</span> : <span class="hljs-string">"worldEdges/36291"</span>, 
-    <span class="hljs-string">"_from"</span> : <span class="hljs-string">"worldVertices/capital-andorra-la-vella"</span>, 
-    <span class="hljs-string">"_to"</span> : <span class="hljs-string">"worldVertices/country-andorra"</span>, 
-    <span class="hljs-string">"_rev"</span> : <span class="hljs-string">"36291"</span>, 
-    <span class="hljs-string">"type"</span> : <span class="hljs-string">"is-in"</span> 
-  }, 
-  { 
-    <span class="hljs-string">"_key"</span> : <span class="hljs-string">"36264"</span>, 
-    <span class="hljs-string">"_id"</span> : <span class="hljs-string">"worldEdges/36264"</span>, 
-    <span class="hljs-string">"_from"</span> : <span class="hljs-string">"worldVertices/country-denmark"</span>, 
-    <span class="hljs-string">"_to"</span> : <span class="hljs-string">"worldVertices/continent-europe"</span>, 
-    <span class="hljs-string">"_rev"</span> : <span class="hljs-string">"36264"</span>, 
-    <span class="hljs-string">"type"</span> : <span class="hljs-string">"is-in"</span> 
-  }, 
-  { 
-    <span class="hljs-string">"_key"</span> : <span class="hljs-string">"36222"</span>, 
-    <span class="hljs-string">"_id"</span> : <span class="hljs-string">"worldEdges/36222"</span>, 
-    <span class="hljs-string">"_from"</span> : <span class="hljs-string">"worldVertices/country-brazil"</span>, 
-    <span class="hljs-string">"_to"</span> : <span class="hljs-string">"worldVertices/continent-south-america"</span>, 
-    <span class="hljs-string">"_rev"</span> : <span class="hljs-string">"36222"</span>, 
-    <span class="hljs-string">"type"</span> : <span class="hljs-string">"is-in"</span> 
-  }, 
-  { 
-    <span class="hljs-string">"_key"</span> : <span class="hljs-string">"36315"</span>, 
-    <span class="hljs-string">"_id"</span> : <span class="hljs-string">"worldEdges/36315"</span>, 
-    <span class="hljs-string">"_from"</span> : <span class="hljs-string">"worldVertices/capital-brussels"</span>, 
-    <span class="hljs-string">"_to"</span> : <span class="hljs-string">"worldVertices/country-belgium"</span>, 
-    <span class="hljs-string">"_rev"</span> : <span class="hljs-string">"36315"</span>, 
-    <span class="hljs-string">"type"</span> : <span class="hljs-string">"is-in"</span> 
-  }, 
-  { 
-    <span class="hljs-string">"_key"</span> : <span class="hljs-string">"36327"</span>, 
-    <span class="hljs-string">"_id"</span> : <span class="hljs-string">"worldEdges/36327"</span>, 
-    <span class="hljs-string">"_from"</span> : <span class="hljs-string">"worldVertices/capital-canberra"</span>, 
-    <span class="hljs-string">"_to"</span> : <span class="hljs-string">"worldVertices/country-australia"</span>, 
-    <span class="hljs-string">"_rev"</span> : <span class="hljs-string">"36327"</span>, 
-    <span class="hljs-string">"type"</span> : <span class="hljs-string">"is-in"</span> 
-  }, 
-  { 
-    <span class="hljs-string">"_key"</span> : <span class="hljs-string">"36228"</span>, 
-    <span class="hljs-string">"_id"</span> : <span class="hljs-string">"worldEdges/36228"</span>, 
-    <span class="hljs-string">"_from"</span> : <span class="hljs-string">"worldVertices/country-bulgaria"</span>, 
-    <span class="hljs-string">"_to"</span> : <span class="hljs-string">"worldVertices/continent-europe"</span>, 
-    <span class="hljs-string">"_rev"</span> : <span class="hljs-string">"36228"</span>, 
-    <span class="hljs-string">"type"</span> : <span class="hljs-string">"is-in"</span> 
-  }, 
-  { 
-    <span class="hljs-string">"_key"</span> : <span class="hljs-string">"36189"</span>, 
-    <span class="hljs-string">"_id"</span> : <span class="hljs-string">"worldEdges/36189"</span>, 
-    <span class="hljs-string">"_from"</span> : <span class="hljs-string">"worldVertices/country-australia"</span>, 
-    <span class="hljs-string">"_to"</span> : <span class="hljs-string">"worldVertices/continent-australia"</span>, 
-    <span class="hljs-string">"_rev"</span> : <span class="hljs-string">"36189"</span>, 
-    <span class="hljs-string">"type"</span> : <span class="hljs-string">"is-in"</span> 
-  }, 
-  { 
-    <span class="hljs-string">"_key"</span> : <span class="hljs-string">"36333"</span>, 
-    <span class="hljs-string">"_id"</span> : <span class="hljs-string">"worldEdges/36333"</span>, 
-    <span class="hljs-string">"_from"</span> : <span class="hljs-string">"worldVertices/capital-dhaka"</span>, 
-    <span class="hljs-string">"_to"</span> : <span class="hljs-string">"worldVertices/country-bangladesh"</span>, 
-    <span class="hljs-string">"_rev"</span> : <span class="hljs-string">"36333"</span>, 
-    <span class="hljs-string">"type"</span> : <span class="hljs-string">"is-in"</span> 
-  }, 
-  { 
-    <span class="hljs-string">"_key"</span> : <span class="hljs-string">"36213"</span>, 
-    <span class="hljs-string">"_id"</span> : <span class="hljs-string">"worldEdges/36213"</span>, 
-    <span class="hljs-string">"_from"</span> : <span class="hljs-string">"worldVertices/country-bolivia"</span>, 
-    <span class="hljs-string">"_to"</span> : <span class="hljs-string">"worldVertices/continent-south-america"</span>, 
-    <span class="hljs-string">"_rev"</span> : <span class="hljs-string">"36213"</span>, 
-    <span class="hljs-string">"type"</span> : <span class="hljs-string">"is-in"</span> 
-  }, 
-  { 
-    <span class="hljs-string">"_key"</span> : <span class="hljs-string">"36183"</span>, 
-    <span class="hljs-string">"_id"</span> : <span class="hljs-string">"worldEdges/36183"</span>, 
-    <span class="hljs-string">"_from"</span> : <span class="hljs-string">"worldVertices/country-antigua-and-barbuda"</span>, 
-    <span class="hljs-string">"_to"</span> : <span class="hljs-string">"worldVertices/continent-north-america"</span>, 
-    <span class="hljs-string">"_rev"</span> : <span class="hljs-string">"36183"</span>, 
-    <span class="hljs-string">"type"</span> : <span class="hljs-string">"is-in"</span> 
-  }, 
-  { 
-    <span class="hljs-string">"_key"</span> : <span class="hljs-string">"36381"</span>, 
-    <span class="hljs-string">"_id"</span> : <span class="hljs-string">"worldEdges/36381"</span>, 
-    <span class="hljs-string">"_from"</span> : <span class="hljs-string">"worldVertices/capital-santiago"</span>, 
-    <span class="hljs-string">"_to"</span> : <span class="hljs-string">"worldVertices/country-chile"</span>, 
-    <span class="hljs-string">"_rev"</span> : <span class="hljs-string">"36381"</span>, 
-    <span class="hljs-string">"type"</span> : <span class="hljs-string">"is-in"</span> 
-  }, 
-  { 
-    <span class="hljs-string">"_key"</span> : <span class="hljs-string">"36252"</span>, 
-    <span class="hljs-string">"_id"</span> : <span class="hljs-string">"worldEdges/36252"</span>, 
-    <span class="hljs-string">"_from"</span> : <span class="hljs-string">"worldVertices/country-colombia"</span>, 
-    <span class="hljs-string">"_to"</span> : <span class="hljs-string">"worldVertices/continent-south-america"</span>, 
-    <span class="hljs-string">"_rev"</span> : <span class="hljs-string">"36252"</span>, 
-    <span class="hljs-string">"type"</span> : <span class="hljs-string">"is-in"</span> 
-  }, 
-  { 
-    <span class="hljs-string">"_key"</span> : <span class="hljs-string">"36171"</span>, 
-    <span class="hljs-string">"_id"</span> : <span class="hljs-string">"worldEdges/36171"</span>, 
-    <span class="hljs-string">"_from"</span> : <span class="hljs-string">"worldVertices/country-albania"</span>, 
-    <span class="hljs-string">"_to"</span> : <span class="hljs-string">"worldVertices/continent-europe"</span>, 
-    <span class="hljs-string">"_rev"</span> : <span class="hljs-string">"36171"</span>, 
-    <span class="hljs-string">"type"</span> : <span class="hljs-string">"is-in"</span> 
-  }, 
-  { 
-    <span class="hljs-string">"_key"</span> : <span class="hljs-string">"36177"</span>, 
-    <span class="hljs-string">"_id"</span> : <span class="hljs-string">"worldEdges/36177"</span>, 
-    <span class="hljs-string">"_from"</span> : <span class="hljs-string">"worldVertices/country-andorra"</span>, 
-    <span class="hljs-string">"_to"</span> : <span class="hljs-string">"worldVertices/continent-europe"</span>, 
-    <span class="hljs-string">"_rev"</span> : <span class="hljs-string">"36177"</span>, 
-    <span class="hljs-string">"type"</span> : <span class="hljs-string">"is-in"</span> 
-  }, 
-  { 
-    <span class="hljs-string">"_key"</span> : <span class="hljs-string">"36180"</span>, 
-    <span class="hljs-string">"_id"</span> : <span class="hljs-string">"worldEdges/36180"</span>, 
-    <span class="hljs-string">"_from"</span> : <span class="hljs-string">"worldVertices/country-angola"</span>, 
-    <span class="hljs-string">"_to"</span> : <span class="hljs-string">"worldVertices/continent-africa"</span>, 
-    <span class="hljs-string">"_rev"</span> : <span class="hljs-string">"36180"</span>, 
-    <span class="hljs-string">"type"</span> : <span class="hljs-string">"is-in"</span> 
-  }, 
-  { 
-    <span class="hljs-string">"_key"</span> : <span class="hljs-string">"36372"</span>, 
-    <span class="hljs-string">"_id"</span> : <span class="hljs-string">"worldEdges/36372"</span>, 
-    <span class="hljs-string">"_from"</span> : <span class="hljs-string">"worldVertices/capital-prague"</span>, 
-    <span class="hljs-string">"_to"</span> : <span class="hljs-string">"worldVertices/country-czech-republic"</span>, 
-    <span class="hljs-string">"_rev"</span> : <span class="hljs-string">"36372"</span>, 
-    <span class="hljs-string">"type"</span> : <span class="hljs-string">"is-in"</span> 
-  }, 
-  { 
-    <span class="hljs-string">"_key"</span> : <span class="hljs-string">"36249"</span>, 
-    <span class="hljs-string">"_id"</span> : <span class="hljs-string">"worldEdges/36249"</span>, 
-    <span class="hljs-string">"_from"</span> : <span class="hljs-string">"worldVertices/country-chile"</span>, 
-    <span class="hljs-string">"_to"</span> : <span class="hljs-string">"worldVertices/continent-south-america"</span>, 
-    <span class="hljs-string">"_rev"</span> : <span class="hljs-string">"36249"</span>, 
-    <span class="hljs-string">"type"</span> : <span class="hljs-string">"is-in"</span> 
-  }, 
-  { 
-    <span class="hljs-string">"_key"</span> : <span class="hljs-string">"36210"</span>, 
-    <span class="hljs-string">"_id"</span> : <span class="hljs-string">"worldEdges/36210"</span>, 
-    <span class="hljs-string">"_from"</span> : <span class="hljs-string">"worldVertices/country-bhutan"</span>, 
-    <span class="hljs-string">"_to"</span> : <span class="hljs-string">"worldVertices/continent-asia"</span>, 
-    <span class="hljs-string">"_rev"</span> : <span class="hljs-string">"36210"</span>, 
-    <span class="hljs-string">"type"</span> : <span class="hljs-string">"is-in"</span> 
-  }, 
-  { 
-    <span class="hljs-string">"_key"</span> : <span class="hljs-string">"36276"</span>, 
-    <span class="hljs-string">"_id"</span> : <span class="hljs-string">"worldEdges/36276"</span>, 
-    <span class="hljs-string">"_from"</span> : <span class="hljs-string">"worldVertices/country-finland"</span>, 
-    <span class="hljs-string">"_to"</span> : <span class="hljs-string">"worldVertices/continent-europe"</span>, 
-    <span class="hljs-string">"_rev"</span> : <span class="hljs-string">"36276"</span>, 
-    <span class="hljs-string">"type"</span> : <span class="hljs-string">"is-in"</span> 
-  }, 
-  { 
-    <span class="hljs-string">"_key"</span> : <span class="hljs-string">"36321"</span>, 
-    <span class="hljs-string">"_id"</span> : <span class="hljs-string">"worldEdges/36321"</span>, 
-    <span class="hljs-string">"_from"</span> : <span class="hljs-string">"worldVertices/capital-bujumbura"</span>, 
-    <span class="hljs-string">"_to"</span> : <span class="hljs-string">"worldVertices/country-burundi"</span>, 
-    <span class="hljs-string">"_rev"</span> : <span class="hljs-string">"36321"</span>, 
-    <span class="hljs-string">"type"</span> : <span class="hljs-string">"is-in"</span> 
-  }, 
-  { 
-    <span class="hljs-string">"_key"</span> : <span class="hljs-string">"36336"</span>, 
-    <span class="hljs-string">"_id"</span> : <span class="hljs-string">"worldEdges/36336"</span>, 
-    <span class="hljs-string">"_from"</span> : <span class="hljs-string">"worldVertices/capital-gaborone"</span>, 
-    <span class="hljs-string">"_to"</span> : <span class="hljs-string">"worldVertices/country-botswana"</span>, 
-    <span class="hljs-string">"_rev"</span> : <span class="hljs-string">"36336"</span>, 
-    <span class="hljs-string">"type"</span> : <span class="hljs-string">"is-in"</span> 
-  }, 
-  { 
-    <span class="hljs-string">"_key"</span> : <span class="hljs-string">"36288"</span>, 
-    <span class="hljs-string">"_id"</span> : <span class="hljs-string">"worldEdges/36288"</span>, 
-    <span class="hljs-string">"_from"</span> : <span class="hljs-string">"worldVertices/capital-algiers"</span>, 
-    <span class="hljs-string">"_to"</span> : <span class="hljs-string">"worldVertices/country-algeria"</span>, 
-    <span class="hljs-string">"_rev"</span> : <span class="hljs-string">"36288"</span>, 
-    <span class="hljs-string">"type"</span> : <span class="hljs-string">"is-in"</span> 
-  }, 
-  { 
-    <span class="hljs-string">"_key"</span> : <span class="hljs-string">"36369"</span>, 
-    <span class="hljs-string">"_id"</span> : <span class="hljs-string">"worldEdges/36369"</span>, 
-    <span class="hljs-string">"_from"</span> : <span class="hljs-string">"worldVertices/capital-phnom-penh"</span>, 
-    <span class="hljs-string">"_to"</span> : <span class="hljs-string">"worldVertices/country-cambodia"</span>, 
-    <span class="hljs-string">"_rev"</span> : <span class="hljs-string">"36369"</span>, 
-    <span class="hljs-string">"type"</span> : <span class="hljs-string">"is-in"</span> 
-  }, 
-  { 
-    <span class="hljs-string">"_key"</span> : <span class="hljs-string">"36345"</span>, 
-    <span class="hljs-string">"_id"</span> : <span class="hljs-string">"worldEdges/36345"</span>, 
-    <span class="hljs-string">"_from"</span> : <span class="hljs-string">"worldVertices/capital-la-paz"</span>, 
-    <span class="hljs-string">"_to"</span> : <span class="hljs-string">"worldVertices/country-bolivia"</span>, 
-    <span class="hljs-string">"_rev"</span> : <span class="hljs-string">"36345"</span>, 
-    <span class="hljs-string">"type"</span> : <span class="hljs-string">"is-in"</span> 
-  }, 
-  { 
-    <span class="hljs-string">"_key"</span> : <span class="hljs-string">"36240"</span>, 
-    <span class="hljs-string">"_id"</span> : <span class="hljs-string">"worldEdges/36240"</span>, 
-    <span class="hljs-string">"_from"</span> : <span class="hljs-string">"worldVertices/country-cameroon"</span>, 
-    <span class="hljs-string">"_to"</span> : <span class="hljs-string">"worldVertices/continent-africa"</span>, 
-    <span class="hljs-string">"_rev"</span> : <span class="hljs-string">"36240"</span>, 
-    <span class="hljs-string">"type"</span> : <span class="hljs-string">"is-in"</span> 
-  }, 
-  { 
-    <span class="hljs-string">"_key"</span> : <span class="hljs-string">"36285"</span>, 
-    <span class="hljs-string">"_id"</span> : <span class="hljs-string">"worldEdges/36285"</span>, 
-    <span class="hljs-string">"_from"</span> : <span class="hljs-string">"worldVertices/country-people-s-republic-of-china"</span>, 
-    <span class="hljs-string">"_to"</span> : <span class="hljs-string">"worldVertices/continent-asia"</span>, 
-    <span class="hljs-string">"_rev"</span> : <span class="hljs-string">"36285"</span>, 
-    <span class="hljs-string">"type"</span> : <span class="hljs-string">"is-in"</span> 
-  }, 
-  { 
-    <span class="hljs-string">"_key"</span> : <span class="hljs-string">"36351"</span>, 
-    <span class="hljs-string">"_id"</span> : <span class="hljs-string">"worldEdges/36351"</span>, 
-    <span class="hljs-string">"_from"</span> : <span class="hljs-string">"worldVertices/capital-manama"</span>, 
-    <span class="hljs-string">"_to"</span> : <span class="hljs-string">"worldVertices/country-bahrain"</span>, 
-    <span class="hljs-string">"_rev"</span> : <span class="hljs-string">"36351"</span>, 
-    <span class="hljs-string">"type"</span> : <span class="hljs-string">"is-in"</span> 
-  }, 
-  { 
-    <span class="hljs-string">"_key"</span> : <span class="hljs-string">"36282"</span>, 
-    <span class="hljs-string">"_id"</span> : <span class="hljs-string">"worldEdges/36282"</span>, 
-    <span class="hljs-string">"_from"</span> : <span class="hljs-string">"worldVertices/country-germany"</span>, 
-    <span class="hljs-string">"_to"</span> : <span class="hljs-string">"worldVertices/continent-europe"</span>, 
-    <span class="hljs-string">"_rev"</span> : <span class="hljs-string">"36282"</span>, 
-    <span class="hljs-string">"type"</span> : <span class="hljs-string">"is-in"</span> 
-  }, 
-  { 
-    <span class="hljs-string">"_key"</span> : <span class="hljs-string">"36273"</span>, 
-    <span class="hljs-string">"_id"</span> : <span class="hljs-string">"worldEdges/36273"</span>, 
-    <span class="hljs-string">"_from"</span> : <span class="hljs-string">"worldVertices/country-eritrea"</span>, 
-    <span class="hljs-string">"_to"</span> : <span class="hljs-string">"worldVertices/continent-africa"</span>, 
-    <span class="hljs-string">"_rev"</span> : <span class="hljs-string">"36273"</span>, 
-    <span class="hljs-string">"type"</span> : <span class="hljs-string">"is-in"</span> 
-  }, 
-  { 
-    <span class="hljs-string">"_key"</span> : <span class="hljs-string">"36201"</span>, 
-    <span class="hljs-string">"_id"</span> : <span class="hljs-string">"worldEdges/36201"</span>, 
-    <span class="hljs-string">"_from"</span> : <span class="hljs-string">"worldVertices/country-bangladesh"</span>, 
-    <span class="hljs-string">"_to"</span> : <span class="hljs-string">"worldVertices/continent-asia"</span>, 
-    <span class="hljs-string">"_rev"</span> : <span class="hljs-string">"36201"</span>, 
-    <span class="hljs-string">"type"</span> : <span class="hljs-string">"is-in"</span> 
-  }, 
-  { 
-    <span class="hljs-string">"_key"</span> : <span class="hljs-string">"36360"</span>, 
-    <span class="hljs-string">"_id"</span> : <span class="hljs-string">"worldEdges/36360"</span>, 
-    <span class="hljs-string">"_from"</span> : <span class="hljs-string">"worldVertices/capital-ottawa"</span>, 
-    <span class="hljs-string">"_to"</span> : <span class="hljs-string">"worldVertices/country-canada"</span>, 
-    <span class="hljs-string">"_rev"</span> : <span class="hljs-string">"36360"</span>, 
-    <span class="hljs-string">"type"</span> : <span class="hljs-string">"is-in"</span> 
-  }, 
-  { 
-    <span class="hljs-string">"_key"</span> : <span class="hljs-string">"36378"</span>, 
-    <span class="hljs-string">"_id"</span> : <span class="hljs-string">"worldEdges/36378"</span>, 
-    <span class="hljs-string">"_from"</span> : <span class="hljs-string">"worldVertices/capital-saint-john-s"</span>, 
-    <span class="hljs-string">"_to"</span> : <span class="hljs-string">"worldVertices/country-antigua-and-barbuda"</span>, 
-    <span class="hljs-string">"_rev"</span> : <span class="hljs-string">"36378"</span>, 
-    <span class="hljs-string">"type"</span> : <span class="hljs-string">"is-in"</span> 
-  }, 
-  { 
-    <span class="hljs-string">"_key"</span> : <span class="hljs-string">"36294"</span>, 
-    <span class="hljs-string">"_id"</span> : <span class="hljs-string">"worldEdges/36294"</span>, 
-    <span class="hljs-string">"_from"</span> : <span class="hljs-string">"worldVertices/capital-asmara"</span>, 
-    <span class="hljs-string">"_to"</span> : <span class="hljs-string">"worldVertices/country-eritrea"</span>, 
-    <span class="hljs-string">"_rev"</span> : <span class="hljs-string">"36294"</span>, 
-    <span class="hljs-string">"type"</span> : <span class="hljs-string">"is-in"</span> 
-  }, 
-  { 
-    <span class="hljs-string">"_key"</span> : <span class="hljs-string">"36348"</span>, 
-    <span class="hljs-string">"_id"</span> : <span class="hljs-string">"worldEdges/36348"</span>, 
-    <span class="hljs-string">"_from"</span> : <span class="hljs-string">"worldVertices/capital-luanda"</span>, 
-    <span class="hljs-string">"_to"</span> : <span class="hljs-string">"worldVertices/country-angola"</span>, 
-    <span class="hljs-string">"_rev"</span> : <span class="hljs-string">"36348"</span>, 
-    <span class="hljs-string">"type"</span> : <span class="hljs-string">"is-in"</span> 
-  }, 
-  { 
-    <span class="hljs-string">"_key"</span> : <span class="hljs-string">"36192"</span>, 
-    <span class="hljs-string">"_id"</span> : <span class="hljs-string">"worldEdges/36192"</span>, 
-    <span class="hljs-string">"_from"</span> : <span class="hljs-string">"worldVertices/country-austria"</span>, 
-    <span class="hljs-string">"_to"</span> : <span class="hljs-string">"worldVertices/continent-europe"</span>, 
-    <span class="hljs-string">"_rev"</span> : <span class="hljs-string">"36192"</span>, 
-    <span class="hljs-string">"type"</span> : <span class="hljs-string">"is-in"</span> 
-  }, 
-  { 
-    <span class="hljs-string">"_key"</span> : <span class="hljs-string">"36159"</span>, 
-    <span class="hljs-string">"_id"</span> : <span class="hljs-string">"worldEdges/36159"</span>, 
-    <span class="hljs-string">"_from"</span> : <span class="hljs-string">"worldVertices/continent-europe"</span>, 
-    <span class="hljs-string">"_to"</span> : <span class="hljs-string">"worldVertices/world"</span>, 
-    <span class="hljs-string">"_rev"</span> : <span class="hljs-string">"36159"</span>, 
-    <span class="hljs-string">"type"</span> : <span class="hljs-string">"is-in"</span> 
-  }, 
-  { 
-    <span class="hljs-string">"_key"</span> : <span class="hljs-string">"36156"</span>, 
-    <span class="hljs-string">"_id"</span> : <span class="hljs-string">"worldEdges/36156"</span>, 
-    <span class="hljs-string">"_from"</span> : <span class="hljs-string">"worldVertices/continent-australia"</span>, 
-    <span class="hljs-string">"_to"</span> : <span class="hljs-string">"worldVertices/world"</span>, 
-    <span class="hljs-string">"_rev"</span> : <span class="hljs-string">"36156"</span>, 
-    <span class="hljs-string">"type"</span> : <span class="hljs-string">"is-in"</span> 
-  }, 
-  { 
-    <span class="hljs-string">"_key"</span> : <span class="hljs-string">"36216"</span>, 
-    <span class="hljs-string">"_id"</span> : <span class="hljs-string">"worldEdges/36216"</span>, 
-    <span class="hljs-string">"_from"</span> : <span class="hljs-string">"worldVertices/country-bosnia-and-herzegovina"</span>, 
-    <span class="hljs-string">"_to"</span> : <span class="hljs-string">"worldVertices/continent-europe"</span>, 
-    <span class="hljs-string">"_rev"</span> : <span class="hljs-string">"36216"</span>, 
-    <span class="hljs-string">"type"</span> : <span class="hljs-string">"is-in"</span> 
-  }, 
-  { 
-    <span class="hljs-string">"_key"</span> : <span class="hljs-string">"36297"</span>, 
-    <span class="hljs-string">"_id"</span> : <span class="hljs-string">"worldEdges/36297"</span>, 
-    <span class="hljs-string">"_from"</span> : <span class="hljs-string">"worldVertices/capital-bandar-seri-begawan"</span>, 
-    <span class="hljs-string">"_to"</span> : <span class="hljs-string">"worldVertices/country-brunei"</span>, 
-    <span class="hljs-string">"_rev"</span> : <span class="hljs-string">"36297"</span>, 
-    <span class="hljs-string">"type"</span> : <span class="hljs-string">"is-in"</span> 
-  }, 
-  { 
-    <span class="hljs-string">"_key"</span> : <span class="hljs-string">"36393"</span>, 
-    <span class="hljs-string">"_id"</span> : <span class="hljs-string">"worldEdges/36393"</span>, 
-    <span class="hljs-string">"_from"</span> : <span class="hljs-string">"worldVertices/capital-tirana"</span>, 
-    <span class="hljs-string">"_to"</span> : <span class="hljs-string">"worldVertices/country-albania"</span>, 
-    <span class="hljs-string">"_rev"</span> : <span class="hljs-string">"36393"</span>, 
-    <span class="hljs-string">"type"</span> : <span class="hljs-string">"is-in"</span> 
-  }, 
-  { 
-    <span class="hljs-string">"_key"</span> : <span class="hljs-string">"36363"</span>, 
-    <span class="hljs-string">"_id"</span> : <span class="hljs-string">"worldEdges/36363"</span>, 
-    <span class="hljs-string">"_from"</span> : <span class="hljs-string">"worldVertices/capital-ouagadougou"</span>, 
-    <span class="hljs-string">"_to"</span> : <span class="hljs-string">"worldVertices/country-burkina-faso"</span>, 
-    <span class="hljs-string">"_rev"</span> : <span class="hljs-string">"36363"</span>, 
-    <span class="hljs-string">"type"</span> : <span class="hljs-string">"is-in"</span> 
-  }, 
-  { 
-    <span class="hljs-string">"_key"</span> : <span class="hljs-string">"36300"</span>, 
-    <span class="hljs-string">"_id"</span> : <span class="hljs-string">"worldEdges/36300"</span>, 
-    <span class="hljs-string">"_from"</span> : <span class="hljs-string">"worldVertices/capital-beijing"</span>, 
-    <span class="hljs-string">"_to"</span> : <span class="hljs-string">"worldVertices/country-people-s-republic-of-china"</span>, 
-    <span class="hljs-string">"_rev"</span> : <span class="hljs-string">"36300"</span>, 
-    <span class="hljs-string">"type"</span> : <span class="hljs-string">"is-in"</span> 
-  }, 
-  { 
-    <span class="hljs-string">"_key"</span> : <span class="hljs-string">"36330"</span>, 
-    <span class="hljs-string">"_id"</span> : <span class="hljs-string">"worldEdges/36330"</span>, 
-    <span class="hljs-string">"_from"</span> : <span class="hljs-string">"worldVertices/capital-copenhagen"</span>, 
-    <span class="hljs-string">"_to"</span> : <span class="hljs-string">"worldVertices/country-denmark"</span>, 
-    <span class="hljs-string">"_rev"</span> : <span class="hljs-string">"36330"</span>, 
-    <span class="hljs-string">"type"</span> : <span class="hljs-string">"is-in"</span> 
-  }, 
-  { 
-    <span class="hljs-string">"_key"</span> : <span class="hljs-string">"36342"</span>, 
-    <span class="hljs-string">"_id"</span> : <span class="hljs-string">"worldEdges/36342"</span>, 
-    <span class="hljs-string">"_from"</span> : <span class="hljs-string">"worldVertices/capital-kabul"</span>, 
-    <span class="hljs-string">"_to"</span> : <span class="hljs-string">"worldVertices/country-afghanistan"</span>, 
-    <span class="hljs-string">"_rev"</span> : <span class="hljs-string">"36342"</span>, 
-    <span class="hljs-string">"type"</span> : <span class="hljs-string">"is-in"</span> 
-  }, 
-  { 
-    <span class="hljs-string">"_key"</span> : <span class="hljs-string">"36204"</span>, 
-    <span class="hljs-string">"_id"</span> : <span class="hljs-string">"worldEdges/36204"</span>, 
-    <span class="hljs-string">"_from"</span> : <span class="hljs-string">"worldVertices/country-barbados"</span>, 
-    <span class="hljs-string">"_to"</span> : <span class="hljs-string">"worldVertices/continent-north-america"</span>, 
-    <span class="hljs-string">"_rev"</span> : <span class="hljs-string">"36204"</span>, 
-    <span class="hljs-string">"type"</span> : <span class="hljs-string">"is-in"</span> 
-  }, 
-  { 
-    <span class="hljs-string">"_key"</span> : <span class="hljs-string">"36402"</span>, 
-    <span class="hljs-string">"_id"</span> : <span class="hljs-string">"worldEdges/36402"</span>, 
-    <span class="hljs-string">"_from"</span> : <span class="hljs-string">"worldVertices/capital-yaounde"</span>, 
-    <span class="hljs-string">"_to"</span> : <span class="hljs-string">"worldVertices/country-cameroon"</span>, 
-    <span class="hljs-string">"_rev"</span> : <span class="hljs-string">"36402"</span>, 
-    <span class="hljs-string">"type"</span> : <span class="hljs-string">"is-in"</span> 
-  }, 
-  { 
-    <span class="hljs-string">"_key"</span> : <span class="hljs-string">"36270"</span>, 
-    <span class="hljs-string">"_id"</span> : <span class="hljs-string">"worldEdges/36270"</span>, 
-    <span class="hljs-string">"_from"</span> : <span class="hljs-string">"worldVertices/country-egypt"</span>, 
-    <span class="hljs-string">"_to"</span> : <span class="hljs-string">"worldVertices/continent-africa"</span>, 
-    <span class="hljs-string">"_rev"</span> : <span class="hljs-string">"36270"</span>, 
-    <span class="hljs-string">"type"</span> : <span class="hljs-string">"is-in"</span> 
-  }, 
-  { 
-    <span class="hljs-string">"_key"</span> : <span class="hljs-string">"36306"</span>, 
-    <span class="hljs-string">"_id"</span> : <span class="hljs-string">"worldEdges/36306"</span>, 
-    <span class="hljs-string">"_from"</span> : <span class="hljs-string">"worldVertices/capital-bogota"</span>, 
-    <span class="hljs-string">"_to"</span> : <span class="hljs-string">"worldVertices/country-colombia"</span>, 
-    <span class="hljs-string">"_rev"</span> : <span class="hljs-string">"36306"</span>, 
-    <span class="hljs-string">"type"</span> : <span class="hljs-string">"is-in"</span> 
-  }, 
-  { 
-    <span class="hljs-string">"_key"</span> : <span class="hljs-string">"36255"</span>, 
-    <span class="hljs-string">"_id"</span> : <span class="hljs-string">"worldEdges/36255"</span>, 
-    <span class="hljs-string">"_from"</span> : <span class="hljs-string">"worldVertices/country-cote-d-ivoire"</span>, 
-    <span class="hljs-string">"_to"</span> : <span class="hljs-string">"worldVertices/continent-africa"</span>, 
-    <span class="hljs-string">"_rev"</span> : <span class="hljs-string">"36255"</span>, 
-    <span class="hljs-string">"type"</span> : <span class="hljs-string">"is-in"</span> 
-  }, 
-  { 
-    <span class="hljs-string">"_key"</span> : <span class="hljs-string">"36237"</span>, 
-    <span class="hljs-string">"_id"</span> : <span class="hljs-string">"worldEdges/36237"</span>, 
-    <span class="hljs-string">"_from"</span> : <span class="hljs-string">"worldVertices/country-cambodia"</span>, 
-    <span class="hljs-string">"_to"</span> : <span class="hljs-string">"worldVertices/continent-asia"</span>, 
-    <span class="hljs-string">"_rev"</span> : <span class="hljs-string">"36237"</span>, 
-    <span class="hljs-string">"type"</span> : <span class="hljs-string">"is-in"</span> 
-  }, 
-  { 
-    <span class="hljs-string">"_key"</span> : <span class="hljs-string">"36174"</span>, 
-    <span class="hljs-string">"_id"</span> : <span class="hljs-string">"worldEdges/36174"</span>, 
-    <span class="hljs-string">"_from"</span> : <span class="hljs-string">"worldVertices/country-algeria"</span>, 
-    <span class="hljs-string">"_to"</span> : <span class="hljs-string">"worldVertices/continent-africa"</span>, 
-    <span class="hljs-string">"_rev"</span> : <span class="hljs-string">"36174"</span>, 
-    <span class="hljs-string">"type"</span> : <span class="hljs-string">"is-in"</span> 
-  }, 
-  { 
-    <span class="hljs-string">"_key"</span> : <span class="hljs-string">"36168"</span>, 
-    <span class="hljs-string">"_id"</span> : <span class="hljs-string">"worldEdges/36168"</span>, 
-    <span class="hljs-string">"_from"</span> : <span class="hljs-string">"worldVertices/country-afghanistan"</span>, 
-    <span class="hljs-string">"_to"</span> : <span class="hljs-string">"worldVertices/continent-asia"</span>, 
-    <span class="hljs-string">"_rev"</span> : <span class="hljs-string">"36168"</span>, 
-    <span class="hljs-string">"type"</span> : <span class="hljs-string">"is-in"</span> 
-  }, 
-  { 
-    <span class="hljs-string">"_key"</span> : <span class="hljs-string">"36267"</span>, 
-    <span class="hljs-string">"_id"</span> : <span class="hljs-string">"worldEdges/36267"</span>, 
-    <span class="hljs-string">"_from"</span> : <span class="hljs-string">"worldVertices/country-ecuador"</span>, 
-    <span class="hljs-string">"_to"</span> : <span class="hljs-string">"worldVertices/continent-south-america"</span>, 
-    <span class="hljs-string">"_rev"</span> : <span class="hljs-string">"36267"</span>, 
-    <span class="hljs-string">"type"</span> : <span class="hljs-string">"is-in"</span> 
-  }, 
-  { 
-    <span class="hljs-string">"_key"</span> : <span class="hljs-string">"36303"</span>, 
-    <span class="hljs-string">"_id"</span> : <span class="hljs-string">"worldEdges/36303"</span>, 
-    <span class="hljs-string">"_from"</span> : <span class="hljs-string">"worldVertices/capital-berlin"</span>, 
-    <span class="hljs-string">"_to"</span> : <span class="hljs-string">"worldVertices/country-germany"</span>, 
-    <span class="hljs-string">"_rev"</span> : <span class="hljs-string">"36303"</span>, 
-    <span class="hljs-string">"type"</span> : <span class="hljs-string">"is-in"</span> 
-  }, 
-  { 
-    <span class="hljs-string">"_key"</span> : <span class="hljs-string">"36198"</span>, 
-    <span class="hljs-string">"_id"</span> : <span class="hljs-string">"worldEdges/36198"</span>, 
-    <span class="hljs-string">"_from"</span> : <span class="hljs-string">"worldVertices/country-bahrain"</span>, 
-    <span class="hljs-string">"_to"</span> : <span class="hljs-string">"worldVertices/continent-asia"</span>, 
-    <span class="hljs-string">"_rev"</span> : <span class="hljs-string">"36198"</span>, 
-    <span class="hljs-string">"type"</span> : <span class="hljs-string">"is-in"</span> 
-  }, 
-  { 
-    <span class="hljs-string">"_key"</span> : <span class="hljs-string">"36279"</span>, 
-    <span class="hljs-string">"_id"</span> : <span class="hljs-string">"worldEdges/36279"</span>, 
-    <span class="hljs-string">"_from"</span> : <span class="hljs-string">"worldVertices/country-france"</span>, 
-    <span class="hljs-string">"_to"</span> : <span class="hljs-string">"worldVertices/continent-europe"</span>, 
-    <span class="hljs-string">"_rev"</span> : <span class="hljs-string">"36279"</span>, 
-    <span class="hljs-string">"type"</span> : <span class="hljs-string">"is-in"</span> 
-  }, 
-  { 
-    <span class="hljs-string">"_key"</span> : <span class="hljs-string">"36207"</span>, 
-    <span class="hljs-string">"_id"</span> : <span class="hljs-string">"worldEdges/36207"</span>, 
-    <span class="hljs-string">"_from"</span> : <span class="hljs-string">"worldVertices/country-belgium"</span>, 
-    <span class="hljs-string">"_to"</span> : <span class="hljs-string">"worldVertices/continent-europe"</span>, 
-    <span class="hljs-string">"_rev"</span> : <span class="hljs-string">"36207"</span>, 
-    <span class="hljs-string">"type"</span> : <span class="hljs-string">"is-in"</span> 
-  }, 
-  { 
-    <span class="hljs-string">"_key"</span> : <span class="hljs-string">"36390"</span>, 
-    <span class="hljs-string">"_id"</span> : <span class="hljs-string">"worldEdges/36390"</span>, 
-    <span class="hljs-string">"_from"</span> : <span class="hljs-string">"worldVertices/capital-thimphu"</span>, 
-    <span class="hljs-string">"_to"</span> : <span class="hljs-string">"worldVertices/country-bhutan"</span>, 
-    <span class="hljs-string">"_rev"</span> : <span class="hljs-string">"36390"</span>, 
-    <span class="hljs-string">"type"</span> : <span class="hljs-string">"is-in"</span> 
-  }, 
-  { 
-    <span class="hljs-string">"_key"</span> : <span class="hljs-string">"36153"</span>, 
-    <span class="hljs-string">"_id"</span> : <span class="hljs-string">"worldEdges/36153"</span>, 
-    <span class="hljs-string">"_from"</span> : <span class="hljs-string">"worldVertices/continent-asia"</span>, 
-    <span class="hljs-string">"_to"</span> : <span class="hljs-string">"worldVertices/world"</span>, 
-    <span class="hljs-string">"_rev"</span> : <span class="hljs-string">"36153"</span>, 
-    <span class="hljs-string">"type"</span> : <span class="hljs-string">"is-in"</span> 
-  }, 
-  { 
-    <span class="hljs-string">"_key"</span> : <span class="hljs-string">"36324"</span>, 
-    <span class="hljs-string">"_id"</span> : <span class="hljs-string">"worldEdges/36324"</span>, 
-    <span class="hljs-string">"_from"</span> : <span class="hljs-string">"worldVertices/capital-cairo"</span>, 
-    <span class="hljs-string">"_to"</span> : <span class="hljs-string">"worldVertices/country-egypt"</span>, 
-    <span class="hljs-string">"_rev"</span> : <span class="hljs-string">"36324"</span>, 
-    <span class="hljs-string">"type"</span> : <span class="hljs-string">"is-in"</span> 
-  }, 
-  { 
-    <span class="hljs-string">"_key"</span> : <span class="hljs-string">"36246"</span>, 
-    <span class="hljs-string">"_id"</span> : <span class="hljs-string">"worldEdges/36246"</span>, 
-    <span class="hljs-string">"_from"</span> : <span class="hljs-string">"worldVertices/country-chad"</span>, 
-    <span class="hljs-string">"_to"</span> : <span class="hljs-string">"worldVertices/continent-africa"</span>, 
-    <span class="hljs-string">"_rev"</span> : <span class="hljs-string">"36246"</span>, 
-    <span class="hljs-string">"type"</span> : <span class="hljs-string">"is-in"</span> 
-  }, 
-  { 
-    <span class="hljs-string">"_key"</span> : <span class="hljs-string">"36165"</span>, 
-    <span class="hljs-string">"_id"</span> : <span class="hljs-string">"worldEdges/36165"</span>, 
-    <span class="hljs-string">"_from"</span> : <span class="hljs-string">"worldVertices/continent-south-america"</span>, 
-    <span class="hljs-string">"_to"</span> : <span class="hljs-string">"worldVertices/world"</span>, 
-    <span class="hljs-string">"_rev"</span> : <span class="hljs-string">"36165"</span>, 
-    <span class="hljs-string">"type"</span> : <span class="hljs-string">"is-in"</span> 
-  }, 
-  { 
-    <span class="hljs-string">"_key"</span> : <span class="hljs-string">"36396"</span>, 
-    <span class="hljs-string">"_id"</span> : <span class="hljs-string">"worldEdges/36396"</span>, 
-    <span class="hljs-string">"_from"</span> : <span class="hljs-string">"worldVertices/capital-vienna"</span>, 
-    <span class="hljs-string">"_to"</span> : <span class="hljs-string">"worldVertices/country-austria"</span>, 
-    <span class="hljs-string">"_rev"</span> : <span class="hljs-string">"36396"</span>, 
-    <span class="hljs-string">"type"</span> : <span class="hljs-string">"is-in"</span> 
-  }, 
-  { 
-    <span class="hljs-string">"_key"</span> : <span class="hljs-string">"36195"</span>, 
-    <span class="hljs-string">"_id"</span> : <span class="hljs-string">"worldEdges/36195"</span>, 
-    <span class="hljs-string">"_from"</span> : <span class="hljs-string">"worldVertices/country-bahamas"</span>, 
-    <span class="hljs-string">"_to"</span> : <span class="hljs-string">"worldVertices/continent-north-america"</span>, 
-    <span class="hljs-string">"_rev"</span> : <span class="hljs-string">"36195"</span>, 
-    <span class="hljs-string">"type"</span> : <span class="hljs-string">"is-in"</span> 
-  }, 
-  { 
-    <span class="hljs-string">"_key"</span> : <span class="hljs-string">"36384"</span>, 
-    <span class="hljs-string">"_id"</span> : <span class="hljs-string">"worldEdges/36384"</span>, 
-    <span class="hljs-string">"_from"</span> : <span class="hljs-string">"worldVertices/capital-sarajevo"</span>, 
-    <span class="hljs-string">"_to"</span> : <span class="hljs-string">"worldVertices/country-bosnia-and-herzegovina"</span>, 
-    <span class="hljs-string">"_rev"</span> : <span class="hljs-string">"36384"</span>, 
-    <span class="hljs-string">"type"</span> : <span class="hljs-string">"is-in"</span> 
-  }, 
-  { 
-    <span class="hljs-string">"_key"</span> : <span class="hljs-string">"36357"</span>, 
-    <span class="hljs-string">"_id"</span> : <span class="hljs-string">"worldEdges/36357"</span>, 
-    <span class="hljs-string">"_from"</span> : <span class="hljs-string">"worldVertices/capital-n-djamena"</span>, 
-    <span class="hljs-string">"_to"</span> : <span class="hljs-string">"worldVertices/country-chad"</span>, 
-    <span class="hljs-string">"_rev"</span> : <span class="hljs-string">"36357"</span>, 
-    <span class="hljs-string">"type"</span> : <span class="hljs-string">"is-in"</span> 
-  }, 
-  { 
-    <span class="hljs-string">"_key"</span> : <span class="hljs-string">"36149"</span>, 
-    <span class="hljs-string">"_id"</span> : <span class="hljs-string">"worldEdges/36149"</span>, 
-    <span class="hljs-string">"_from"</span> : <span class="hljs-string">"worldVertices/continent-africa"</span>, 
-    <span class="hljs-string">"_to"</span> : <span class="hljs-string">"worldVertices/world"</span>, 
-    <span class="hljs-string">"_rev"</span> : <span class="hljs-string">"36149"</span>, 
-    <span class="hljs-string">"type"</span> : <span class="hljs-string">"is-in"</span> 
-  }, 
-  { 
-    <span class="hljs-string">"_key"</span> : <span class="hljs-string">"36231"</span>, 
-    <span class="hljs-string">"_id"</span> : <span class="hljs-string">"worldEdges/36231"</span>, 
-    <span class="hljs-string">"_from"</span> : <span class="hljs-string">"worldVertices/country-burkina-faso"</span>, 
-    <span class="hljs-string">"_to"</span> : <span class="hljs-string">"worldVertices/continent-africa"</span>, 
-    <span class="hljs-string">"_rev"</span> : <span class="hljs-string">"36231"</span>, 
-    <span class="hljs-string">"type"</span> : <span class="hljs-string">"is-in"</span> 
-  }, 
-  { 
-    <span class="hljs-string">"_key"</span> : <span class="hljs-string">"36366"</span>, 
-    <span class="hljs-string">"_id"</span> : <span class="hljs-string">"worldEdges/36366"</span>, 
-    <span class="hljs-string">"_from"</span> : <span class="hljs-string">"worldVertices/capital-paris"</span>, 
-    <span class="hljs-string">"_to"</span> : <span class="hljs-string">"worldVertices/country-france"</span>, 
-    <span class="hljs-string">"_rev"</span> : <span class="hljs-string">"36366"</span>, 
-    <span class="hljs-string">"type"</span> : <span class="hljs-string">"is-in"</span> 
-  }, 
-  { 
-    <span class="hljs-string">"_key"</span> : <span class="hljs-string">"36387"</span>, 
-    <span class="hljs-string">"_id"</span> : <span class="hljs-string">"worldEdges/36387"</span>, 
-    <span class="hljs-string">"_from"</span> : <span class="hljs-string">"worldVertices/capital-sofia"</span>, 
-    <span class="hljs-string">"_to"</span> : <span class="hljs-string">"worldVertices/country-bulgaria"</span>, 
-    <span class="hljs-string">"_rev"</span> : <span class="hljs-string">"36387"</span>, 
-    <span class="hljs-string">"type"</span> : <span class="hljs-string">"is-in"</span> 
-  }, 
-  { 
-    <span class="hljs-string">"_key"</span> : <span class="hljs-string">"36309"</span>, 
-    <span class="hljs-string">"_id"</span> : <span class="hljs-string">"worldEdges/36309"</span>, 
-    <span class="hljs-string">"_from"</span> : <span class="hljs-string">"worldVertices/capital-brasilia"</span>, 
-    <span class="hljs-string">"_to"</span> : <span class="hljs-string">"worldVertices/country-brazil"</span>, 
-    <span class="hljs-string">"_rev"</span> : <span class="hljs-string">"36309"</span>, 
-    <span class="hljs-string">"type"</span> : <span class="hljs-string">"is-in"</span> 
-  }, 
-  { 
-    <span class="hljs-string">"_key"</span> : <span class="hljs-string">"36243"</span>, 
-    <span class="hljs-string">"_id"</span> : <span class="hljs-string">"worldEdges/36243"</span>, 
-    <span class="hljs-string">"_from"</span> : <span class="hljs-string">"worldVertices/country-canada"</span>, 
-    <span class="hljs-string">"_to"</span> : <span class="hljs-string">"worldVertices/continent-north-america"</span>, 
-    <span class="hljs-string">"_rev"</span> : <span class="hljs-string">"36243"</span>, 
-    <span class="hljs-string">"type"</span> : <span class="hljs-string">"is-in"</span> 
-  }, 
-  { 
-    <span class="hljs-string">"_key"</span> : <span class="hljs-string">"36405"</span>, 
-    <span class="hljs-string">"_id"</span> : <span class="hljs-string">"worldEdges/36405"</span>, 
-    <span class="hljs-string">"_from"</span> : <span class="hljs-string">"worldVertices/capital-zagreb"</span>, 
-    <span class="hljs-string">"_to"</span> : <span class="hljs-string">"worldVertices/country-croatia"</span>, 
-    <span class="hljs-string">"_rev"</span> : <span class="hljs-string">"36405"</span>, 
-=======
     <span class="hljs-string">"_key"</span> : <span class="hljs-string">"36206"</span>, 
     <span class="hljs-string">"_id"</span> : <span class="hljs-string">"worldEdges/36206"</span>, 
     <span class="hljs-string">"_from"</span> : <span class="hljs-string">"worldVertices/country-bangladesh"</span>, 
@@ -2437,7 +1340,6 @@
     <span class="hljs-string">"_from"</span> : <span class="hljs-string">"worldVertices/country-burkina-faso"</span>, 
     <span class="hljs-string">"_to"</span> : <span class="hljs-string">"worldVertices/continent-africa"</span>, 
     <span class="hljs-string">"_rev"</span> : <span class="hljs-string">"36236"</span>, 
->>>>>>> 7e16f1ff
     <span class="hljs-string">"type"</span> : <span class="hljs-string">"is-in"</span> 
   } 
 ]
