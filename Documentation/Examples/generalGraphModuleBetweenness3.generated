arangosh> var examples = require("org/arangodb/graph-examples/example-graph.js");
arangosh> var graph = examples.loadGraph("routeplanner");
arangosh> graph._betweenness({direction : 'outbound', weight : 'distance'});
{ 
  "germanCity/Hamburg" : 0, 
  "germanCity/Cologne" : 1, 
<<<<<<< HEAD
  "frenchCity/Lyon" : 0, 
  "frenchCity/Paris" : 0 
=======
  "frenchCity/Paris" : 0, 
  "frenchCity/Lyon" : 0, 
  "germanCity/Berlin" : 0 
>>>>>>> 25aa2a58
}<|MERGE_RESOLUTION|>--- conflicted
+++ resolved
@@ -4,12 +4,7 @@
 { 
   "germanCity/Hamburg" : 0, 
   "germanCity/Cologne" : 1, 
-<<<<<<< HEAD
-  "frenchCity/Lyon" : 0, 
-  "frenchCity/Paris" : 0 
-=======
   "frenchCity/Paris" : 0, 
   "frenchCity/Lyon" : 0, 
   "germanCity/Berlin" : 0 
->>>>>>> 25aa2a58
 }