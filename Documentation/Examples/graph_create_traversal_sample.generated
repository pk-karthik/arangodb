arangosh&gt; <span class="hljs-keyword">var</span> examples = <span class="hljs-built_in">require</span>(<span class="hljs-string">"@arangodb/graph-examples/example-graph.js"</span>);
arangosh&gt; <span class="hljs-keyword">var</span> g = examples.loadGraph(<span class="hljs-string">"traversalGraph"</span>);
arangosh&gt; db.circles.toArray();
[ 
  { 
    <span class="hljs-string">"_key"</span> : <span class="hljs-string">"G"</span>, 
    <span class="hljs-string">"_id"</span> : <span class="hljs-string">"circles/G"</span>, 
<<<<<<< HEAD
    <span class="hljs-string">"_rev"</span> : <span class="hljs-string">"35635"</span>, 
=======
    <span class="hljs-string">"_rev"</span> : <span class="hljs-string">"29606"</span>, 
>>>>>>> 54d39573
    <span class="hljs-string">"label"</span> : <span class="hljs-string">"7"</span> 
  }, 
  { 
    <span class="hljs-string">"_key"</span> : <span class="hljs-string">"I"</span>, 
    <span class="hljs-string">"_id"</span> : <span class="hljs-string">"circles/I"</span>, 
<<<<<<< HEAD
    <span class="hljs-string">"_rev"</span> : <span class="hljs-string">"35641"</span>, 
=======
    <span class="hljs-string">"_rev"</span> : <span class="hljs-string">"29612"</span>, 
>>>>>>> 54d39573
    <span class="hljs-string">"label"</span> : <span class="hljs-string">"9"</span> 
  }, 
  { 
    <span class="hljs-string">"_key"</span> : <span class="hljs-string">"A"</span>, 
    <span class="hljs-string">"_id"</span> : <span class="hljs-string">"circles/A"</span>, 
<<<<<<< HEAD
    <span class="hljs-string">"_rev"</span> : <span class="hljs-string">"35616"</span>, 
=======
    <span class="hljs-string">"_rev"</span> : <span class="hljs-string">"29587"</span>, 
>>>>>>> 54d39573
    <span class="hljs-string">"label"</span> : <span class="hljs-string">"1"</span> 
  }, 
  { 
    <span class="hljs-string">"_key"</span> : <span class="hljs-string">"F"</span>, 
    <span class="hljs-string">"_id"</span> : <span class="hljs-string">"circles/F"</span>, 
<<<<<<< HEAD
    <span class="hljs-string">"_rev"</span> : <span class="hljs-string">"35632"</span>, 
=======
    <span class="hljs-string">"_rev"</span> : <span class="hljs-string">"29603"</span>, 
>>>>>>> 54d39573
    <span class="hljs-string">"label"</span> : <span class="hljs-string">"6"</span> 
  }, 
  { 
    <span class="hljs-string">"_key"</span> : <span class="hljs-string">"C"</span>, 
    <span class="hljs-string">"_id"</span> : <span class="hljs-string">"circles/C"</span>, 
<<<<<<< HEAD
    <span class="hljs-string">"_rev"</span> : <span class="hljs-string">"35623"</span>, 
=======
    <span class="hljs-string">"_rev"</span> : <span class="hljs-string">"29594"</span>, 
>>>>>>> 54d39573
    <span class="hljs-string">"label"</span> : <span class="hljs-string">"3"</span> 
  }, 
  { 
    <span class="hljs-string">"_key"</span> : <span class="hljs-string">"E"</span>, 
    <span class="hljs-string">"_id"</span> : <span class="hljs-string">"circles/E"</span>, 
<<<<<<< HEAD
    <span class="hljs-string">"_rev"</span> : <span class="hljs-string">"35629"</span>, 
=======
    <span class="hljs-string">"_rev"</span> : <span class="hljs-string">"29600"</span>, 
>>>>>>> 54d39573
    <span class="hljs-string">"label"</span> : <span class="hljs-string">"5"</span> 
  }, 
  { 
    <span class="hljs-string">"_key"</span> : <span class="hljs-string">"D"</span>, 
    <span class="hljs-string">"_id"</span> : <span class="hljs-string">"circles/D"</span>, 
<<<<<<< HEAD
    <span class="hljs-string">"_rev"</span> : <span class="hljs-string">"35626"</span>, 
=======
    <span class="hljs-string">"_rev"</span> : <span class="hljs-string">"29597"</span>, 
>>>>>>> 54d39573
    <span class="hljs-string">"label"</span> : <span class="hljs-string">"4"</span> 
  }, 
  { 
    <span class="hljs-string">"_key"</span> : <span class="hljs-string">"J"</span>, 
    <span class="hljs-string">"_id"</span> : <span class="hljs-string">"circles/J"</span>, 
<<<<<<< HEAD
    <span class="hljs-string">"_rev"</span> : <span class="hljs-string">"35644"</span>, 
=======
    <span class="hljs-string">"_rev"</span> : <span class="hljs-string">"29615"</span>, 
>>>>>>> 54d39573
    <span class="hljs-string">"label"</span> : <span class="hljs-string">"10"</span> 
  }, 
  { 
    <span class="hljs-string">"_key"</span> : <span class="hljs-string">"K"</span>, 
    <span class="hljs-string">"_id"</span> : <span class="hljs-string">"circles/K"</span>, 
<<<<<<< HEAD
    <span class="hljs-string">"_rev"</span> : <span class="hljs-string">"35647"</span>, 
=======
    <span class="hljs-string">"_rev"</span> : <span class="hljs-string">"29618"</span>, 
>>>>>>> 54d39573
    <span class="hljs-string">"label"</span> : <span class="hljs-string">"11"</span> 
  }, 
  { 
    <span class="hljs-string">"_key"</span> : <span class="hljs-string">"B"</span>, 
    <span class="hljs-string">"_id"</span> : <span class="hljs-string">"circles/B"</span>, 
<<<<<<< HEAD
    <span class="hljs-string">"_rev"</span> : <span class="hljs-string">"35620"</span>, 
=======
    <span class="hljs-string">"_rev"</span> : <span class="hljs-string">"29591"</span>, 
>>>>>>> 54d39573
    <span class="hljs-string">"label"</span> : <span class="hljs-string">"2"</span> 
  }, 
  { 
    <span class="hljs-string">"_key"</span> : <span class="hljs-string">"H"</span>, 
    <span class="hljs-string">"_id"</span> : <span class="hljs-string">"circles/H"</span>, 
<<<<<<< HEAD
    <span class="hljs-string">"_rev"</span> : <span class="hljs-string">"35638"</span>, 
=======
    <span class="hljs-string">"_rev"</span> : <span class="hljs-string">"29609"</span>, 
>>>>>>> 54d39573
    <span class="hljs-string">"label"</span> : <span class="hljs-string">"8"</span> 
  } 
]
arangosh&gt; db.edges.toArray();
[ 
  { 
<<<<<<< HEAD
    <span class="hljs-string">"_key"</span> : <span class="hljs-string">"35666"</span>, 
    <span class="hljs-string">"_id"</span> : <span class="hljs-string">"edges/35666"</span>, 
    <span class="hljs-string">"_from"</span> : <span class="hljs-string">"circles/A"</span>, 
    <span class="hljs-string">"_to"</span> : <span class="hljs-string">"circles/G"</span>, 
    <span class="hljs-string">"_rev"</span> : <span class="hljs-string">"35666"</span>, 
    <span class="hljs-string">"label"</span> : <span class="hljs-string">"right_foo"</span>, 
    <span class="hljs-string">"theFalse"</span> : <span class="hljs-literal">false</span>, 
    <span class="hljs-string">"theTruth"</span> : <span class="hljs-literal">true</span> 
  }, 
  { 
    <span class="hljs-string">"_key"</span> : <span class="hljs-string">"35669"</span>, 
    <span class="hljs-string">"_id"</span> : <span class="hljs-string">"edges/35669"</span>, 
    <span class="hljs-string">"_from"</span> : <span class="hljs-string">"circles/G"</span>, 
    <span class="hljs-string">"_to"</span> : <span class="hljs-string">"circles/H"</span>, 
    <span class="hljs-string">"_rev"</span> : <span class="hljs-string">"35669"</span>, 
    <span class="hljs-string">"label"</span> : <span class="hljs-string">"right_blob"</span>, 
    <span class="hljs-string">"theFalse"</span> : <span class="hljs-literal">false</span>, 
    <span class="hljs-string">"theTruth"</span> : <span class="hljs-literal">true</span> 
  }, 
  { 
    <span class="hljs-string">"_key"</span> : <span class="hljs-string">"35663"</span>, 
    <span class="hljs-string">"_id"</span> : <span class="hljs-string">"edges/35663"</span>, 
    <span class="hljs-string">"_from"</span> : <span class="hljs-string">"circles/E"</span>, 
    <span class="hljs-string">"_to"</span> : <span class="hljs-string">"circles/F"</span>, 
    <span class="hljs-string">"_rev"</span> : <span class="hljs-string">"35663"</span>, 
    <span class="hljs-string">"label"</span> : <span class="hljs-string">"left_schubi"</span>, 
=======
    <span class="hljs-string">"_key"</span> : <span class="hljs-string">"29643"</span>, 
    <span class="hljs-string">"_id"</span> : <span class="hljs-string">"edges/29643"</span>, 
    <span class="hljs-string">"_from"</span> : <span class="hljs-string">"circles/H"</span>, 
    <span class="hljs-string">"_to"</span> : <span class="hljs-string">"circles/I"</span>, 
    <span class="hljs-string">"_rev"</span> : <span class="hljs-string">"29643"</span>, 
    <span class="hljs-string">"label"</span> : <span class="hljs-string">"right_blub"</span>, 
>>>>>>> 54d39573
    <span class="hljs-string">"theFalse"</span> : <span class="hljs-literal">false</span>, 
    <span class="hljs-string">"theTruth"</span> : <span class="hljs-literal">true</span> 
  }, 
  { 
<<<<<<< HEAD
    <span class="hljs-string">"_key"</span> : <span class="hljs-string">"35660"</span>, 
    <span class="hljs-string">"_id"</span> : <span class="hljs-string">"edges/35660"</span>, 
    <span class="hljs-string">"_from"</span> : <span class="hljs-string">"circles/B"</span>, 
    <span class="hljs-string">"_to"</span> : <span class="hljs-string">"circles/E"</span>, 
    <span class="hljs-string">"_rev"</span> : <span class="hljs-string">"35660"</span>, 
    <span class="hljs-string">"label"</span> : <span class="hljs-string">"left_blub"</span>, 
=======
    <span class="hljs-string">"_key"</span> : <span class="hljs-string">"29621"</span>, 
    <span class="hljs-string">"_id"</span> : <span class="hljs-string">"edges/29621"</span>, 
    <span class="hljs-string">"_from"</span> : <span class="hljs-string">"circles/A"</span>, 
    <span class="hljs-string">"_to"</span> : <span class="hljs-string">"circles/B"</span>, 
    <span class="hljs-string">"_rev"</span> : <span class="hljs-string">"29621"</span>, 
    <span class="hljs-string">"label"</span> : <span class="hljs-string">"left_bar"</span>, 
    <span class="hljs-string">"theFalse"</span> : <span class="hljs-literal">false</span>, 
    <span class="hljs-string">"theTruth"</span> : <span class="hljs-literal">true</span> 
  }, 
  { 
    <span class="hljs-string">"_key"</span> : <span class="hljs-string">"29640"</span>, 
    <span class="hljs-string">"_id"</span> : <span class="hljs-string">"edges/29640"</span>, 
    <span class="hljs-string">"_from"</span> : <span class="hljs-string">"circles/G"</span>, 
    <span class="hljs-string">"_to"</span> : <span class="hljs-string">"circles/H"</span>, 
    <span class="hljs-string">"_rev"</span> : <span class="hljs-string">"29640"</span>, 
    <span class="hljs-string">"label"</span> : <span class="hljs-string">"right_blob"</span>, 
>>>>>>> 54d39573
    <span class="hljs-string">"theFalse"</span> : <span class="hljs-literal">false</span>, 
    <span class="hljs-string">"theTruth"</span> : <span class="hljs-literal">true</span> 
  }, 
  { 
<<<<<<< HEAD
    <span class="hljs-string">"_key"</span> : <span class="hljs-string">"35654"</span>, 
    <span class="hljs-string">"_id"</span> : <span class="hljs-string">"edges/35654"</span>, 
    <span class="hljs-string">"_from"</span> : <span class="hljs-string">"circles/B"</span>, 
    <span class="hljs-string">"_to"</span> : <span class="hljs-string">"circles/C"</span>, 
    <span class="hljs-string">"_rev"</span> : <span class="hljs-string">"35654"</span>, 
    <span class="hljs-string">"label"</span> : <span class="hljs-string">"left_blarg"</span>, 
=======
    <span class="hljs-string">"_key"</span> : <span class="hljs-string">"29631"</span>, 
    <span class="hljs-string">"_id"</span> : <span class="hljs-string">"edges/29631"</span>, 
    <span class="hljs-string">"_from"</span> : <span class="hljs-string">"circles/B"</span>, 
    <span class="hljs-string">"_to"</span> : <span class="hljs-string">"circles/E"</span>, 
    <span class="hljs-string">"_rev"</span> : <span class="hljs-string">"29631"</span>, 
    <span class="hljs-string">"label"</span> : <span class="hljs-string">"left_blub"</span>, 
>>>>>>> 54d39573
    <span class="hljs-string">"theFalse"</span> : <span class="hljs-literal">false</span>, 
    <span class="hljs-string">"theTruth"</span> : <span class="hljs-literal">true</span> 
  }, 
  { 
<<<<<<< HEAD
    <span class="hljs-string">"_key"</span> : <span class="hljs-string">"35675"</span>, 
    <span class="hljs-string">"_id"</span> : <span class="hljs-string">"edges/35675"</span>, 
    <span class="hljs-string">"_from"</span> : <span class="hljs-string">"circles/G"</span>, 
    <span class="hljs-string">"_to"</span> : <span class="hljs-string">"circles/J"</span>, 
    <span class="hljs-string">"_rev"</span> : <span class="hljs-string">"35675"</span>, 
=======
    <span class="hljs-string">"_key"</span> : <span class="hljs-string">"29634"</span>, 
    <span class="hljs-string">"_id"</span> : <span class="hljs-string">"edges/29634"</span>, 
    <span class="hljs-string">"_from"</span> : <span class="hljs-string">"circles/E"</span>, 
    <span class="hljs-string">"_to"</span> : <span class="hljs-string">"circles/F"</span>, 
    <span class="hljs-string">"_rev"</span> : <span class="hljs-string">"29634"</span>, 
    <span class="hljs-string">"label"</span> : <span class="hljs-string">"left_schubi"</span>, 
    <span class="hljs-string">"theFalse"</span> : <span class="hljs-literal">false</span>, 
    <span class="hljs-string">"theTruth"</span> : <span class="hljs-literal">true</span> 
  }, 
  { 
    <span class="hljs-string">"_key"</span> : <span class="hljs-string">"29646"</span>, 
    <span class="hljs-string">"_id"</span> : <span class="hljs-string">"edges/29646"</span>, 
    <span class="hljs-string">"_from"</span> : <span class="hljs-string">"circles/G"</span>, 
    <span class="hljs-string">"_to"</span> : <span class="hljs-string">"circles/J"</span>, 
    <span class="hljs-string">"_rev"</span> : <span class="hljs-string">"29646"</span>, 
>>>>>>> 54d39573
    <span class="hljs-string">"label"</span> : <span class="hljs-string">"right_zip"</span>, 
    <span class="hljs-string">"theFalse"</span> : <span class="hljs-literal">false</span>, 
    <span class="hljs-string">"theTruth"</span> : <span class="hljs-literal">true</span> 
  }, 
  { 
<<<<<<< HEAD
    <span class="hljs-string">"_key"</span> : <span class="hljs-string">"35672"</span>, 
    <span class="hljs-string">"_id"</span> : <span class="hljs-string">"edges/35672"</span>, 
    <span class="hljs-string">"_from"</span> : <span class="hljs-string">"circles/H"</span>, 
    <span class="hljs-string">"_to"</span> : <span class="hljs-string">"circles/I"</span>, 
    <span class="hljs-string">"_rev"</span> : <span class="hljs-string">"35672"</span>, 
    <span class="hljs-string">"label"</span> : <span class="hljs-string">"right_blub"</span>, 
=======
    <span class="hljs-string">"_key"</span> : <span class="hljs-string">"29625"</span>, 
    <span class="hljs-string">"_id"</span> : <span class="hljs-string">"edges/29625"</span>, 
    <span class="hljs-string">"_from"</span> : <span class="hljs-string">"circles/B"</span>, 
    <span class="hljs-string">"_to"</span> : <span class="hljs-string">"circles/C"</span>, 
    <span class="hljs-string">"_rev"</span> : <span class="hljs-string">"29625"</span>, 
    <span class="hljs-string">"label"</span> : <span class="hljs-string">"left_blarg"</span>, 
>>>>>>> 54d39573
    <span class="hljs-string">"theFalse"</span> : <span class="hljs-literal">false</span>, 
    <span class="hljs-string">"theTruth"</span> : <span class="hljs-literal">true</span> 
  }, 
  { 
<<<<<<< HEAD
    <span class="hljs-string">"_key"</span> : <span class="hljs-string">"35657"</span>, 
    <span class="hljs-string">"_id"</span> : <span class="hljs-string">"edges/35657"</span>, 
    <span class="hljs-string">"_from"</span> : <span class="hljs-string">"circles/C"</span>, 
    <span class="hljs-string">"_to"</span> : <span class="hljs-string">"circles/D"</span>, 
    <span class="hljs-string">"_rev"</span> : <span class="hljs-string">"35657"</span>, 
=======
    <span class="hljs-string">"_key"</span> : <span class="hljs-string">"29628"</span>, 
    <span class="hljs-string">"_id"</span> : <span class="hljs-string">"edges/29628"</span>, 
    <span class="hljs-string">"_from"</span> : <span class="hljs-string">"circles/C"</span>, 
    <span class="hljs-string">"_to"</span> : <span class="hljs-string">"circles/D"</span>, 
    <span class="hljs-string">"_rev"</span> : <span class="hljs-string">"29628"</span>, 
>>>>>>> 54d39573
    <span class="hljs-string">"label"</span> : <span class="hljs-string">"left_blorg"</span>, 
    <span class="hljs-string">"theFalse"</span> : <span class="hljs-literal">false</span>, 
    <span class="hljs-string">"theTruth"</span> : <span class="hljs-literal">true</span> 
  }, 
  { 
<<<<<<< HEAD
    <span class="hljs-string">"_key"</span> : <span class="hljs-string">"35678"</span>, 
    <span class="hljs-string">"_id"</span> : <span class="hljs-string">"edges/35678"</span>, 
    <span class="hljs-string">"_from"</span> : <span class="hljs-string">"circles/J"</span>, 
    <span class="hljs-string">"_to"</span> : <span class="hljs-string">"circles/K"</span>, 
    <span class="hljs-string">"_rev"</span> : <span class="hljs-string">"35678"</span>, 
    <span class="hljs-string">"label"</span> : <span class="hljs-string">"right_zup"</span>, 
    <span class="hljs-string">"theFalse"</span> : <span class="hljs-literal">false</span>, 
    <span class="hljs-string">"theTruth"</span> : <span class="hljs-literal">true</span> 
  }, 
  { 
    <span class="hljs-string">"_key"</span> : <span class="hljs-string">"35650"</span>, 
    <span class="hljs-string">"_id"</span> : <span class="hljs-string">"edges/35650"</span>, 
    <span class="hljs-string">"_from"</span> : <span class="hljs-string">"circles/A"</span>, 
    <span class="hljs-string">"_to"</span> : <span class="hljs-string">"circles/B"</span>, 
    <span class="hljs-string">"_rev"</span> : <span class="hljs-string">"35650"</span>, 
    <span class="hljs-string">"label"</span> : <span class="hljs-string">"left_bar"</span>, 
    <span class="hljs-string">"theFalse"</span> : <span class="hljs-literal">false</span>, 
    <span class="hljs-string">"theTruth"</span> : <span class="hljs-literal">true</span> 
=======
    <span class="hljs-string">"_key"</span> : <span class="hljs-string">"29637"</span>, 
    <span class="hljs-string">"_id"</span> : <span class="hljs-string">"edges/29637"</span>, 
    <span class="hljs-string">"_from"</span> : <span class="hljs-string">"circles/A"</span>, 
    <span class="hljs-string">"_to"</span> : <span class="hljs-string">"circles/G"</span>, 
    <span class="hljs-string">"_rev"</span> : <span class="hljs-string">"29637"</span>, 
    <span class="hljs-string">"label"</span> : <span class="hljs-string">"right_foo"</span>, 
    <span class="hljs-string">"theFalse"</span> : <span class="hljs-literal">false</span>, 
    <span class="hljs-string">"theTruth"</span> : <span class="hljs-literal">true</span> 
  }, 
  { 
    <span class="hljs-string">"_key"</span> : <span class="hljs-string">"29649"</span>, 
    <span class="hljs-string">"_id"</span> : <span class="hljs-string">"edges/29649"</span>, 
    <span class="hljs-string">"_from"</span> : <span class="hljs-string">"circles/J"</span>, 
    <span class="hljs-string">"_to"</span> : <span class="hljs-string">"circles/K"</span>, 
    <span class="hljs-string">"_rev"</span> : <span class="hljs-string">"29649"</span>, 
    <span class="hljs-string">"label"</span> : <span class="hljs-string">"right_zup"</span>, 
    <span class="hljs-string">"theFalse"</span> : <span class="hljs-literal">false</span>, 
    <span class="hljs-string">"theTruth"</span> : <span class="hljs-literal">true</span> 
>>>>>>> 54d39573
  } 
]
arangosh&gt; examples.dropGraph(<span class="hljs-string">"traversalGraph"</span>);
<span class="hljs-literal">true</span><|MERGE_RESOLUTION|>--- conflicted
+++ resolved
@@ -5,164 +5,83 @@
   { 
     <span class="hljs-string">"_key"</span> : <span class="hljs-string">"G"</span>, 
     <span class="hljs-string">"_id"</span> : <span class="hljs-string">"circles/G"</span>, 
-<<<<<<< HEAD
-    <span class="hljs-string">"_rev"</span> : <span class="hljs-string">"35635"</span>, 
-=======
     <span class="hljs-string">"_rev"</span> : <span class="hljs-string">"29606"</span>, 
->>>>>>> 54d39573
     <span class="hljs-string">"label"</span> : <span class="hljs-string">"7"</span> 
   }, 
   { 
     <span class="hljs-string">"_key"</span> : <span class="hljs-string">"I"</span>, 
     <span class="hljs-string">"_id"</span> : <span class="hljs-string">"circles/I"</span>, 
-<<<<<<< HEAD
-    <span class="hljs-string">"_rev"</span> : <span class="hljs-string">"35641"</span>, 
-=======
     <span class="hljs-string">"_rev"</span> : <span class="hljs-string">"29612"</span>, 
->>>>>>> 54d39573
     <span class="hljs-string">"label"</span> : <span class="hljs-string">"9"</span> 
   }, 
   { 
     <span class="hljs-string">"_key"</span> : <span class="hljs-string">"A"</span>, 
     <span class="hljs-string">"_id"</span> : <span class="hljs-string">"circles/A"</span>, 
-<<<<<<< HEAD
-    <span class="hljs-string">"_rev"</span> : <span class="hljs-string">"35616"</span>, 
-=======
     <span class="hljs-string">"_rev"</span> : <span class="hljs-string">"29587"</span>, 
->>>>>>> 54d39573
     <span class="hljs-string">"label"</span> : <span class="hljs-string">"1"</span> 
   }, 
   { 
     <span class="hljs-string">"_key"</span> : <span class="hljs-string">"F"</span>, 
     <span class="hljs-string">"_id"</span> : <span class="hljs-string">"circles/F"</span>, 
-<<<<<<< HEAD
-    <span class="hljs-string">"_rev"</span> : <span class="hljs-string">"35632"</span>, 
-=======
     <span class="hljs-string">"_rev"</span> : <span class="hljs-string">"29603"</span>, 
->>>>>>> 54d39573
     <span class="hljs-string">"label"</span> : <span class="hljs-string">"6"</span> 
   }, 
   { 
     <span class="hljs-string">"_key"</span> : <span class="hljs-string">"C"</span>, 
     <span class="hljs-string">"_id"</span> : <span class="hljs-string">"circles/C"</span>, 
-<<<<<<< HEAD
-    <span class="hljs-string">"_rev"</span> : <span class="hljs-string">"35623"</span>, 
-=======
     <span class="hljs-string">"_rev"</span> : <span class="hljs-string">"29594"</span>, 
->>>>>>> 54d39573
     <span class="hljs-string">"label"</span> : <span class="hljs-string">"3"</span> 
   }, 
   { 
     <span class="hljs-string">"_key"</span> : <span class="hljs-string">"E"</span>, 
     <span class="hljs-string">"_id"</span> : <span class="hljs-string">"circles/E"</span>, 
-<<<<<<< HEAD
-    <span class="hljs-string">"_rev"</span> : <span class="hljs-string">"35629"</span>, 
-=======
     <span class="hljs-string">"_rev"</span> : <span class="hljs-string">"29600"</span>, 
->>>>>>> 54d39573
     <span class="hljs-string">"label"</span> : <span class="hljs-string">"5"</span> 
   }, 
   { 
     <span class="hljs-string">"_key"</span> : <span class="hljs-string">"D"</span>, 
     <span class="hljs-string">"_id"</span> : <span class="hljs-string">"circles/D"</span>, 
-<<<<<<< HEAD
-    <span class="hljs-string">"_rev"</span> : <span class="hljs-string">"35626"</span>, 
-=======
     <span class="hljs-string">"_rev"</span> : <span class="hljs-string">"29597"</span>, 
->>>>>>> 54d39573
     <span class="hljs-string">"label"</span> : <span class="hljs-string">"4"</span> 
   }, 
   { 
     <span class="hljs-string">"_key"</span> : <span class="hljs-string">"J"</span>, 
     <span class="hljs-string">"_id"</span> : <span class="hljs-string">"circles/J"</span>, 
-<<<<<<< HEAD
-    <span class="hljs-string">"_rev"</span> : <span class="hljs-string">"35644"</span>, 
-=======
     <span class="hljs-string">"_rev"</span> : <span class="hljs-string">"29615"</span>, 
->>>>>>> 54d39573
     <span class="hljs-string">"label"</span> : <span class="hljs-string">"10"</span> 
   }, 
   { 
     <span class="hljs-string">"_key"</span> : <span class="hljs-string">"K"</span>, 
     <span class="hljs-string">"_id"</span> : <span class="hljs-string">"circles/K"</span>, 
-<<<<<<< HEAD
-    <span class="hljs-string">"_rev"</span> : <span class="hljs-string">"35647"</span>, 
-=======
     <span class="hljs-string">"_rev"</span> : <span class="hljs-string">"29618"</span>, 
->>>>>>> 54d39573
     <span class="hljs-string">"label"</span> : <span class="hljs-string">"11"</span> 
   }, 
   { 
     <span class="hljs-string">"_key"</span> : <span class="hljs-string">"B"</span>, 
     <span class="hljs-string">"_id"</span> : <span class="hljs-string">"circles/B"</span>, 
-<<<<<<< HEAD
-    <span class="hljs-string">"_rev"</span> : <span class="hljs-string">"35620"</span>, 
-=======
     <span class="hljs-string">"_rev"</span> : <span class="hljs-string">"29591"</span>, 
->>>>>>> 54d39573
     <span class="hljs-string">"label"</span> : <span class="hljs-string">"2"</span> 
   }, 
   { 
     <span class="hljs-string">"_key"</span> : <span class="hljs-string">"H"</span>, 
     <span class="hljs-string">"_id"</span> : <span class="hljs-string">"circles/H"</span>, 
-<<<<<<< HEAD
-    <span class="hljs-string">"_rev"</span> : <span class="hljs-string">"35638"</span>, 
-=======
     <span class="hljs-string">"_rev"</span> : <span class="hljs-string">"29609"</span>, 
->>>>>>> 54d39573
     <span class="hljs-string">"label"</span> : <span class="hljs-string">"8"</span> 
   } 
 ]
 arangosh&gt; db.edges.toArray();
 [ 
   { 
-<<<<<<< HEAD
-    <span class="hljs-string">"_key"</span> : <span class="hljs-string">"35666"</span>, 
-    <span class="hljs-string">"_id"</span> : <span class="hljs-string">"edges/35666"</span>, 
-    <span class="hljs-string">"_from"</span> : <span class="hljs-string">"circles/A"</span>, 
-    <span class="hljs-string">"_to"</span> : <span class="hljs-string">"circles/G"</span>, 
-    <span class="hljs-string">"_rev"</span> : <span class="hljs-string">"35666"</span>, 
-    <span class="hljs-string">"label"</span> : <span class="hljs-string">"right_foo"</span>, 
-    <span class="hljs-string">"theFalse"</span> : <span class="hljs-literal">false</span>, 
-    <span class="hljs-string">"theTruth"</span> : <span class="hljs-literal">true</span> 
-  }, 
-  { 
-    <span class="hljs-string">"_key"</span> : <span class="hljs-string">"35669"</span>, 
-    <span class="hljs-string">"_id"</span> : <span class="hljs-string">"edges/35669"</span>, 
-    <span class="hljs-string">"_from"</span> : <span class="hljs-string">"circles/G"</span>, 
-    <span class="hljs-string">"_to"</span> : <span class="hljs-string">"circles/H"</span>, 
-    <span class="hljs-string">"_rev"</span> : <span class="hljs-string">"35669"</span>, 
-    <span class="hljs-string">"label"</span> : <span class="hljs-string">"right_blob"</span>, 
-    <span class="hljs-string">"theFalse"</span> : <span class="hljs-literal">false</span>, 
-    <span class="hljs-string">"theTruth"</span> : <span class="hljs-literal">true</span> 
-  }, 
-  { 
-    <span class="hljs-string">"_key"</span> : <span class="hljs-string">"35663"</span>, 
-    <span class="hljs-string">"_id"</span> : <span class="hljs-string">"edges/35663"</span>, 
-    <span class="hljs-string">"_from"</span> : <span class="hljs-string">"circles/E"</span>, 
-    <span class="hljs-string">"_to"</span> : <span class="hljs-string">"circles/F"</span>, 
-    <span class="hljs-string">"_rev"</span> : <span class="hljs-string">"35663"</span>, 
-    <span class="hljs-string">"label"</span> : <span class="hljs-string">"left_schubi"</span>, 
-=======
     <span class="hljs-string">"_key"</span> : <span class="hljs-string">"29643"</span>, 
     <span class="hljs-string">"_id"</span> : <span class="hljs-string">"edges/29643"</span>, 
     <span class="hljs-string">"_from"</span> : <span class="hljs-string">"circles/H"</span>, 
     <span class="hljs-string">"_to"</span> : <span class="hljs-string">"circles/I"</span>, 
     <span class="hljs-string">"_rev"</span> : <span class="hljs-string">"29643"</span>, 
     <span class="hljs-string">"label"</span> : <span class="hljs-string">"right_blub"</span>, 
->>>>>>> 54d39573
     <span class="hljs-string">"theFalse"</span> : <span class="hljs-literal">false</span>, 
     <span class="hljs-string">"theTruth"</span> : <span class="hljs-literal">true</span> 
   }, 
   { 
-<<<<<<< HEAD
-    <span class="hljs-string">"_key"</span> : <span class="hljs-string">"35660"</span>, 
-    <span class="hljs-string">"_id"</span> : <span class="hljs-string">"edges/35660"</span>, 
-    <span class="hljs-string">"_from"</span> : <span class="hljs-string">"circles/B"</span>, 
-    <span class="hljs-string">"_to"</span> : <span class="hljs-string">"circles/E"</span>, 
-    <span class="hljs-string">"_rev"</span> : <span class="hljs-string">"35660"</span>, 
-    <span class="hljs-string">"label"</span> : <span class="hljs-string">"left_blub"</span>, 
-=======
     <span class="hljs-string">"_key"</span> : <span class="hljs-string">"29621"</span>, 
     <span class="hljs-string">"_id"</span> : <span class="hljs-string">"edges/29621"</span>, 
     <span class="hljs-string">"_from"</span> : <span class="hljs-string">"circles/A"</span>, 
@@ -179,37 +98,20 @@
     <span class="hljs-string">"_to"</span> : <span class="hljs-string">"circles/H"</span>, 
     <span class="hljs-string">"_rev"</span> : <span class="hljs-string">"29640"</span>, 
     <span class="hljs-string">"label"</span> : <span class="hljs-string">"right_blob"</span>, 
->>>>>>> 54d39573
     <span class="hljs-string">"theFalse"</span> : <span class="hljs-literal">false</span>, 
     <span class="hljs-string">"theTruth"</span> : <span class="hljs-literal">true</span> 
   }, 
   { 
-<<<<<<< HEAD
-    <span class="hljs-string">"_key"</span> : <span class="hljs-string">"35654"</span>, 
-    <span class="hljs-string">"_id"</span> : <span class="hljs-string">"edges/35654"</span>, 
-    <span class="hljs-string">"_from"</span> : <span class="hljs-string">"circles/B"</span>, 
-    <span class="hljs-string">"_to"</span> : <span class="hljs-string">"circles/C"</span>, 
-    <span class="hljs-string">"_rev"</span> : <span class="hljs-string">"35654"</span>, 
-    <span class="hljs-string">"label"</span> : <span class="hljs-string">"left_blarg"</span>, 
-=======
     <span class="hljs-string">"_key"</span> : <span class="hljs-string">"29631"</span>, 
     <span class="hljs-string">"_id"</span> : <span class="hljs-string">"edges/29631"</span>, 
     <span class="hljs-string">"_from"</span> : <span class="hljs-string">"circles/B"</span>, 
     <span class="hljs-string">"_to"</span> : <span class="hljs-string">"circles/E"</span>, 
     <span class="hljs-string">"_rev"</span> : <span class="hljs-string">"29631"</span>, 
     <span class="hljs-string">"label"</span> : <span class="hljs-string">"left_blub"</span>, 
->>>>>>> 54d39573
     <span class="hljs-string">"theFalse"</span> : <span class="hljs-literal">false</span>, 
     <span class="hljs-string">"theTruth"</span> : <span class="hljs-literal">true</span> 
   }, 
   { 
-<<<<<<< HEAD
-    <span class="hljs-string">"_key"</span> : <span class="hljs-string">"35675"</span>, 
-    <span class="hljs-string">"_id"</span> : <span class="hljs-string">"edges/35675"</span>, 
-    <span class="hljs-string">"_from"</span> : <span class="hljs-string">"circles/G"</span>, 
-    <span class="hljs-string">"_to"</span> : <span class="hljs-string">"circles/J"</span>, 
-    <span class="hljs-string">"_rev"</span> : <span class="hljs-string">"35675"</span>, 
-=======
     <span class="hljs-string">"_key"</span> : <span class="hljs-string">"29634"</span>, 
     <span class="hljs-string">"_id"</span> : <span class="hljs-string">"edges/29634"</span>, 
     <span class="hljs-string">"_from"</span> : <span class="hljs-string">"circles/E"</span>, 
@@ -225,69 +127,31 @@
     <span class="hljs-string">"_from"</span> : <span class="hljs-string">"circles/G"</span>, 
     <span class="hljs-string">"_to"</span> : <span class="hljs-string">"circles/J"</span>, 
     <span class="hljs-string">"_rev"</span> : <span class="hljs-string">"29646"</span>, 
->>>>>>> 54d39573
     <span class="hljs-string">"label"</span> : <span class="hljs-string">"right_zip"</span>, 
     <span class="hljs-string">"theFalse"</span> : <span class="hljs-literal">false</span>, 
     <span class="hljs-string">"theTruth"</span> : <span class="hljs-literal">true</span> 
   }, 
   { 
-<<<<<<< HEAD
-    <span class="hljs-string">"_key"</span> : <span class="hljs-string">"35672"</span>, 
-    <span class="hljs-string">"_id"</span> : <span class="hljs-string">"edges/35672"</span>, 
-    <span class="hljs-string">"_from"</span> : <span class="hljs-string">"circles/H"</span>, 
-    <span class="hljs-string">"_to"</span> : <span class="hljs-string">"circles/I"</span>, 
-    <span class="hljs-string">"_rev"</span> : <span class="hljs-string">"35672"</span>, 
-    <span class="hljs-string">"label"</span> : <span class="hljs-string">"right_blub"</span>, 
-=======
     <span class="hljs-string">"_key"</span> : <span class="hljs-string">"29625"</span>, 
     <span class="hljs-string">"_id"</span> : <span class="hljs-string">"edges/29625"</span>, 
     <span class="hljs-string">"_from"</span> : <span class="hljs-string">"circles/B"</span>, 
     <span class="hljs-string">"_to"</span> : <span class="hljs-string">"circles/C"</span>, 
     <span class="hljs-string">"_rev"</span> : <span class="hljs-string">"29625"</span>, 
     <span class="hljs-string">"label"</span> : <span class="hljs-string">"left_blarg"</span>, 
->>>>>>> 54d39573
     <span class="hljs-string">"theFalse"</span> : <span class="hljs-literal">false</span>, 
     <span class="hljs-string">"theTruth"</span> : <span class="hljs-literal">true</span> 
   }, 
   { 
-<<<<<<< HEAD
-    <span class="hljs-string">"_key"</span> : <span class="hljs-string">"35657"</span>, 
-    <span class="hljs-string">"_id"</span> : <span class="hljs-string">"edges/35657"</span>, 
-    <span class="hljs-string">"_from"</span> : <span class="hljs-string">"circles/C"</span>, 
-    <span class="hljs-string">"_to"</span> : <span class="hljs-string">"circles/D"</span>, 
-    <span class="hljs-string">"_rev"</span> : <span class="hljs-string">"35657"</span>, 
-=======
     <span class="hljs-string">"_key"</span> : <span class="hljs-string">"29628"</span>, 
     <span class="hljs-string">"_id"</span> : <span class="hljs-string">"edges/29628"</span>, 
     <span class="hljs-string">"_from"</span> : <span class="hljs-string">"circles/C"</span>, 
     <span class="hljs-string">"_to"</span> : <span class="hljs-string">"circles/D"</span>, 
     <span class="hljs-string">"_rev"</span> : <span class="hljs-string">"29628"</span>, 
->>>>>>> 54d39573
     <span class="hljs-string">"label"</span> : <span class="hljs-string">"left_blorg"</span>, 
     <span class="hljs-string">"theFalse"</span> : <span class="hljs-literal">false</span>, 
     <span class="hljs-string">"theTruth"</span> : <span class="hljs-literal">true</span> 
   }, 
   { 
-<<<<<<< HEAD
-    <span class="hljs-string">"_key"</span> : <span class="hljs-string">"35678"</span>, 
-    <span class="hljs-string">"_id"</span> : <span class="hljs-string">"edges/35678"</span>, 
-    <span class="hljs-string">"_from"</span> : <span class="hljs-string">"circles/J"</span>, 
-    <span class="hljs-string">"_to"</span> : <span class="hljs-string">"circles/K"</span>, 
-    <span class="hljs-string">"_rev"</span> : <span class="hljs-string">"35678"</span>, 
-    <span class="hljs-string">"label"</span> : <span class="hljs-string">"right_zup"</span>, 
-    <span class="hljs-string">"theFalse"</span> : <span class="hljs-literal">false</span>, 
-    <span class="hljs-string">"theTruth"</span> : <span class="hljs-literal">true</span> 
-  }, 
-  { 
-    <span class="hljs-string">"_key"</span> : <span class="hljs-string">"35650"</span>, 
-    <span class="hljs-string">"_id"</span> : <span class="hljs-string">"edges/35650"</span>, 
-    <span class="hljs-string">"_from"</span> : <span class="hljs-string">"circles/A"</span>, 
-    <span class="hljs-string">"_to"</span> : <span class="hljs-string">"circles/B"</span>, 
-    <span class="hljs-string">"_rev"</span> : <span class="hljs-string">"35650"</span>, 
-    <span class="hljs-string">"label"</span> : <span class="hljs-string">"left_bar"</span>, 
-    <span class="hljs-string">"theFalse"</span> : <span class="hljs-literal">false</span>, 
-    <span class="hljs-string">"theTruth"</span> : <span class="hljs-literal">true</span> 
-=======
     <span class="hljs-string">"_key"</span> : <span class="hljs-string">"29637"</span>, 
     <span class="hljs-string">"_id"</span> : <span class="hljs-string">"edges/29637"</span>, 
     <span class="hljs-string">"_from"</span> : <span class="hljs-string">"circles/A"</span>, 
@@ -306,7 +170,6 @@
     <span class="hljs-string">"label"</span> : <span class="hljs-string">"right_zup"</span>, 
     <span class="hljs-string">"theFalse"</span> : <span class="hljs-literal">false</span>, 
     <span class="hljs-string">"theTruth"</span> : <span class="hljs-literal">true</span> 
->>>>>>> 54d39573
   } 
 ]
 arangosh&gt; examples.dropGraph(<span class="hljs-string">"traversalGraph"</span>);
