--- conflicted
+++ resolved
@@ -1,29 +1,15 @@
-<<<<<<< HEAD
-shell> curl -X DELETE --header 'If-Match: "1669872802"' --dump - http://localhost:8529/_api/document/products/1669545122
-
-HTTP/1.1 412 Precondition Failed
-content-type: application/json; charset=utf-8
-etag: "1669545122"
-=======
 shell> curl -X DELETE --header 'If-Match: "1715129587"' --dump - http://localhost:8529/_api/document/products/1714801907
 
 HTTP/1.1 412 Precondition Failed
 content-type: application/json; charset=utf-8
 etag: "1714801907"
->>>>>>> 25aa2a58
 
 { 
   "error" : true, 
   "code" : 412, 
   "errorNum" : 1200, 
   "errorMessage" : "precondition failed", 
-<<<<<<< HEAD
-  "_id" : "products/1669545122", 
-  "_rev" : "1669545122", 
-  "_key" : "1669545122" 
-=======
   "_id" : "products/1714801907", 
   "_rev" : "1714801907", 
   "_key" : "1714801907" 
->>>>>>> 25aa2a58
 }