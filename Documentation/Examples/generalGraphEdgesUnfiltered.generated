arangosh&gt; <span class="hljs-keyword">var</span> examples = <span class="hljs-built_in">require</span>(<span class="hljs-string">"org/arangodb/graph-examples/example-graph.js"</span>);
arangosh&gt; <span class="hljs-keyword">var</span> graph = examples.loadGraph(<span class="hljs-string">"social"</span>);
arangosh&gt; graph._edges().toArray();
[ 
  { 
    <span class="hljs-string">"_id"</span> : <span class="hljs-string">"relation/aliceAndBob"</span>, 
    <span class="hljs-string">"_key"</span> : <span class="hljs-string">"aliceAndBob"</span>, 
<<<<<<< HEAD
    <span class="hljs-string">"_rev"</span> : <span class="hljs-string">"1381819641"</span>, 
=======
    <span class="hljs-string">"_rev"</span> : <span class="hljs-string">"1380950572"</span>, 
>>>>>>> 1b8e6ddf
    <span class="hljs-string">"_from"</span> : <span class="hljs-string">"female/alice"</span>, 
    <span class="hljs-string">"_to"</span> : <span class="hljs-string">"male/bob"</span>, 
    <span class="hljs-string">"type"</span> : <span class="hljs-string">"married"</span> 
  }, 
  { 
    <span class="hljs-string">"_id"</span> : <span class="hljs-string">"relation/aliceAndCharly"</span>, 
    <span class="hljs-string">"_key"</span> : <span class="hljs-string">"aliceAndCharly"</span>, 
<<<<<<< HEAD
    <span class="hljs-string">"_rev"</span> : <span class="hljs-string">"1382081785"</span>, 
=======
    <span class="hljs-string">"_rev"</span> : <span class="hljs-string">"1381212716"</span>, 
>>>>>>> 1b8e6ddf
    <span class="hljs-string">"_from"</span> : <span class="hljs-string">"female/alice"</span>, 
    <span class="hljs-string">"_to"</span> : <span class="hljs-string">"male/charly"</span>, 
    <span class="hljs-string">"type"</span> : <span class="hljs-string">"friend"</span> 
  }, 
  { 
    <span class="hljs-string">"_id"</span> : <span class="hljs-string">"relation/bobAndDiana"</span>, 
    <span class="hljs-string">"_key"</span> : <span class="hljs-string">"bobAndDiana"</span>, 
<<<<<<< HEAD
    <span class="hljs-string">"_rev"</span> : <span class="hljs-string">"1382475001"</span>, 
=======
    <span class="hljs-string">"_rev"</span> : <span class="hljs-string">"1381605932"</span>, 
>>>>>>> 1b8e6ddf
    <span class="hljs-string">"_from"</span> : <span class="hljs-string">"male/bob"</span>, 
    <span class="hljs-string">"_to"</span> : <span class="hljs-string">"female/diana"</span>, 
    <span class="hljs-string">"type"</span> : <span class="hljs-string">"friend"</span> 
  }, 
  { 
    <span class="hljs-string">"_id"</span> : <span class="hljs-string">"relation/charlyAndDiana"</span>, 
    <span class="hljs-string">"_key"</span> : <span class="hljs-string">"charlyAndDiana"</span>, 
<<<<<<< HEAD
    <span class="hljs-string">"_rev"</span> : <span class="hljs-string">"1382278393"</span>, 
=======
    <span class="hljs-string">"_rev"</span> : <span class="hljs-string">"1381409324"</span>, 
>>>>>>> 1b8e6ddf
    <span class="hljs-string">"_from"</span> : <span class="hljs-string">"male/charly"</span>, 
    <span class="hljs-string">"_to"</span> : <span class="hljs-string">"female/diana"</span>, 
    <span class="hljs-string">"type"</span> : <span class="hljs-string">"married"</span> 
  } 
]<|MERGE_RESOLUTION|>--- conflicted
+++ resolved
@@ -5,11 +5,7 @@
   { 
     <span class="hljs-string">"_id"</span> : <span class="hljs-string">"relation/aliceAndBob"</span>, 
     <span class="hljs-string">"_key"</span> : <span class="hljs-string">"aliceAndBob"</span>, 
-<<<<<<< HEAD
-    <span class="hljs-string">"_rev"</span> : <span class="hljs-string">"1381819641"</span>, 
-=======
     <span class="hljs-string">"_rev"</span> : <span class="hljs-string">"1380950572"</span>, 
->>>>>>> 1b8e6ddf
     <span class="hljs-string">"_from"</span> : <span class="hljs-string">"female/alice"</span>, 
     <span class="hljs-string">"_to"</span> : <span class="hljs-string">"male/bob"</span>, 
     <span class="hljs-string">"type"</span> : <span class="hljs-string">"married"</span> 
@@ -17,11 +13,7 @@
   { 
     <span class="hljs-string">"_id"</span> : <span class="hljs-string">"relation/aliceAndCharly"</span>, 
     <span class="hljs-string">"_key"</span> : <span class="hljs-string">"aliceAndCharly"</span>, 
-<<<<<<< HEAD
-    <span class="hljs-string">"_rev"</span> : <span class="hljs-string">"1382081785"</span>, 
-=======
     <span class="hljs-string">"_rev"</span> : <span class="hljs-string">"1381212716"</span>, 
->>>>>>> 1b8e6ddf
     <span class="hljs-string">"_from"</span> : <span class="hljs-string">"female/alice"</span>, 
     <span class="hljs-string">"_to"</span> : <span class="hljs-string">"male/charly"</span>, 
     <span class="hljs-string">"type"</span> : <span class="hljs-string">"friend"</span> 
@@ -29,11 +21,7 @@
   { 
     <span class="hljs-string">"_id"</span> : <span class="hljs-string">"relation/bobAndDiana"</span>, 
     <span class="hljs-string">"_key"</span> : <span class="hljs-string">"bobAndDiana"</span>, 
-<<<<<<< HEAD
-    <span class="hljs-string">"_rev"</span> : <span class="hljs-string">"1382475001"</span>, 
-=======
     <span class="hljs-string">"_rev"</span> : <span class="hljs-string">"1381605932"</span>, 
->>>>>>> 1b8e6ddf
     <span class="hljs-string">"_from"</span> : <span class="hljs-string">"male/bob"</span>, 
     <span class="hljs-string">"_to"</span> : <span class="hljs-string">"female/diana"</span>, 
     <span class="hljs-string">"type"</span> : <span class="hljs-string">"friend"</span> 
@@ -41,11 +29,7 @@
   { 
     <span class="hljs-string">"_id"</span> : <span class="hljs-string">"relation/charlyAndDiana"</span>, 
     <span class="hljs-string">"_key"</span> : <span class="hljs-string">"charlyAndDiana"</span>, 
-<<<<<<< HEAD
-    <span class="hljs-string">"_rev"</span> : <span class="hljs-string">"1382278393"</span>, 
-=======
     <span class="hljs-string">"_rev"</span> : <span class="hljs-string">"1381409324"</span>, 
->>>>>>> 1b8e6ddf
     <span class="hljs-string">"_from"</span> : <span class="hljs-string">"male/charly"</span>, 
     <span class="hljs-string">"_to"</span> : <span class="hljs-string">"female/diana"</span>, 
     <span class="hljs-string">"type"</span> : <span class="hljs-string">"married"</span> 
