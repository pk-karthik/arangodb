shell> curl -X POST --data-binary @- --dump - http://localhost:8529/_api/traversal &lt;&lt;EOF
{ 
  <span class="hljs-string">"startVertex"</span> : <span class="hljs-string">"persons/alice"</span>, 
  <span class="hljs-string">"graphName"</span> : <span class="hljs-string">"knows_graph"</span>, 
  <span class="hljs-string">"direction"</span> : <span class="hljs-string">"inbound"</span> 
}
EOF

HTTP/<span class="hljs-number">1.1</span> <span class="hljs-number">200</span> OK
content-type: application/json; charset=utf<span class="hljs-number">-8</span>

{ 
  <span class="hljs-string">"result"</span> : { 
    <span class="hljs-string">"visited"</span> : { 
      <span class="hljs-string">"vertices"</span> : [ 
        { 
          <span class="hljs-string">"_key"</span> : <span class="hljs-string">"alice"</span>, 
          <span class="hljs-string">"_id"</span> : <span class="hljs-string">"persons/alice"</span>, 
<<<<<<< HEAD
          <span class="hljs-string">"_rev"</span> : <span class="hljs-string">"12268"</span>, 
=======
          <span class="hljs-string">"_rev"</span> : <span class="hljs-string">"12243"</span>, 
>>>>>>> ca897dce
          <span class="hljs-string">"name"</span> : <span class="hljs-string">"Alice"</span> 
        }, 
        { 
          <span class="hljs-string">"_key"</span> : <span class="hljs-string">"eve"</span>, 
          <span class="hljs-string">"_id"</span> : <span class="hljs-string">"persons/eve"</span>, 
<<<<<<< HEAD
          <span class="hljs-string">"_rev"</span> : <span class="hljs-string">"12281"</span>, 
=======
          <span class="hljs-string">"_rev"</span> : <span class="hljs-string">"12256"</span>, 
>>>>>>> ca897dce
          <span class="hljs-string">"name"</span> : <span class="hljs-string">"Eve"</span> 
        } 
      ], 
      <span class="hljs-string">"paths"</span> : [ 
        { 
          <span class="hljs-string">"edges"</span> : [ ], 
          <span class="hljs-string">"vertices"</span> : [ 
            { 
              <span class="hljs-string">"_key"</span> : <span class="hljs-string">"alice"</span>, 
              <span class="hljs-string">"_id"</span> : <span class="hljs-string">"persons/alice"</span>, 
<<<<<<< HEAD
              <span class="hljs-string">"_rev"</span> : <span class="hljs-string">"12268"</span>, 
=======
              <span class="hljs-string">"_rev"</span> : <span class="hljs-string">"12243"</span>, 
>>>>>>> ca897dce
              <span class="hljs-string">"name"</span> : <span class="hljs-string">"Alice"</span> 
            } 
          ] 
        }, 
        { 
          <span class="hljs-string">"edges"</span> : [ 
            { 
<<<<<<< HEAD
              <span class="hljs-string">"_key"</span> : <span class="hljs-string">"12294"</span>, 
              <span class="hljs-string">"_id"</span> : <span class="hljs-string">"knows/12294"</span>, 
              <span class="hljs-string">"_from"</span> : <span class="hljs-string">"persons/eve"</span>, 
              <span class="hljs-string">"_to"</span> : <span class="hljs-string">"persons/alice"</span>, 
              <span class="hljs-string">"_rev"</span> : <span class="hljs-string">"12294"</span> 
=======
              <span class="hljs-string">"_key"</span> : <span class="hljs-string">"12269"</span>, 
              <span class="hljs-string">"_id"</span> : <span class="hljs-string">"knows/12269"</span>, 
              <span class="hljs-string">"_from"</span> : <span class="hljs-string">"persons/eve"</span>, 
              <span class="hljs-string">"_to"</span> : <span class="hljs-string">"persons/alice"</span>, 
              <span class="hljs-string">"_rev"</span> : <span class="hljs-string">"12269"</span> 
>>>>>>> ca897dce
            } 
          ], 
          <span class="hljs-string">"vertices"</span> : [ 
            { 
              <span class="hljs-string">"_key"</span> : <span class="hljs-string">"alice"</span>, 
              <span class="hljs-string">"_id"</span> : <span class="hljs-string">"persons/alice"</span>, 
<<<<<<< HEAD
              <span class="hljs-string">"_rev"</span> : <span class="hljs-string">"12268"</span>, 
=======
              <span class="hljs-string">"_rev"</span> : <span class="hljs-string">"12243"</span>, 
>>>>>>> ca897dce
              <span class="hljs-string">"name"</span> : <span class="hljs-string">"Alice"</span> 
            }, 
            { 
              <span class="hljs-string">"_key"</span> : <span class="hljs-string">"eve"</span>, 
              <span class="hljs-string">"_id"</span> : <span class="hljs-string">"persons/eve"</span>, 
<<<<<<< HEAD
              <span class="hljs-string">"_rev"</span> : <span class="hljs-string">"12281"</span>, 
=======
              <span class="hljs-string">"_rev"</span> : <span class="hljs-string">"12256"</span>, 
>>>>>>> ca897dce
              <span class="hljs-string">"name"</span> : <span class="hljs-string">"Eve"</span> 
            } 
          ] 
        } 
      ] 
    } 
  }, 
  <span class="hljs-string">"error"</span> : <span class="hljs-literal">false</span>, 
  <span class="hljs-string">"code"</span> : <span class="hljs-number">200</span> 
}<|MERGE_RESOLUTION|>--- conflicted
+++ resolved
@@ -16,21 +16,13 @@
         { 
           <span class="hljs-string">"_key"</span> : <span class="hljs-string">"alice"</span>, 
           <span class="hljs-string">"_id"</span> : <span class="hljs-string">"persons/alice"</span>, 
-<<<<<<< HEAD
-          <span class="hljs-string">"_rev"</span> : <span class="hljs-string">"12268"</span>, 
-=======
           <span class="hljs-string">"_rev"</span> : <span class="hljs-string">"12243"</span>, 
->>>>>>> ca897dce
           <span class="hljs-string">"name"</span> : <span class="hljs-string">"Alice"</span> 
         }, 
         { 
           <span class="hljs-string">"_key"</span> : <span class="hljs-string">"eve"</span>, 
           <span class="hljs-string">"_id"</span> : <span class="hljs-string">"persons/eve"</span>, 
-<<<<<<< HEAD
-          <span class="hljs-string">"_rev"</span> : <span class="hljs-string">"12281"</span>, 
-=======
           <span class="hljs-string">"_rev"</span> : <span class="hljs-string">"12256"</span>, 
->>>>>>> ca897dce
           <span class="hljs-string">"name"</span> : <span class="hljs-string">"Eve"</span> 
         } 
       ], 
@@ -41,11 +33,7 @@
             { 
               <span class="hljs-string">"_key"</span> : <span class="hljs-string">"alice"</span>, 
               <span class="hljs-string">"_id"</span> : <span class="hljs-string">"persons/alice"</span>, 
-<<<<<<< HEAD
-              <span class="hljs-string">"_rev"</span> : <span class="hljs-string">"12268"</span>, 
-=======
               <span class="hljs-string">"_rev"</span> : <span class="hljs-string">"12243"</span>, 
->>>>>>> ca897dce
               <span class="hljs-string">"name"</span> : <span class="hljs-string">"Alice"</span> 
             } 
           ] 
@@ -53,40 +41,24 @@
         { 
           <span class="hljs-string">"edges"</span> : [ 
             { 
-<<<<<<< HEAD
-              <span class="hljs-string">"_key"</span> : <span class="hljs-string">"12294"</span>, 
-              <span class="hljs-string">"_id"</span> : <span class="hljs-string">"knows/12294"</span>, 
-              <span class="hljs-string">"_from"</span> : <span class="hljs-string">"persons/eve"</span>, 
-              <span class="hljs-string">"_to"</span> : <span class="hljs-string">"persons/alice"</span>, 
-              <span class="hljs-string">"_rev"</span> : <span class="hljs-string">"12294"</span> 
-=======
               <span class="hljs-string">"_key"</span> : <span class="hljs-string">"12269"</span>, 
               <span class="hljs-string">"_id"</span> : <span class="hljs-string">"knows/12269"</span>, 
               <span class="hljs-string">"_from"</span> : <span class="hljs-string">"persons/eve"</span>, 
               <span class="hljs-string">"_to"</span> : <span class="hljs-string">"persons/alice"</span>, 
               <span class="hljs-string">"_rev"</span> : <span class="hljs-string">"12269"</span> 
->>>>>>> ca897dce
             } 
           ], 
           <span class="hljs-string">"vertices"</span> : [ 
             { 
               <span class="hljs-string">"_key"</span> : <span class="hljs-string">"alice"</span>, 
               <span class="hljs-string">"_id"</span> : <span class="hljs-string">"persons/alice"</span>, 
-<<<<<<< HEAD
-              <span class="hljs-string">"_rev"</span> : <span class="hljs-string">"12268"</span>, 
-=======
               <span class="hljs-string">"_rev"</span> : <span class="hljs-string">"12243"</span>, 
->>>>>>> ca897dce
               <span class="hljs-string">"name"</span> : <span class="hljs-string">"Alice"</span> 
             }, 
             { 
               <span class="hljs-string">"_key"</span> : <span class="hljs-string">"eve"</span>, 
               <span class="hljs-string">"_id"</span> : <span class="hljs-string">"persons/eve"</span>, 
-<<<<<<< HEAD
-              <span class="hljs-string">"_rev"</span> : <span class="hljs-string">"12281"</span>, 
-=======
               <span class="hljs-string">"_rev"</span> : <span class="hljs-string">"12256"</span>, 
->>>>>>> ca897dce
               <span class="hljs-string">"name"</span> : <span class="hljs-string">"Eve"</span> 
             } 
           ] 
