shell> curl -X POST --data-binary @- --dump - http://localhost:8529/_api/traversal &lt;&lt;EOF
{ 
  <span class="hljs-string">"startVertex"</span> : <span class="hljs-string">"persons/alice"</span>, 
  <span class="hljs-string">"graphName"</span> : <span class="hljs-string">"knows_graph"</span>, 
  <span class="hljs-string">"direction"</span> : <span class="hljs-string">"inbound"</span> 
}
EOF

HTTP/<span class="hljs-number">1.1</span> <span class="hljs-number">200</span> OK
content-type: application/json; charset=utf-<span class="hljs-number">8</span>

{ 
  <span class="hljs-string">"result"</span> : { 
    <span class="hljs-string">"visited"</span> : { 
      <span class="hljs-string">"vertices"</span> : [ 
        { 
          <span class="hljs-string">"_id"</span> : <span class="hljs-string">"persons/alice"</span>, 
          <span class="hljs-string">"_key"</span> : <span class="hljs-string">"alice"</span>, 
<<<<<<< HEAD
          <span class="hljs-string">"_rev"</span> : <span class="hljs-string">"934339833"</span>, 
=======
          <span class="hljs-string">"_rev"</span> : <span class="hljs-string">"933470764"</span>, 
>>>>>>> 1b8e6ddf
          <span class="hljs-string">"name"</span> : <span class="hljs-string">"Alice"</span> 
        }, 
        { 
          <span class="hljs-string">"_id"</span> : <span class="hljs-string">"persons/eve"</span>, 
          <span class="hljs-string">"_key"</span> : <span class="hljs-string">"eve"</span>, 
<<<<<<< HEAD
          <span class="hljs-string">"_rev"</span> : <span class="hljs-string">"935191801"</span>, 
=======
          <span class="hljs-string">"_rev"</span> : <span class="hljs-string">"934322732"</span>, 
>>>>>>> 1b8e6ddf
          <span class="hljs-string">"name"</span> : <span class="hljs-string">"Eve"</span> 
        } 
      ], 
      <span class="hljs-string">"paths"</span> : [ 
        { 
          <span class="hljs-string">"edges"</span> : [ ], 
          <span class="hljs-string">"vertices"</span> : [ 
            { 
              <span class="hljs-string">"_id"</span> : <span class="hljs-string">"persons/alice"</span>, 
              <span class="hljs-string">"_key"</span> : <span class="hljs-string">"alice"</span>, 
<<<<<<< HEAD
              <span class="hljs-string">"_rev"</span> : <span class="hljs-string">"934339833"</span>, 
=======
              <span class="hljs-string">"_rev"</span> : <span class="hljs-string">"933470764"</span>, 
>>>>>>> 1b8e6ddf
              <span class="hljs-string">"name"</span> : <span class="hljs-string">"Alice"</span> 
            } 
          ] 
        }, 
        { 
          <span class="hljs-string">"edges"</span> : [ 
            { 
<<<<<<< HEAD
              <span class="hljs-string">"_id"</span> : <span class="hljs-string">"knows/936043769"</span>, 
              <span class="hljs-string">"_key"</span> : <span class="hljs-string">"936043769"</span>, 
              <span class="hljs-string">"_rev"</span> : <span class="hljs-string">"936043769"</span>, 
=======
              <span class="hljs-string">"_id"</span> : <span class="hljs-string">"knows/935174700"</span>, 
              <span class="hljs-string">"_key"</span> : <span class="hljs-string">"935174700"</span>, 
              <span class="hljs-string">"_rev"</span> : <span class="hljs-string">"935174700"</span>, 
>>>>>>> 1b8e6ddf
              <span class="hljs-string">"_from"</span> : <span class="hljs-string">"persons/eve"</span>, 
              <span class="hljs-string">"_to"</span> : <span class="hljs-string">"persons/alice"</span> 
            } 
          ], 
          <span class="hljs-string">"vertices"</span> : [ 
            { 
              <span class="hljs-string">"_id"</span> : <span class="hljs-string">"persons/alice"</span>, 
              <span class="hljs-string">"_key"</span> : <span class="hljs-string">"alice"</span>, 
<<<<<<< HEAD
              <span class="hljs-string">"_rev"</span> : <span class="hljs-string">"934339833"</span>, 
=======
              <span class="hljs-string">"_rev"</span> : <span class="hljs-string">"933470764"</span>, 
>>>>>>> 1b8e6ddf
              <span class="hljs-string">"name"</span> : <span class="hljs-string">"Alice"</span> 
            }, 
            { 
              <span class="hljs-string">"_id"</span> : <span class="hljs-string">"persons/eve"</span>, 
              <span class="hljs-string">"_key"</span> : <span class="hljs-string">"eve"</span>, 
<<<<<<< HEAD
              <span class="hljs-string">"_rev"</span> : <span class="hljs-string">"935191801"</span>, 
=======
              <span class="hljs-string">"_rev"</span> : <span class="hljs-string">"934322732"</span>, 
>>>>>>> 1b8e6ddf
              <span class="hljs-string">"name"</span> : <span class="hljs-string">"Eve"</span> 
            } 
          ] 
        } 
      ] 
    } 
  }, 
  <span class="hljs-string">"error"</span> : <span class="hljs-literal">false</span>, 
  <span class="hljs-string">"code"</span> : <span class="hljs-number">200</span> 
}<|MERGE_RESOLUTION|>--- conflicted
+++ resolved
@@ -16,21 +16,13 @@
         { 
           <span class="hljs-string">"_id"</span> : <span class="hljs-string">"persons/alice"</span>, 
           <span class="hljs-string">"_key"</span> : <span class="hljs-string">"alice"</span>, 
-<<<<<<< HEAD
-          <span class="hljs-string">"_rev"</span> : <span class="hljs-string">"934339833"</span>, 
-=======
           <span class="hljs-string">"_rev"</span> : <span class="hljs-string">"933470764"</span>, 
->>>>>>> 1b8e6ddf
           <span class="hljs-string">"name"</span> : <span class="hljs-string">"Alice"</span> 
         }, 
         { 
           <span class="hljs-string">"_id"</span> : <span class="hljs-string">"persons/eve"</span>, 
           <span class="hljs-string">"_key"</span> : <span class="hljs-string">"eve"</span>, 
-<<<<<<< HEAD
-          <span class="hljs-string">"_rev"</span> : <span class="hljs-string">"935191801"</span>, 
-=======
           <span class="hljs-string">"_rev"</span> : <span class="hljs-string">"934322732"</span>, 
->>>>>>> 1b8e6ddf
           <span class="hljs-string">"name"</span> : <span class="hljs-string">"Eve"</span> 
         } 
       ], 
@@ -41,11 +33,7 @@
             { 
               <span class="hljs-string">"_id"</span> : <span class="hljs-string">"persons/alice"</span>, 
               <span class="hljs-string">"_key"</span> : <span class="hljs-string">"alice"</span>, 
-<<<<<<< HEAD
-              <span class="hljs-string">"_rev"</span> : <span class="hljs-string">"934339833"</span>, 
-=======
               <span class="hljs-string">"_rev"</span> : <span class="hljs-string">"933470764"</span>, 
->>>>>>> 1b8e6ddf
               <span class="hljs-string">"name"</span> : <span class="hljs-string">"Alice"</span> 
             } 
           ] 
@@ -53,15 +41,9 @@
         { 
           <span class="hljs-string">"edges"</span> : [ 
             { 
-<<<<<<< HEAD
-              <span class="hljs-string">"_id"</span> : <span class="hljs-string">"knows/936043769"</span>, 
-              <span class="hljs-string">"_key"</span> : <span class="hljs-string">"936043769"</span>, 
-              <span class="hljs-string">"_rev"</span> : <span class="hljs-string">"936043769"</span>, 
-=======
               <span class="hljs-string">"_id"</span> : <span class="hljs-string">"knows/935174700"</span>, 
               <span class="hljs-string">"_key"</span> : <span class="hljs-string">"935174700"</span>, 
               <span class="hljs-string">"_rev"</span> : <span class="hljs-string">"935174700"</span>, 
->>>>>>> 1b8e6ddf
               <span class="hljs-string">"_from"</span> : <span class="hljs-string">"persons/eve"</span>, 
               <span class="hljs-string">"_to"</span> : <span class="hljs-string">"persons/alice"</span> 
             } 
@@ -70,21 +52,13 @@
             { 
               <span class="hljs-string">"_id"</span> : <span class="hljs-string">"persons/alice"</span>, 
               <span class="hljs-string">"_key"</span> : <span class="hljs-string">"alice"</span>, 
-<<<<<<< HEAD
-              <span class="hljs-string">"_rev"</span> : <span class="hljs-string">"934339833"</span>, 
-=======
               <span class="hljs-string">"_rev"</span> : <span class="hljs-string">"933470764"</span>, 
->>>>>>> 1b8e6ddf
               <span class="hljs-string">"name"</span> : <span class="hljs-string">"Alice"</span> 
             }, 
             { 
               <span class="hljs-string">"_id"</span> : <span class="hljs-string">"persons/eve"</span>, 
               <span class="hljs-string">"_key"</span> : <span class="hljs-string">"eve"</span>, 
-<<<<<<< HEAD
-              <span class="hljs-string">"_rev"</span> : <span class="hljs-string">"935191801"</span>, 
-=======
               <span class="hljs-string">"_rev"</span> : <span class="hljs-string">"934322732"</span>, 
->>>>>>> 1b8e6ddf
               <span class="hljs-string">"name"</span> : <span class="hljs-string">"Eve"</span> 
             } 
           ] 
