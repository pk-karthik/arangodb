shell&gt; curl -X PUT --data-binary @- --dump - http:<span class="hljs-comment">//localhost:8529/_api/simple/lookup-by-keys &lt;&lt;EOF</span>
{ 
  <span class="hljs-string">"keys"</span> : [ 
    <span class="hljs-string">"test0"</span>, 
    <span class="hljs-string">"test1"</span>, 
    <span class="hljs-string">"test2"</span>, 
    <span class="hljs-string">"test3"</span>, 
    <span class="hljs-string">"test4"</span>, 
    <span class="hljs-string">"test5"</span>, 
    <span class="hljs-string">"test6"</span>, 
    <span class="hljs-string">"test7"</span>, 
    <span class="hljs-string">"test8"</span>, 
    <span class="hljs-string">"test9"</span> 
  ], 
  <span class="hljs-string">"collection"</span> : <span class="hljs-string">"test"</span> 
}
EOF

<<<<<<< HEAD
HTTP/1.1 200 OK
content-type: application/json; charset=utf-8

{ 
  "documents" : [ 
    { 
      "value" : 0, 
      "_id" : "test/test0", 
      "_rev" : "852894657", 
      "_key" : "test0" 
    }, 
    { 
      "value" : 1, 
      "_id" : "test/test1", 
      "_rev" : "853091265", 
      "_key" : "test1" 
    }, 
    { 
      "value" : 2, 
      "_id" : "test/test2", 
      "_rev" : "853287873", 
      "_key" : "test2" 
    }, 
    { 
      "value" : 3, 
      "_id" : "test/test3", 
      "_rev" : "853484481", 
      "_key" : "test3" 
    }, 
    { 
      "value" : 4, 
      "_id" : "test/test4", 
      "_rev" : "853681089", 
      "_key" : "test4" 
    }, 
    { 
      "value" : 5, 
      "_id" : "test/test5", 
      "_rev" : "853877697", 
      "_key" : "test5" 
    }, 
    { 
      "value" : 6, 
      "_id" : "test/test6", 
      "_rev" : "854074305", 
      "_key" : "test6" 
    }, 
    { 
      "value" : 7, 
      "_id" : "test/test7", 
      "_rev" : "854270913", 
      "_key" : "test7" 
    }, 
    { 
      "value" : 8, 
      "_id" : "test/test8", 
      "_rev" : "854467521", 
      "_key" : "test8" 
    }, 
    { 
      "value" : 9, 
      "_id" : "test/test9", 
      "_rev" : "854664129", 
      "_key" : "test9" 
    } 
  ], 
  "error" : false, 
  "code" : 200 
=======
HTTP/<span class="hljs-number">1.1</span> <span class="hljs-number">200</span> OK
content-type: application/json; charset=utf-<span class="hljs-number">8</span>

{ 
  <span class="hljs-string">"documents"</span> : [ 
    { 
      <span class="hljs-string">"value"</span> : <span class="hljs-number">0</span>, 
      <span class="hljs-string">"_id"</span> : <span class="hljs-string">"test/test0"</span>, 
      <span class="hljs-string">"_rev"</span> : <span class="hljs-string">"864357922"</span>, 
      <span class="hljs-string">"_key"</span> : <span class="hljs-string">"test0"</span> 
    }, 
    { 
      <span class="hljs-string">"value"</span> : <span class="hljs-number">1</span>, 
      <span class="hljs-string">"_id"</span> : <span class="hljs-string">"test/test1"</span>, 
      <span class="hljs-string">"_rev"</span> : <span class="hljs-string">"864554530"</span>, 
      <span class="hljs-string">"_key"</span> : <span class="hljs-string">"test1"</span> 
    }, 
    { 
      <span class="hljs-string">"value"</span> : <span class="hljs-number">2</span>, 
      <span class="hljs-string">"_id"</span> : <span class="hljs-string">"test/test2"</span>, 
      <span class="hljs-string">"_rev"</span> : <span class="hljs-string">"864751138"</span>, 
      <span class="hljs-string">"_key"</span> : <span class="hljs-string">"test2"</span> 
    }, 
    { 
      <span class="hljs-string">"value"</span> : <span class="hljs-number">3</span>, 
      <span class="hljs-string">"_id"</span> : <span class="hljs-string">"test/test3"</span>, 
      <span class="hljs-string">"_rev"</span> : <span class="hljs-string">"864947746"</span>, 
      <span class="hljs-string">"_key"</span> : <span class="hljs-string">"test3"</span> 
    }, 
    { 
      <span class="hljs-string">"value"</span> : <span class="hljs-number">4</span>, 
      <span class="hljs-string">"_id"</span> : <span class="hljs-string">"test/test4"</span>, 
      <span class="hljs-string">"_rev"</span> : <span class="hljs-string">"865144354"</span>, 
      <span class="hljs-string">"_key"</span> : <span class="hljs-string">"test4"</span> 
    }, 
    { 
      <span class="hljs-string">"value"</span> : <span class="hljs-number">5</span>, 
      <span class="hljs-string">"_id"</span> : <span class="hljs-string">"test/test5"</span>, 
      <span class="hljs-string">"_rev"</span> : <span class="hljs-string">"865340962"</span>, 
      <span class="hljs-string">"_key"</span> : <span class="hljs-string">"test5"</span> 
    }, 
    { 
      <span class="hljs-string">"value"</span> : <span class="hljs-number">6</span>, 
      <span class="hljs-string">"_id"</span> : <span class="hljs-string">"test/test6"</span>, 
      <span class="hljs-string">"_rev"</span> : <span class="hljs-string">"865537570"</span>, 
      <span class="hljs-string">"_key"</span> : <span class="hljs-string">"test6"</span> 
    }, 
    { 
      <span class="hljs-string">"value"</span> : <span class="hljs-number">7</span>, 
      <span class="hljs-string">"_id"</span> : <span class="hljs-string">"test/test7"</span>, 
      <span class="hljs-string">"_rev"</span> : <span class="hljs-string">"865734178"</span>, 
      <span class="hljs-string">"_key"</span> : <span class="hljs-string">"test7"</span> 
    }, 
    { 
      <span class="hljs-string">"value"</span> : <span class="hljs-number">8</span>, 
      <span class="hljs-string">"_id"</span> : <span class="hljs-string">"test/test8"</span>, 
      <span class="hljs-string">"_rev"</span> : <span class="hljs-string">"865930786"</span>, 
      <span class="hljs-string">"_key"</span> : <span class="hljs-string">"test8"</span> 
    }, 
    { 
      <span class="hljs-string">"value"</span> : <span class="hljs-number">9</span>, 
      <span class="hljs-string">"_id"</span> : <span class="hljs-string">"test/test9"</span>, 
      <span class="hljs-string">"_rev"</span> : <span class="hljs-string">"866127394"</span>, 
      <span class="hljs-string">"_key"</span> : <span class="hljs-string">"test9"</span> 
    } 
  ], 
  <span class="hljs-string">"error"</span> : <span class="hljs-literal">false</span>, 
  <span class="hljs-string">"code"</span> : <span class="hljs-number">200</span> 
>>>>>>> 1a748b46
}<|MERGE_RESOLUTION|>--- conflicted
+++ resolved
@@ -16,76 +16,6 @@
 }
 EOF
 
-<<<<<<< HEAD
-HTTP/1.1 200 OK
-content-type: application/json; charset=utf-8
-
-{ 
-  "documents" : [ 
-    { 
-      "value" : 0, 
-      "_id" : "test/test0", 
-      "_rev" : "852894657", 
-      "_key" : "test0" 
-    }, 
-    { 
-      "value" : 1, 
-      "_id" : "test/test1", 
-      "_rev" : "853091265", 
-      "_key" : "test1" 
-    }, 
-    { 
-      "value" : 2, 
-      "_id" : "test/test2", 
-      "_rev" : "853287873", 
-      "_key" : "test2" 
-    }, 
-    { 
-      "value" : 3, 
-      "_id" : "test/test3", 
-      "_rev" : "853484481", 
-      "_key" : "test3" 
-    }, 
-    { 
-      "value" : 4, 
-      "_id" : "test/test4", 
-      "_rev" : "853681089", 
-      "_key" : "test4" 
-    }, 
-    { 
-      "value" : 5, 
-      "_id" : "test/test5", 
-      "_rev" : "853877697", 
-      "_key" : "test5" 
-    }, 
-    { 
-      "value" : 6, 
-      "_id" : "test/test6", 
-      "_rev" : "854074305", 
-      "_key" : "test6" 
-    }, 
-    { 
-      "value" : 7, 
-      "_id" : "test/test7", 
-      "_rev" : "854270913", 
-      "_key" : "test7" 
-    }, 
-    { 
-      "value" : 8, 
-      "_id" : "test/test8", 
-      "_rev" : "854467521", 
-      "_key" : "test8" 
-    }, 
-    { 
-      "value" : 9, 
-      "_id" : "test/test9", 
-      "_rev" : "854664129", 
-      "_key" : "test9" 
-    } 
-  ], 
-  "error" : false, 
-  "code" : 200 
-=======
 HTTP/<span class="hljs-number">1.1</span> <span class="hljs-number">200</span> OK
 content-type: application/json; charset=utf-<span class="hljs-number">8</span>
 
@@ -154,5 +84,4 @@
   ], 
   <span class="hljs-string">"error"</span> : <span class="hljs-literal">false</span>, 
   <span class="hljs-string">"code"</span> : <span class="hljs-number">200</span> 
->>>>>>> 1a748b46
 }