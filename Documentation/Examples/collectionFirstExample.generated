--- conflicted
+++ resolved
@@ -1,14 +1,7 @@
 arangosh&gt; db.users.firstExample(<span class="hljs-string">"name"</span>, <span class="hljs-string">"Angela"</span>);
 { 
-<<<<<<< HEAD
-  "_id" : "users/1126376385", 
-  "_key" : "1126376385", 
-  "_rev" : "1126376385", 
-  "name" : "Angela" 
-=======
   <span class="hljs-string">"_id"</span> : <span class="hljs-string">"users/1136463394"</span>, 
   <span class="hljs-string">"_key"</span> : <span class="hljs-string">"1136463394"</span>, 
   <span class="hljs-string">"_rev"</span> : <span class="hljs-string">"1136463394"</span>, 
   <span class="hljs-string">"name"</span> : <span class="hljs-string">"Angela"</span> 
->>>>>>> 1a748b46
 }