arangosh&gt; <span class="hljs-keyword">var</span> examples = <span class="hljs-built_in">require</span>(<span class="hljs-string">"@arangodb/graph-examples/example-graph.js"</span>);
arangosh&gt; <span class="hljs-keyword">var</span> g = examples.loadGraph(<span class="hljs-string">"routeplanner"</span>);
arangosh&gt; db._query(<span class="hljs-string">"FOR e IN GRAPH_VERTICES("</span>
........&gt; +<span class="hljs-string">"'routeplanner', {}) RETURN e"</span>).toArray();
[ 
  { 
    <span class="hljs-string">"_key"</span> : <span class="hljs-string">"Cologne"</span>, 
    <span class="hljs-string">"_id"</span> : <span class="hljs-string">"germanCity/Cologne"</span>, 
<<<<<<< HEAD
    <span class="hljs-string">"_rev"</span> : <span class="hljs-string">"26571"</span>, 
=======
    <span class="hljs-string">"_rev"</span> : <span class="hljs-string">"26576"</span>, 
>>>>>>> 7e16f1ff
    <span class="hljs-string">"isCapital"</span> : <span class="hljs-literal">false</span>, 
    <span class="hljs-string">"loc"</span> : [ 
      <span class="hljs-number">50.9364</span>, 
      <span class="hljs-number">6.9528</span> 
    ], 
    <span class="hljs-string">"population"</span> : <span class="hljs-number">1000000</span> 
  }, 
  { 
    <span class="hljs-string">"_key"</span> : <span class="hljs-string">"Hamburg"</span>, 
    <span class="hljs-string">"_id"</span> : <span class="hljs-string">"germanCity/Hamburg"</span>, 
<<<<<<< HEAD
    <span class="hljs-string">"_rev"</span> : <span class="hljs-string">"26574"</span>, 
=======
    <span class="hljs-string">"_rev"</span> : <span class="hljs-string">"26579"</span>, 
>>>>>>> 7e16f1ff
    <span class="hljs-string">"isCapital"</span> : <span class="hljs-literal">false</span>, 
    <span class="hljs-string">"loc"</span> : [ 
      <span class="hljs-number">53.5653</span>, 
      <span class="hljs-number">10.0014</span> 
    ], 
    <span class="hljs-string">"population"</span> : <span class="hljs-number">1000000</span> 
  }, 
  { 
    <span class="hljs-string">"_key"</span> : <span class="hljs-string">"Berlin"</span>, 
    <span class="hljs-string">"_id"</span> : <span class="hljs-string">"germanCity/Berlin"</span>, 
<<<<<<< HEAD
    <span class="hljs-string">"_rev"</span> : <span class="hljs-string">"26567"</span>, 
=======
    <span class="hljs-string">"_rev"</span> : <span class="hljs-string">"26572"</span>, 
>>>>>>> 7e16f1ff
    <span class="hljs-string">"isCapital"</span> : <span class="hljs-literal">true</span>, 
    <span class="hljs-string">"loc"</span> : [ 
      <span class="hljs-number">52.5167</span>, 
      <span class="hljs-number">13.3833</span> 
    ], 
    <span class="hljs-string">"population"</span> : <span class="hljs-number">3000000</span> 
  }, 
  { 
    <span class="hljs-string">"_key"</span> : <span class="hljs-string">"Lyon"</span>, 
    <span class="hljs-string">"_id"</span> : <span class="hljs-string">"frenchCity/Lyon"</span>, 
<<<<<<< HEAD
    <span class="hljs-string">"_rev"</span> : <span class="hljs-string">"26577"</span>, 
=======
    <span class="hljs-string">"_rev"</span> : <span class="hljs-string">"26582"</span>, 
>>>>>>> 7e16f1ff
    <span class="hljs-string">"isCapital"</span> : <span class="hljs-literal">false</span>, 
    <span class="hljs-string">"loc"</span> : [ 
      <span class="hljs-number">45.76</span>, 
      <span class="hljs-number">4.84</span> 
    ], 
    <span class="hljs-string">"population"</span> : <span class="hljs-number">80000</span> 
  }, 
  { 
    <span class="hljs-string">"_key"</span> : <span class="hljs-string">"Paris"</span>, 
    <span class="hljs-string">"_id"</span> : <span class="hljs-string">"frenchCity/Paris"</span>, 
<<<<<<< HEAD
    <span class="hljs-string">"_rev"</span> : <span class="hljs-string">"26581"</span>, 
=======
    <span class="hljs-string">"_rev"</span> : <span class="hljs-string">"26586"</span>, 
>>>>>>> 7e16f1ff
    <span class="hljs-string">"isCapital"</span> : <span class="hljs-literal">true</span>, 
    <span class="hljs-string">"loc"</span> : [ 
      <span class="hljs-number">48.856700000000004</span>, 
      <span class="hljs-number">2.3508</span> 
    ], 
    <span class="hljs-string">"population"</span> : <span class="hljs-number">4000000</span> 
  } 
]<|MERGE_RESOLUTION|>--- conflicted
+++ resolved
@@ -6,11 +6,7 @@
   { 
     <span class="hljs-string">"_key"</span> : <span class="hljs-string">"Cologne"</span>, 
     <span class="hljs-string">"_id"</span> : <span class="hljs-string">"germanCity/Cologne"</span>, 
-<<<<<<< HEAD
-    <span class="hljs-string">"_rev"</span> : <span class="hljs-string">"26571"</span>, 
-=======
     <span class="hljs-string">"_rev"</span> : <span class="hljs-string">"26576"</span>, 
->>>>>>> 7e16f1ff
     <span class="hljs-string">"isCapital"</span> : <span class="hljs-literal">false</span>, 
     <span class="hljs-string">"loc"</span> : [ 
       <span class="hljs-number">50.9364</span>, 
@@ -21,11 +17,7 @@
   { 
     <span class="hljs-string">"_key"</span> : <span class="hljs-string">"Hamburg"</span>, 
     <span class="hljs-string">"_id"</span> : <span class="hljs-string">"germanCity/Hamburg"</span>, 
-<<<<<<< HEAD
-    <span class="hljs-string">"_rev"</span> : <span class="hljs-string">"26574"</span>, 
-=======
     <span class="hljs-string">"_rev"</span> : <span class="hljs-string">"26579"</span>, 
->>>>>>> 7e16f1ff
     <span class="hljs-string">"isCapital"</span> : <span class="hljs-literal">false</span>, 
     <span class="hljs-string">"loc"</span> : [ 
       <span class="hljs-number">53.5653</span>, 
@@ -36,11 +28,7 @@
   { 
     <span class="hljs-string">"_key"</span> : <span class="hljs-string">"Berlin"</span>, 
     <span class="hljs-string">"_id"</span> : <span class="hljs-string">"germanCity/Berlin"</span>, 
-<<<<<<< HEAD
-    <span class="hljs-string">"_rev"</span> : <span class="hljs-string">"26567"</span>, 
-=======
     <span class="hljs-string">"_rev"</span> : <span class="hljs-string">"26572"</span>, 
->>>>>>> 7e16f1ff
     <span class="hljs-string">"isCapital"</span> : <span class="hljs-literal">true</span>, 
     <span class="hljs-string">"loc"</span> : [ 
       <span class="hljs-number">52.5167</span>, 
@@ -51,11 +39,7 @@
   { 
     <span class="hljs-string">"_key"</span> : <span class="hljs-string">"Lyon"</span>, 
     <span class="hljs-string">"_id"</span> : <span class="hljs-string">"frenchCity/Lyon"</span>, 
-<<<<<<< HEAD
-    <span class="hljs-string">"_rev"</span> : <span class="hljs-string">"26577"</span>, 
-=======
     <span class="hljs-string">"_rev"</span> : <span class="hljs-string">"26582"</span>, 
->>>>>>> 7e16f1ff
     <span class="hljs-string">"isCapital"</span> : <span class="hljs-literal">false</span>, 
     <span class="hljs-string">"loc"</span> : [ 
       <span class="hljs-number">45.76</span>, 
@@ -66,11 +50,7 @@
   { 
     <span class="hljs-string">"_key"</span> : <span class="hljs-string">"Paris"</span>, 
     <span class="hljs-string">"_id"</span> : <span class="hljs-string">"frenchCity/Paris"</span>, 
-<<<<<<< HEAD
-    <span class="hljs-string">"_rev"</span> : <span class="hljs-string">"26581"</span>, 
-=======
     <span class="hljs-string">"_rev"</span> : <span class="hljs-string">"26586"</span>, 
->>>>>>> 7e16f1ff
     <span class="hljs-string">"isCapital"</span> : <span class="hljs-literal">true</span>, 
     <span class="hljs-string">"loc"</span> : [ 
       <span class="hljs-number">48.856700000000004</span>, 
