--- conflicted
+++ resolved
@@ -1,17 +1,5 @@
 arangosh&gt; db.ids.ensureUniqueSkiplist(<span class="hljs-string">"name.first"</span>, <span class="hljs-string">"name.last"</span>);
 { 
-<<<<<<< HEAD
-  "id" : "ids/1176773569", 
-  "type" : "skiplist", 
-  "fields" : [ 
-    "name.first", 
-    "name.last" 
-  ], 
-  "unique" : true, 
-  "sparse" : false, 
-  "isNewlyCreated" : true, 
-  "code" : 201 
-=======
   <span class="hljs-string">"id"</span> : <span class="hljs-string">"ids/1186860578"</span>, 
   <span class="hljs-string">"type"</span> : <span class="hljs-string">"skiplist"</span>, 
   <span class="hljs-string">"fields"</span> : [ 
@@ -22,42 +10,23 @@
   <span class="hljs-string">"sparse"</span> : <span class="hljs-literal">false</span>, 
   <span class="hljs-string">"isNewlyCreated"</span> : <span class="hljs-literal">true</span>, 
   <span class="hljs-string">"code"</span> : <span class="hljs-number">201</span> 
->>>>>>> 1a748b46
 }
 arangosh&gt; db.ids.save({ <span class="hljs-string">"name"</span> : { <span class="hljs-string">"first"</span> : <span class="hljs-string">"hans"</span>, <span class="hljs-string">"last"</span>: <span class="hljs-string">"hansen"</span> }});
 { 
-<<<<<<< HEAD
-  "_id" : "ids/1177101249", 
-  "_rev" : "1177101249", 
-  "_key" : "1177101249" 
-=======
   <span class="hljs-string">"_id"</span> : <span class="hljs-string">"ids/1187188258"</span>, 
   <span class="hljs-string">"_rev"</span> : <span class="hljs-string">"1187188258"</span>, 
   <span class="hljs-string">"_key"</span> : <span class="hljs-string">"1187188258"</span> 
->>>>>>> 1a748b46
 }
 arangosh&gt; db.ids.save({ <span class="hljs-string">"name"</span> : { <span class="hljs-string">"first"</span> : <span class="hljs-string">"jens"</span>, <span class="hljs-string">"last"</span>: <span class="hljs-string">"jensen"</span> }});
 { 
-<<<<<<< HEAD
-  "_id" : "ids/1177297857", 
-  "_rev" : "1177297857", 
-  "_key" : "1177297857" 
-=======
   <span class="hljs-string">"_id"</span> : <span class="hljs-string">"ids/1187384866"</span>, 
   <span class="hljs-string">"_rev"</span> : <span class="hljs-string">"1187384866"</span>, 
   <span class="hljs-string">"_key"</span> : <span class="hljs-string">"1187384866"</span> 
->>>>>>> 1a748b46
 }
 arangosh&gt; db.ids.save({ <span class="hljs-string">"name"</span> : { <span class="hljs-string">"first"</span> : <span class="hljs-string">"hans"</span>, <span class="hljs-string">"last"</span>: <span class="hljs-string">"jensen"</span> }});
 { 
-<<<<<<< HEAD
-  "_id" : "ids/1177494465", 
-  "_rev" : "1177494465", 
-  "_key" : "1177494465" 
-=======
   <span class="hljs-string">"_id"</span> : <span class="hljs-string">"ids/1187581474"</span>, 
   <span class="hljs-string">"_rev"</span> : <span class="hljs-string">"1187581474"</span>, 
   <span class="hljs-string">"_key"</span> : <span class="hljs-string">"1187581474"</span> 
->>>>>>> 1a748b46
 }
 [ArangoError <span class="hljs-number">1210</span>: cannot create <span class="hljs-built_in">document</span>, unique constraint violated]