arangosh> var examples = require("org/arangodb/graph-examples/example-graph.js");
arangosh> var graph = examples.loadGraph("social");
arangosh> graph.male.save({name: "Kermit", _key: "kermit"});
{ 
  "_id" : "male/kermit", 
<<<<<<< HEAD
  "_rev" : "1194146978", 
=======
  "_rev" : "1201261811", 
>>>>>>> 25aa2a58
  "_key" : "kermit" 
}
arangosh> db._exists("male/kermit")
true
arangosh> graph.male.remove("male/kermit")
true
arangosh> db._exists("male/kermit")
false<|MERGE_RESOLUTION|>--- conflicted
+++ resolved
@@ -3,11 +3,7 @@
 arangosh> graph.male.save({name: "Kermit", _key: "kermit"});
 { 
   "_id" : "male/kermit", 
-<<<<<<< HEAD
-  "_rev" : "1194146978", 
-=======
   "_rev" : "1201261811", 
->>>>>>> 25aa2a58
   "_key" : "kermit" 
 }
 arangosh> db._exists("male/kermit")
