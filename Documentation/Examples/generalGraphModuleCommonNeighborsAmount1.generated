--- conflicted
+++ resolved
@@ -3,9 +3,6 @@
 arangosh> var example = { isCapital: true };
 arangosh> var options = { includeData: true };
 arangosh> graph._countCommonNeighbors(example, example, options, options);
-<<<<<<< HEAD
-[ ]
-=======
 [ 
   { 
     "null" : [ 
@@ -17,5 +14,4 @@
       } 
     ] 
   } 
-]
->>>>>>> 096ad46f
+]