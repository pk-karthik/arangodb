shell> curl -X PUT --data-binary @- --dump - http://localhost:8529/_api/simple/all &lt;&lt;EOF
{ "collection": "products", "batchSize" : 3 }
EOF

HTTP/<span class="hljs-number">1.1</span> <span class="hljs-number">201</span> Created
content-type: application/json; charset=utf<span class="hljs-number">-8</span>

{ 
  <span class="hljs-string">"result"</span> : [ 
    { 
<<<<<<< HEAD
      <span class="hljs-string">"_key"</span> : <span class="hljs-string">"11130"</span>, 
      <span class="hljs-string">"_id"</span> : <span class="hljs-string">"products/11130"</span>, 
      <span class="hljs-string">"_rev"</span> : <span class="hljs-string">"11130"</span>, 
      <span class="hljs-string">"Hello4"</span> : <span class="hljs-string">"World4"</span> 
    }, 
    { 
      <span class="hljs-string">"_key"</span> : <span class="hljs-string">"11120"</span>, 
      <span class="hljs-string">"_id"</span> : <span class="hljs-string">"products/11120"</span>, 
      <span class="hljs-string">"_rev"</span> : <span class="hljs-string">"11120"</span>, 
      <span class="hljs-string">"Hello1"</span> : <span class="hljs-string">"World1"</span> 
    }, 
    { 
      <span class="hljs-string">"_key"</span> : <span class="hljs-string">"11127"</span>, 
      <span class="hljs-string">"_id"</span> : <span class="hljs-string">"products/11127"</span>, 
      <span class="hljs-string">"_rev"</span> : <span class="hljs-string">"11127"</span>, 
=======
      <span class="hljs-string">"_key"</span> : <span class="hljs-string">"11144"</span>, 
      <span class="hljs-string">"_id"</span> : <span class="hljs-string">"products/11144"</span>, 
      <span class="hljs-string">"_rev"</span> : <span class="hljs-string">"11144"</span>, 
      <span class="hljs-string">"Hello4"</span> : <span class="hljs-string">"World4"</span> 
    }, 
    { 
      <span class="hljs-string">"_key"</span> : <span class="hljs-string">"11138"</span>, 
      <span class="hljs-string">"_id"</span> : <span class="hljs-string">"products/11138"</span>, 
      <span class="hljs-string">"_rev"</span> : <span class="hljs-string">"11138"</span>, 
      <span class="hljs-string">"Hello2"</span> : <span class="hljs-string">"World2"</span> 
    }, 
    { 
      <span class="hljs-string">"_key"</span> : <span class="hljs-string">"11141"</span>, 
      <span class="hljs-string">"_id"</span> : <span class="hljs-string">"products/11141"</span>, 
      <span class="hljs-string">"_rev"</span> : <span class="hljs-string">"11141"</span>, 
>>>>>>> c1e90bb4
      <span class="hljs-string">"Hello3"</span> : <span class="hljs-string">"World3"</span> 
    } 
  ], 
  <span class="hljs-string">"hasMore"</span> : <span class="hljs-literal">true</span>, 
<<<<<<< HEAD
  <span class="hljs-string">"id"</span> : <span class="hljs-string">"11136"</span>, 
=======
  <span class="hljs-string">"id"</span> : <span class="hljs-string">"11150"</span>, 
>>>>>>> c1e90bb4
  <span class="hljs-string">"count"</span> : <span class="hljs-number">5</span>, 
  <span class="hljs-string">"extra"</span> : { 
    <span class="hljs-string">"stats"</span> : { 
      <span class="hljs-string">"writesExecuted"</span> : <span class="hljs-number">0</span>, 
      <span class="hljs-string">"writesIgnored"</span> : <span class="hljs-number">0</span>, 
      <span class="hljs-string">"scannedFull"</span> : <span class="hljs-number">5</span>, 
      <span class="hljs-string">"scannedIndex"</span> : <span class="hljs-number">0</span>, 
      <span class="hljs-string">"filtered"</span> : <span class="hljs-number">0</span>, 
<<<<<<< HEAD
      <span class="hljs-string">"executionTime"</span> : <span class="hljs-number">0.00009512901306152344</span> 
=======
      <span class="hljs-string">"executionTime"</span> : <span class="hljs-number">0.0001327991485595703</span> 
>>>>>>> c1e90bb4
    }, 
    <span class="hljs-string">"warnings"</span> : [ ] 
  }, 
  <span class="hljs-string">"cached"</span> : <span class="hljs-literal">false</span>, 
  <span class="hljs-string">"error"</span> : <span class="hljs-literal">false</span>, 
  <span class="hljs-string">"code"</span> : <span class="hljs-number">201</span> 
}<|MERGE_RESOLUTION|>--- conflicted
+++ resolved
@@ -8,23 +8,6 @@
 { 
   <span class="hljs-string">"result"</span> : [ 
     { 
-<<<<<<< HEAD
-      <span class="hljs-string">"_key"</span> : <span class="hljs-string">"11130"</span>, 
-      <span class="hljs-string">"_id"</span> : <span class="hljs-string">"products/11130"</span>, 
-      <span class="hljs-string">"_rev"</span> : <span class="hljs-string">"11130"</span>, 
-      <span class="hljs-string">"Hello4"</span> : <span class="hljs-string">"World4"</span> 
-    }, 
-    { 
-      <span class="hljs-string">"_key"</span> : <span class="hljs-string">"11120"</span>, 
-      <span class="hljs-string">"_id"</span> : <span class="hljs-string">"products/11120"</span>, 
-      <span class="hljs-string">"_rev"</span> : <span class="hljs-string">"11120"</span>, 
-      <span class="hljs-string">"Hello1"</span> : <span class="hljs-string">"World1"</span> 
-    }, 
-    { 
-      <span class="hljs-string">"_key"</span> : <span class="hljs-string">"11127"</span>, 
-      <span class="hljs-string">"_id"</span> : <span class="hljs-string">"products/11127"</span>, 
-      <span class="hljs-string">"_rev"</span> : <span class="hljs-string">"11127"</span>, 
-=======
       <span class="hljs-string">"_key"</span> : <span class="hljs-string">"11144"</span>, 
       <span class="hljs-string">"_id"</span> : <span class="hljs-string">"products/11144"</span>, 
       <span class="hljs-string">"_rev"</span> : <span class="hljs-string">"11144"</span>, 
@@ -40,16 +23,11 @@
       <span class="hljs-string">"_key"</span> : <span class="hljs-string">"11141"</span>, 
       <span class="hljs-string">"_id"</span> : <span class="hljs-string">"products/11141"</span>, 
       <span class="hljs-string">"_rev"</span> : <span class="hljs-string">"11141"</span>, 
->>>>>>> c1e90bb4
       <span class="hljs-string">"Hello3"</span> : <span class="hljs-string">"World3"</span> 
     } 
   ], 
   <span class="hljs-string">"hasMore"</span> : <span class="hljs-literal">true</span>, 
-<<<<<<< HEAD
-  <span class="hljs-string">"id"</span> : <span class="hljs-string">"11136"</span>, 
-=======
   <span class="hljs-string">"id"</span> : <span class="hljs-string">"11150"</span>, 
->>>>>>> c1e90bb4
   <span class="hljs-string">"count"</span> : <span class="hljs-number">5</span>, 
   <span class="hljs-string">"extra"</span> : { 
     <span class="hljs-string">"stats"</span> : { 
@@ -58,11 +36,7 @@
       <span class="hljs-string">"scannedFull"</span> : <span class="hljs-number">5</span>, 
       <span class="hljs-string">"scannedIndex"</span> : <span class="hljs-number">0</span>, 
       <span class="hljs-string">"filtered"</span> : <span class="hljs-number">0</span>, 
-<<<<<<< HEAD
-      <span class="hljs-string">"executionTime"</span> : <span class="hljs-number">0.00009512901306152344</span> 
-=======
       <span class="hljs-string">"executionTime"</span> : <span class="hljs-number">0.0001327991485595703</span> 
->>>>>>> c1e90bb4
     }, 
     <span class="hljs-string">"warnings"</span> : [ ] 
   }, 
