--- conflicted
+++ resolved
@@ -6,13 +6,8 @@
 { 
   <span class="hljs-string">"result"</span> : { 
     <span class="hljs-string">"name"</span> : <span class="hljs-string">"_system"</span>, 
-<<<<<<< HEAD
-    <span class="hljs-string">"id"</span> : <span class="hljs-string">"124153"</span>, 
-    <span class="hljs-string">"path"</span> : <span class="hljs-string">"/tmp/vocdir.32255/databases/database-124153"</span>, 
-=======
     <span class="hljs-string">"id"</span> : <span class="hljs-string">"107052"</span>, 
     <span class="hljs-string">"path"</span> : <span class="hljs-string">"/tmp/vocdir.4796/databases/database-107052"</span>, 
->>>>>>> 1b8e6ddf
     <span class="hljs-string">"isSystem"</span> : <span class="hljs-literal">true</span> 
   }, 
   <span class="hljs-string">"error"</span> : <span class="hljs-literal">false</span>, 
