--- conflicted
+++ resolved
@@ -1,53 +1,25 @@
 arangosh&gt; a1 = db.example.insert({<span class="hljs-string">"a"</span> : <span class="hljs-number">1</span>});
 { 
-<<<<<<< HEAD
-  "_id" : "example/1156195265", 
-  "_rev" : "1156195265", 
-  "_key" : "1156195265" 
-=======
   <span class="hljs-string">"_id"</span> : <span class="hljs-string">"example/1166282274"</span>, 
   <span class="hljs-string">"_rev"</span> : <span class="hljs-string">"1166282274"</span>, 
   <span class="hljs-string">"_key"</span> : <span class="hljs-string">"1166282274"</span> 
->>>>>>> 1a748b46
 }
 arangosh&gt; a2 = db.example.update(a1, {<span class="hljs-string">"b"</span> : <span class="hljs-number">2</span>, <span class="hljs-string">"c"</span> : <span class="hljs-number">3</span>});
 { 
-<<<<<<< HEAD
-  "_id" : "example/1156195265", 
-  "_rev" : "1156588481", 
-  "_key" : "1156195265" 
-=======
   <span class="hljs-string">"_id"</span> : <span class="hljs-string">"example/1166282274"</span>, 
   <span class="hljs-string">"_rev"</span> : <span class="hljs-string">"1166675490"</span>, 
   <span class="hljs-string">"_key"</span> : <span class="hljs-string">"1166282274"</span> 
->>>>>>> 1a748b46
 }
 arangosh&gt; a3 = db.example.update(a1, {<span class="hljs-string">"d"</span> : <span class="hljs-number">4</span>});
 [ArangoError <span class="hljs-number">1200</span>: precondition failed]
 arangosh&gt; a4 = db.example.update(a2, {<span class="hljs-string">"e"</span> : <span class="hljs-number">5</span>, <span class="hljs-string">"f"</span> : <span class="hljs-number">6</span> });
 { 
-<<<<<<< HEAD
-  "_id" : "example/1156195265", 
-  "_rev" : "1157243841", 
-  "_key" : "1156195265" 
-=======
   <span class="hljs-string">"_id"</span> : <span class="hljs-string">"example/1166282274"</span>, 
   <span class="hljs-string">"_rev"</span> : <span class="hljs-string">"1167330850"</span>, 
   <span class="hljs-string">"_key"</span> : <span class="hljs-string">"1166282274"</span> 
->>>>>>> 1a748b46
 }
 arangosh&gt; db.example.document(a4);
 { 
-<<<<<<< HEAD
-  "a" : 1, 
-  "b" : 2, 
-  "c" : 3, 
-  "e" : 5, 
-  "f" : 6, 
-  "_id" : "example/1156195265", 
-  "_rev" : "1157243841", 
-  "_key" : "1156195265" 
-=======
   <span class="hljs-string">"a"</span> : <span class="hljs-number">1</span>, 
   <span class="hljs-string">"b"</span> : <span class="hljs-number">2</span>, 
   <span class="hljs-string">"c"</span> : <span class="hljs-number">3</span>, 
@@ -56,32 +28,15 @@
   <span class="hljs-string">"_id"</span> : <span class="hljs-string">"example/1166282274"</span>, 
   <span class="hljs-string">"_rev"</span> : <span class="hljs-string">"1167330850"</span>, 
   <span class="hljs-string">"_key"</span> : <span class="hljs-string">"1166282274"</span> 
->>>>>>> 1a748b46
 }
 arangosh&gt; a5 = db.example.update(a4, {<span class="hljs-string">"a"</span> : <span class="hljs-number">1</span>, c : <span class="hljs-number">9</span>, e : <span class="hljs-number">42</span> });
 { 
-<<<<<<< HEAD
-  "_id" : "example/1156195265", 
-  "_rev" : "1157505985", 
-  "_key" : "1156195265" 
-=======
   <span class="hljs-string">"_id"</span> : <span class="hljs-string">"example/1166282274"</span>, 
   <span class="hljs-string">"_rev"</span> : <span class="hljs-string">"1167592994"</span>, 
   <span class="hljs-string">"_key"</span> : <span class="hljs-string">"1166282274"</span> 
->>>>>>> 1a748b46
 }
 arangosh&gt; db.example.document(a5);
 { 
-<<<<<<< HEAD
-  "a" : 1, 
-  "b" : 2, 
-  "c" : 9, 
-  "e" : 42, 
-  "f" : 6, 
-  "_id" : "example/1156195265", 
-  "_rev" : "1157505985", 
-  "_key" : "1156195265" 
-=======
   <span class="hljs-string">"a"</span> : <span class="hljs-number">1</span>, 
   <span class="hljs-string">"b"</span> : <span class="hljs-number">2</span>, 
   <span class="hljs-string">"c"</span> : <span class="hljs-number">9</span>, 
@@ -90,5 +45,4 @@
   <span class="hljs-string">"_id"</span> : <span class="hljs-string">"example/1166282274"</span>, 
   <span class="hljs-string">"_rev"</span> : <span class="hljs-string">"1167592994"</span>, 
   <span class="hljs-string">"_key"</span> : <span class="hljs-string">"1166282274"</span> 
->>>>>>> 1a748b46
 }