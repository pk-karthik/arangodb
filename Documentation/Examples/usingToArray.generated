--- conflicted
+++ resolved
@@ -1,42 +1,9 @@
 arangosh&gt; db._create(<span class="hljs-string">"five"</span>)
-<<<<<<< HEAD
-[ArangoCollection <span class="hljs-number">36851</span>, <span class="hljs-string">"five"</span> (type <span class="hljs-built_in">document</span>, status loaded)]
-=======
 [ArangoCollection <span class="hljs-number">30824</span>, <span class="hljs-string">"five"</span> (type <span class="hljs-built_in">document</span>, status loaded)]
->>>>>>> 54d39573
 arangosh&gt; <span class="hljs-keyword">for</span> (i = <span class="hljs-number">0</span>; i &lt; <span class="hljs-number">5</span>; i++) db.five.save({value:i})
 arangosh&gt; db.five.toArray()
 [ 
   { 
-<<<<<<< HEAD
-    <span class="hljs-string">"_key"</span> : <span class="hljs-string">"36861"</span>, 
-    <span class="hljs-string">"_id"</span> : <span class="hljs-string">"five/36861"</span>, 
-    <span class="hljs-string">"_rev"</span> : <span class="hljs-string">"36861"</span>, 
-    <span class="hljs-string">"value"</span> : <span class="hljs-number">2</span> 
-  }, 
-  { 
-    <span class="hljs-string">"_key"</span> : <span class="hljs-string">"36864"</span>, 
-    <span class="hljs-string">"_id"</span> : <span class="hljs-string">"five/36864"</span>, 
-    <span class="hljs-string">"_rev"</span> : <span class="hljs-string">"36864"</span>, 
-    <span class="hljs-string">"value"</span> : <span class="hljs-number">3</span> 
-  }, 
-  { 
-    <span class="hljs-string">"_key"</span> : <span class="hljs-string">"36854"</span>, 
-    <span class="hljs-string">"_id"</span> : <span class="hljs-string">"five/36854"</span>, 
-    <span class="hljs-string">"_rev"</span> : <span class="hljs-string">"36854"</span>, 
-    <span class="hljs-string">"value"</span> : <span class="hljs-number">0</span> 
-  }, 
-  { 
-    <span class="hljs-string">"_key"</span> : <span class="hljs-string">"36867"</span>, 
-    <span class="hljs-string">"_id"</span> : <span class="hljs-string">"five/36867"</span>, 
-    <span class="hljs-string">"_rev"</span> : <span class="hljs-string">"36867"</span>, 
-    <span class="hljs-string">"value"</span> : <span class="hljs-number">4</span> 
-  }, 
-  { 
-    <span class="hljs-string">"_key"</span> : <span class="hljs-string">"36858"</span>, 
-    <span class="hljs-string">"_id"</span> : <span class="hljs-string">"five/36858"</span>, 
-    <span class="hljs-string">"_rev"</span> : <span class="hljs-string">"36858"</span>, 
-=======
     <span class="hljs-string">"_key"</span> : <span class="hljs-string">"30837"</span>, 
     <span class="hljs-string">"_id"</span> : <span class="hljs-string">"five/30837"</span>, 
     <span class="hljs-string">"_rev"</span> : <span class="hljs-string">"30837"</span>, 
@@ -64,7 +31,6 @@
     <span class="hljs-string">"_key"</span> : <span class="hljs-string">"30831"</span>, 
     <span class="hljs-string">"_id"</span> : <span class="hljs-string">"five/30831"</span>, 
     <span class="hljs-string">"_rev"</span> : <span class="hljs-string">"30831"</span>, 
->>>>>>> 54d39573
     <span class="hljs-string">"value"</span> : <span class="hljs-number">1</span> 
   } 
 ]