arangosh> a1 = db.example.insert({ a : 1 });
{ 
<<<<<<< HEAD
  "_id" : "example/487799970", 
  "_rev" : "487799970", 
  "_key" : "487799970" 
}
arangosh> a2 = db.example.replace(a1, { a : 2 });
{ 
  "_id" : "example/487799970", 
  "_rev" : "487996578", 
  "_key" : "487799970" 
=======
  "_id" : "example/491441395", 
  "_rev" : "491441395", 
  "_key" : "491441395" 
}
arangosh> a2 = db.example.replace(a1, { a : 2 });
{ 
  "_id" : "example/491441395", 
  "_rev" : "491638003", 
  "_key" : "491441395" 
>>>>>>> 25aa2a58
}
arangosh> a3 = db.example.replace(a1, { a : 3 });
[ArangoError 1200: precondition failed]<|MERGE_RESOLUTION|>--- conflicted
+++ resolved
@@ -1,16 +1,5 @@
 arangosh> a1 = db.example.insert({ a : 1 });
 { 
-<<<<<<< HEAD
-  "_id" : "example/487799970", 
-  "_rev" : "487799970", 
-  "_key" : "487799970" 
-}
-arangosh> a2 = db.example.replace(a1, { a : 2 });
-{ 
-  "_id" : "example/487799970", 
-  "_rev" : "487996578", 
-  "_key" : "487799970" 
-=======
   "_id" : "example/491441395", 
   "_rev" : "491441395", 
   "_key" : "491441395" 
@@ -20,7 +9,6 @@
   "_id" : "example/491441395", 
   "_rev" : "491638003", 
   "_key" : "491441395" 
->>>>>>> 25aa2a58
 }
 arangosh> a3 = db.example.replace(a1, { a : 3 });
 [ArangoError 1200: precondition failed]