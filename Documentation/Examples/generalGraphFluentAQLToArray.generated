arangosh&gt; <span class="hljs-keyword">var</span> examples = <span class="hljs-built_in">require</span>(<span class="hljs-string">"@arangodb/graph-examples/example-graph.js"</span>);
arangosh&gt; <span class="hljs-keyword">var</span> graph = examples.loadGraph(<span class="hljs-string">"social"</span>);
arangosh&gt; <span class="hljs-keyword">var</span> query = graph._vertices();
arangosh&gt; query.toArray();
[ 
  { 
    <span class="hljs-string">"_key"</span> : <span class="hljs-string">"diana"</span>, 
    <span class="hljs-string">"_id"</span> : <span class="hljs-string">"female/diana"</span>, 
<<<<<<< HEAD
    <span class="hljs-string">"_rev"</span> : <span class="hljs-string">"20774"</span>, 
=======
    <span class="hljs-string">"_rev"</span> : <span class="hljs-string">"20821"</span>, 
>>>>>>> c1e90bb4
    <span class="hljs-string">"name"</span> : <span class="hljs-string">"Diana"</span> 
  }, 
  { 
    <span class="hljs-string">"_key"</span> : <span class="hljs-string">"alice"</span>, 
    <span class="hljs-string">"_id"</span> : <span class="hljs-string">"female/alice"</span>, 
<<<<<<< HEAD
    <span class="hljs-string">"_rev"</span> : <span class="hljs-string">"20763"</span>, 
=======
    <span class="hljs-string">"_rev"</span> : <span class="hljs-string">"20810"</span>, 
>>>>>>> c1e90bb4
    <span class="hljs-string">"name"</span> : <span class="hljs-string">"Alice"</span> 
  }, 
  { 
    <span class="hljs-string">"_key"</span> : <span class="hljs-string">"bob"</span>, 
    <span class="hljs-string">"_id"</span> : <span class="hljs-string">"male/bob"</span>, 
<<<<<<< HEAD
    <span class="hljs-string">"_rev"</span> : <span class="hljs-string">"20767"</span>, 
=======
    <span class="hljs-string">"_rev"</span> : <span class="hljs-string">"20814"</span>, 
>>>>>>> c1e90bb4
    <span class="hljs-string">"name"</span> : <span class="hljs-string">"Bob"</span> 
  }, 
  { 
    <span class="hljs-string">"_key"</span> : <span class="hljs-string">"charly"</span>, 
    <span class="hljs-string">"_id"</span> : <span class="hljs-string">"male/charly"</span>, 
<<<<<<< HEAD
    <span class="hljs-string">"_rev"</span> : <span class="hljs-string">"20771"</span>, 
=======
    <span class="hljs-string">"_rev"</span> : <span class="hljs-string">"20818"</span>, 
>>>>>>> c1e90bb4
    <span class="hljs-string">"name"</span> : <span class="hljs-string">"Charly"</span> 
  } 
]<|MERGE_RESOLUTION|>--- conflicted
+++ resolved
@@ -6,41 +6,25 @@
   { 
     <span class="hljs-string">"_key"</span> : <span class="hljs-string">"diana"</span>, 
     <span class="hljs-string">"_id"</span> : <span class="hljs-string">"female/diana"</span>, 
-<<<<<<< HEAD
-    <span class="hljs-string">"_rev"</span> : <span class="hljs-string">"20774"</span>, 
-=======
     <span class="hljs-string">"_rev"</span> : <span class="hljs-string">"20821"</span>, 
->>>>>>> c1e90bb4
     <span class="hljs-string">"name"</span> : <span class="hljs-string">"Diana"</span> 
   }, 
   { 
     <span class="hljs-string">"_key"</span> : <span class="hljs-string">"alice"</span>, 
     <span class="hljs-string">"_id"</span> : <span class="hljs-string">"female/alice"</span>, 
-<<<<<<< HEAD
-    <span class="hljs-string">"_rev"</span> : <span class="hljs-string">"20763"</span>, 
-=======
     <span class="hljs-string">"_rev"</span> : <span class="hljs-string">"20810"</span>, 
->>>>>>> c1e90bb4
     <span class="hljs-string">"name"</span> : <span class="hljs-string">"Alice"</span> 
   }, 
   { 
     <span class="hljs-string">"_key"</span> : <span class="hljs-string">"bob"</span>, 
     <span class="hljs-string">"_id"</span> : <span class="hljs-string">"male/bob"</span>, 
-<<<<<<< HEAD
-    <span class="hljs-string">"_rev"</span> : <span class="hljs-string">"20767"</span>, 
-=======
     <span class="hljs-string">"_rev"</span> : <span class="hljs-string">"20814"</span>, 
->>>>>>> c1e90bb4
     <span class="hljs-string">"name"</span> : <span class="hljs-string">"Bob"</span> 
   }, 
   { 
     <span class="hljs-string">"_key"</span> : <span class="hljs-string">"charly"</span>, 
     <span class="hljs-string">"_id"</span> : <span class="hljs-string">"male/charly"</span>, 
-<<<<<<< HEAD
-    <span class="hljs-string">"_rev"</span> : <span class="hljs-string">"20771"</span>, 
-=======
     <span class="hljs-string">"_rev"</span> : <span class="hljs-string">"20818"</span>, 
->>>>>>> c1e90bb4
     <span class="hljs-string">"name"</span> : <span class="hljs-string">"Charly"</span> 
   } 
 ]