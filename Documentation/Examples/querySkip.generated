--- conflicted
+++ resolved
@@ -1,36 +1,6 @@
 arangosh&gt; db.five.all().toArray();
 [ 
   { 
-<<<<<<< HEAD
-    <span class="hljs-string">"name"</span> : <span class="hljs-string">"one"</span>, 
-    <span class="hljs-string">"_id"</span> : <span class="hljs-string">"five/2310202617"</span>, 
-    <span class="hljs-string">"_rev"</span> : <span class="hljs-string">"2310202617"</span>, 
-    <span class="hljs-string">"_key"</span> : <span class="hljs-string">"2310202617"</span> 
-  }, 
-  { 
-    <span class="hljs-string">"name"</span> : <span class="hljs-string">"four"</span>, 
-    <span class="hljs-string">"_id"</span> : <span class="hljs-string">"five/2310792441"</span>, 
-    <span class="hljs-string">"_rev"</span> : <span class="hljs-string">"2310792441"</span>, 
-    <span class="hljs-string">"_key"</span> : <span class="hljs-string">"2310792441"</span> 
-  }, 
-  { 
-    <span class="hljs-string">"name"</span> : <span class="hljs-string">"three"</span>, 
-    <span class="hljs-string">"_id"</span> : <span class="hljs-string">"five/2310595833"</span>, 
-    <span class="hljs-string">"_rev"</span> : <span class="hljs-string">"2310595833"</span>, 
-    <span class="hljs-string">"_key"</span> : <span class="hljs-string">"2310595833"</span> 
-  }, 
-  { 
-    <span class="hljs-string">"name"</span> : <span class="hljs-string">"five"</span>, 
-    <span class="hljs-string">"_id"</span> : <span class="hljs-string">"five/2310989049"</span>, 
-    <span class="hljs-string">"_rev"</span> : <span class="hljs-string">"2310989049"</span>, 
-    <span class="hljs-string">"_key"</span> : <span class="hljs-string">"2310989049"</span> 
-  }, 
-  { 
-    <span class="hljs-string">"name"</span> : <span class="hljs-string">"two"</span>, 
-    <span class="hljs-string">"_id"</span> : <span class="hljs-string">"five/2310399225"</span>, 
-    <span class="hljs-string">"_rev"</span> : <span class="hljs-string">"2310399225"</span>, 
-    <span class="hljs-string">"_key"</span> : <span class="hljs-string">"2310399225"</span> 
-=======
     <span class="hljs-string">"name"</span> : <span class="hljs-string">"four"</span>, 
     <span class="hljs-string">"_id"</span> : <span class="hljs-string">"five/2309792300"</span>, 
     <span class="hljs-string">"_rev"</span> : <span class="hljs-string">"2309792300"</span>, 
@@ -59,24 +29,12 @@
     <span class="hljs-string">"_id"</span> : <span class="hljs-string">"five/2309595692"</span>, 
     <span class="hljs-string">"_rev"</span> : <span class="hljs-string">"2309595692"</span>, 
     <span class="hljs-string">"_key"</span> : <span class="hljs-string">"2309595692"</span> 
->>>>>>> 1b8e6ddf
   } 
 ]
 arangosh&gt; db.five.all().skip(<span class="hljs-number">3</span>).toArray();
 [ 
   { 
     <span class="hljs-string">"name"</span> : <span class="hljs-string">"five"</span>, 
-<<<<<<< HEAD
-    <span class="hljs-string">"_id"</span> : <span class="hljs-string">"five/2310989049"</span>, 
-    <span class="hljs-string">"_rev"</span> : <span class="hljs-string">"2310989049"</span>, 
-    <span class="hljs-string">"_key"</span> : <span class="hljs-string">"2310989049"</span> 
-  }, 
-  { 
-    <span class="hljs-string">"name"</span> : <span class="hljs-string">"two"</span>, 
-    <span class="hljs-string">"_id"</span> : <span class="hljs-string">"five/2310399225"</span>, 
-    <span class="hljs-string">"_rev"</span> : <span class="hljs-string">"2310399225"</span>, 
-    <span class="hljs-string">"_key"</span> : <span class="hljs-string">"2310399225"</span> 
-=======
     <span class="hljs-string">"_id"</span> : <span class="hljs-string">"five/2309988908"</span>, 
     <span class="hljs-string">"_rev"</span> : <span class="hljs-string">"2309988908"</span>, 
     <span class="hljs-string">"_key"</span> : <span class="hljs-string">"2309988908"</span> 
@@ -86,6 +44,5 @@
     <span class="hljs-string">"_id"</span> : <span class="hljs-string">"five/2309595692"</span>, 
     <span class="hljs-string">"_rev"</span> : <span class="hljs-string">"2309595692"</span>, 
     <span class="hljs-string">"_key"</span> : <span class="hljs-string">"2309595692"</span> 
->>>>>>> 1b8e6ddf
   } 
 ]