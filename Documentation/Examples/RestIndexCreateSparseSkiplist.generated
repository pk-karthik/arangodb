shell> curl -X POST --data-binary @- --dump - http://localhost:8529/_api/index?collection=products <<EOF
{ 
  "type" : "skiplist", 
  "unique" : false, 
  "sparse" : true, 
  "fields" : [ 
    "a" 
  ] 
}
EOF

HTTP/1.1 201 Created
content-type: application/json; charset=utf-8

{ 
<<<<<<< HEAD
  "id" : "products/1353325794", 
=======
  "id" : "products/512213084869", 
>>>>>>> 096ad46f
  "type" : "skiplist", 
  "unique" : false, 
  "sparse" : true, 
  "fields" : [ 
    "a" 
  ], 
  "isNewlyCreated" : true, 
  "error" : false, 
  "code" : 201 
}<|MERGE_RESOLUTION|>--- conflicted
+++ resolved
@@ -13,11 +13,7 @@
 content-type: application/json; charset=utf-8
 
 { 
-<<<<<<< HEAD
-  "id" : "products/1353325794", 
-=======
   "id" : "products/512213084869", 
->>>>>>> 096ad46f
   "type" : "skiplist", 
   "unique" : false, 
   "sparse" : true, 
