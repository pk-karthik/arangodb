shell&gt; curl --dump - http:<span class="hljs-comment">//localhost:8529/_api/graph/graph/vertex/v1</span>

<<<<<<< HEAD
HTTP/1.1 200 OK
content-type: application/json; charset=utf-8
etag: 774054849

{ 
  "vertex" : { 
    "_id" : "vertices/v1", 
    "_key" : "v1", 
    "_rev" : "774054849", 
    "optional1" : "val1" 
=======
HTTP/<span class="hljs-number">1.1</span> <span class="hljs-number">200</span> OK
content-type: application/json; charset=utf-<span class="hljs-number">8</span>
etag: <span class="hljs-number">789319202</span>

{ 
  <span class="hljs-string">"vertex"</span> : { 
    <span class="hljs-string">"_id"</span> : <span class="hljs-string">"vertices/v1"</span>, 
    <span class="hljs-string">"_key"</span> : <span class="hljs-string">"v1"</span>, 
    <span class="hljs-string">"_rev"</span> : <span class="hljs-string">"789319202"</span>, 
    <span class="hljs-string">"optional1"</span> : <span class="hljs-string">"val1"</span> 
>>>>>>> 1a748b46
  }, 
  <span class="hljs-string">"error"</span> : <span class="hljs-literal">false</span>, 
  <span class="hljs-string">"code"</span> : <span class="hljs-number">200</span> 
}<|MERGE_RESOLUTION|>--- conflicted
+++ resolved
@@ -1,17 +1,5 @@
 shell&gt; curl --dump - http:<span class="hljs-comment">//localhost:8529/_api/graph/graph/vertex/v1</span>
 
-<<<<<<< HEAD
-HTTP/1.1 200 OK
-content-type: application/json; charset=utf-8
-etag: 774054849
-
-{ 
-  "vertex" : { 
-    "_id" : "vertices/v1", 
-    "_key" : "v1", 
-    "_rev" : "774054849", 
-    "optional1" : "val1" 
-=======
 HTTP/<span class="hljs-number">1.1</span> <span class="hljs-number">200</span> OK
 content-type: application/json; charset=utf-<span class="hljs-number">8</span>
 etag: <span class="hljs-number">789319202</span>
@@ -22,7 +10,6 @@
     <span class="hljs-string">"_key"</span> : <span class="hljs-string">"v1"</span>, 
     <span class="hljs-string">"_rev"</span> : <span class="hljs-string">"789319202"</span>, 
     <span class="hljs-string">"optional1"</span> : <span class="hljs-string">"val1"</span> 
->>>>>>> 1a748b46
   }, 
   <span class="hljs-string">"error"</span> : <span class="hljs-literal">false</span>, 
   <span class="hljs-string">"code"</span> : <span class="hljs-number">200</span> 
