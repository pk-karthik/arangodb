arangosh&gt; <span class="hljs-keyword">var</span> examples = <span class="hljs-built_in">require</span>(<span class="hljs-string">"@arangodb/graph-examples/example-graph.js"</span>);
arangosh&gt; <span class="hljs-keyword">var</span> graph = examples.loadGraph(<span class="hljs-string">"social"</span>);
arangosh&gt; db.female.toArray()
[ 
  { 
    <span class="hljs-string">"_key"</span> : <span class="hljs-string">"diana"</span>, 
    <span class="hljs-string">"_id"</span> : <span class="hljs-string">"female/diana"</span>, 
<<<<<<< HEAD
    <span class="hljs-string">"_rev"</span> : <span class="hljs-string">"29557"</span>, 
=======
    <span class="hljs-string">"_rev"</span> : <span class="hljs-string">"29517"</span>, 
>>>>>>> ca897dce
    <span class="hljs-string">"name"</span> : <span class="hljs-string">"Diana"</span> 
  }, 
  { 
    <span class="hljs-string">"_key"</span> : <span class="hljs-string">"alice"</span>, 
    <span class="hljs-string">"_id"</span> : <span class="hljs-string">"female/alice"</span>, 
<<<<<<< HEAD
    <span class="hljs-string">"_rev"</span> : <span class="hljs-string">"29546"</span>, 
=======
    <span class="hljs-string">"_rev"</span> : <span class="hljs-string">"29506"</span>, 
>>>>>>> ca897dce
    <span class="hljs-string">"name"</span> : <span class="hljs-string">"Alice"</span> 
  } 
]
arangosh&gt; db.male.toArray()
[ 
  { 
    <span class="hljs-string">"_key"</span> : <span class="hljs-string">"bob"</span>, 
    <span class="hljs-string">"_id"</span> : <span class="hljs-string">"male/bob"</span>, 
<<<<<<< HEAD
    <span class="hljs-string">"_rev"</span> : <span class="hljs-string">"29550"</span>, 
=======
    <span class="hljs-string">"_rev"</span> : <span class="hljs-string">"29510"</span>, 
>>>>>>> ca897dce
    <span class="hljs-string">"name"</span> : <span class="hljs-string">"Bob"</span> 
  }, 
  { 
    <span class="hljs-string">"_key"</span> : <span class="hljs-string">"charly"</span>, 
    <span class="hljs-string">"_id"</span> : <span class="hljs-string">"male/charly"</span>, 
<<<<<<< HEAD
    <span class="hljs-string">"_rev"</span> : <span class="hljs-string">"29554"</span>, 
=======
    <span class="hljs-string">"_rev"</span> : <span class="hljs-string">"29514"</span>, 
>>>>>>> ca897dce
    <span class="hljs-string">"name"</span> : <span class="hljs-string">"Charly"</span> 
  } 
]
arangosh&gt; db.relation.toArray()
[ 
  { 
    <span class="hljs-string">"_key"</span> : <span class="hljs-string">"charlyAndDiana"</span>, 
    <span class="hljs-string">"_id"</span> : <span class="hljs-string">"relation/charlyAndDiana"</span>, 
    <span class="hljs-string">"_from"</span> : <span class="hljs-string">"male/charly"</span>, 
    <span class="hljs-string">"_to"</span> : <span class="hljs-string">"female/diana"</span>, 
<<<<<<< HEAD
    <span class="hljs-string">"_rev"</span> : <span class="hljs-string">"29568"</span>, 
=======
    <span class="hljs-string">"_rev"</span> : <span class="hljs-string">"29528"</span>, 
>>>>>>> ca897dce
    <span class="hljs-string">"type"</span> : <span class="hljs-string">"married"</span> 
  }, 
  { 
    <span class="hljs-string">"_key"</span> : <span class="hljs-string">"aliceAndBob"</span>, 
    <span class="hljs-string">"_id"</span> : <span class="hljs-string">"relation/aliceAndBob"</span>, 
    <span class="hljs-string">"_from"</span> : <span class="hljs-string">"female/alice"</span>, 
    <span class="hljs-string">"_to"</span> : <span class="hljs-string">"male/bob"</span>, 
<<<<<<< HEAD
    <span class="hljs-string">"_rev"</span> : <span class="hljs-string">"29561"</span>, 
=======
    <span class="hljs-string">"_rev"</span> : <span class="hljs-string">"29521"</span>, 
>>>>>>> ca897dce
    <span class="hljs-string">"type"</span> : <span class="hljs-string">"married"</span> 
  }, 
  { 
    <span class="hljs-string">"_key"</span> : <span class="hljs-string">"bobAndDiana"</span>, 
    <span class="hljs-string">"_id"</span> : <span class="hljs-string">"relation/bobAndDiana"</span>, 
    <span class="hljs-string">"_from"</span> : <span class="hljs-string">"male/bob"</span>, 
    <span class="hljs-string">"_to"</span> : <span class="hljs-string">"female/diana"</span>, 
<<<<<<< HEAD
    <span class="hljs-string">"_rev"</span> : <span class="hljs-string">"29571"</span>, 
=======
    <span class="hljs-string">"_rev"</span> : <span class="hljs-string">"29531"</span>, 
>>>>>>> ca897dce
    <span class="hljs-string">"type"</span> : <span class="hljs-string">"friend"</span> 
  }, 
  { 
    <span class="hljs-string">"_key"</span> : <span class="hljs-string">"aliceAndCharly"</span>, 
    <span class="hljs-string">"_id"</span> : <span class="hljs-string">"relation/aliceAndCharly"</span>, 
    <span class="hljs-string">"_from"</span> : <span class="hljs-string">"female/alice"</span>, 
    <span class="hljs-string">"_to"</span> : <span class="hljs-string">"male/charly"</span>, 
<<<<<<< HEAD
    <span class="hljs-string">"_rev"</span> : <span class="hljs-string">"29565"</span>, 
=======
    <span class="hljs-string">"_rev"</span> : <span class="hljs-string">"29525"</span>, 
>>>>>>> ca897dce
    <span class="hljs-string">"type"</span> : <span class="hljs-string">"friend"</span> 
  } 
]
arangosh&gt; examples.dropGraph(<span class="hljs-string">"social"</span>);
<span class="hljs-literal">true</span><|MERGE_RESOLUTION|>--- conflicted
+++ resolved
@@ -5,21 +5,13 @@
   { 
     <span class="hljs-string">"_key"</span> : <span class="hljs-string">"diana"</span>, 
     <span class="hljs-string">"_id"</span> : <span class="hljs-string">"female/diana"</span>, 
-<<<<<<< HEAD
-    <span class="hljs-string">"_rev"</span> : <span class="hljs-string">"29557"</span>, 
-=======
     <span class="hljs-string">"_rev"</span> : <span class="hljs-string">"29517"</span>, 
->>>>>>> ca897dce
     <span class="hljs-string">"name"</span> : <span class="hljs-string">"Diana"</span> 
   }, 
   { 
     <span class="hljs-string">"_key"</span> : <span class="hljs-string">"alice"</span>, 
     <span class="hljs-string">"_id"</span> : <span class="hljs-string">"female/alice"</span>, 
-<<<<<<< HEAD
-    <span class="hljs-string">"_rev"</span> : <span class="hljs-string">"29546"</span>, 
-=======
     <span class="hljs-string">"_rev"</span> : <span class="hljs-string">"29506"</span>, 
->>>>>>> ca897dce
     <span class="hljs-string">"name"</span> : <span class="hljs-string">"Alice"</span> 
   } 
 ]
@@ -28,21 +20,13 @@
   { 
     <span class="hljs-string">"_key"</span> : <span class="hljs-string">"bob"</span>, 
     <span class="hljs-string">"_id"</span> : <span class="hljs-string">"male/bob"</span>, 
-<<<<<<< HEAD
-    <span class="hljs-string">"_rev"</span> : <span class="hljs-string">"29550"</span>, 
-=======
     <span class="hljs-string">"_rev"</span> : <span class="hljs-string">"29510"</span>, 
->>>>>>> ca897dce
     <span class="hljs-string">"name"</span> : <span class="hljs-string">"Bob"</span> 
   }, 
   { 
     <span class="hljs-string">"_key"</span> : <span class="hljs-string">"charly"</span>, 
     <span class="hljs-string">"_id"</span> : <span class="hljs-string">"male/charly"</span>, 
-<<<<<<< HEAD
-    <span class="hljs-string">"_rev"</span> : <span class="hljs-string">"29554"</span>, 
-=======
     <span class="hljs-string">"_rev"</span> : <span class="hljs-string">"29514"</span>, 
->>>>>>> ca897dce
     <span class="hljs-string">"name"</span> : <span class="hljs-string">"Charly"</span> 
   } 
 ]
@@ -53,11 +37,7 @@
     <span class="hljs-string">"_id"</span> : <span class="hljs-string">"relation/charlyAndDiana"</span>, 
     <span class="hljs-string">"_from"</span> : <span class="hljs-string">"male/charly"</span>, 
     <span class="hljs-string">"_to"</span> : <span class="hljs-string">"female/diana"</span>, 
-<<<<<<< HEAD
-    <span class="hljs-string">"_rev"</span> : <span class="hljs-string">"29568"</span>, 
-=======
     <span class="hljs-string">"_rev"</span> : <span class="hljs-string">"29528"</span>, 
->>>>>>> ca897dce
     <span class="hljs-string">"type"</span> : <span class="hljs-string">"married"</span> 
   }, 
   { 
@@ -65,11 +45,7 @@
     <span class="hljs-string">"_id"</span> : <span class="hljs-string">"relation/aliceAndBob"</span>, 
     <span class="hljs-string">"_from"</span> : <span class="hljs-string">"female/alice"</span>, 
     <span class="hljs-string">"_to"</span> : <span class="hljs-string">"male/bob"</span>, 
-<<<<<<< HEAD
-    <span class="hljs-string">"_rev"</span> : <span class="hljs-string">"29561"</span>, 
-=======
     <span class="hljs-string">"_rev"</span> : <span class="hljs-string">"29521"</span>, 
->>>>>>> ca897dce
     <span class="hljs-string">"type"</span> : <span class="hljs-string">"married"</span> 
   }, 
   { 
@@ -77,11 +53,7 @@
     <span class="hljs-string">"_id"</span> : <span class="hljs-string">"relation/bobAndDiana"</span>, 
     <span class="hljs-string">"_from"</span> : <span class="hljs-string">"male/bob"</span>, 
     <span class="hljs-string">"_to"</span> : <span class="hljs-string">"female/diana"</span>, 
-<<<<<<< HEAD
-    <span class="hljs-string">"_rev"</span> : <span class="hljs-string">"29571"</span>, 
-=======
     <span class="hljs-string">"_rev"</span> : <span class="hljs-string">"29531"</span>, 
->>>>>>> ca897dce
     <span class="hljs-string">"type"</span> : <span class="hljs-string">"friend"</span> 
   }, 
   { 
@@ -89,11 +61,7 @@
     <span class="hljs-string">"_id"</span> : <span class="hljs-string">"relation/aliceAndCharly"</span>, 
     <span class="hljs-string">"_from"</span> : <span class="hljs-string">"female/alice"</span>, 
     <span class="hljs-string">"_to"</span> : <span class="hljs-string">"male/charly"</span>, 
-<<<<<<< HEAD
-    <span class="hljs-string">"_rev"</span> : <span class="hljs-string">"29565"</span>, 
-=======
     <span class="hljs-string">"_rev"</span> : <span class="hljs-string">"29525"</span>, 
->>>>>>> ca897dce
     <span class="hljs-string">"type"</span> : <span class="hljs-string">"friend"</span> 
   } 
 ]
