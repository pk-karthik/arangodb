--- conflicted
+++ resolved
@@ -1,15 +1,6 @@
 arangosh&gt; db.geo.within(<span class="hljs-number">0</span>, <span class="hljs-number">0</span>, <span class="hljs-number">2000</span> * <span class="hljs-number">1000</span>).distance().toArray();
 [ 
   { 
-<<<<<<< HEAD
-    "_id" : "geo/375792577", 
-    "_key" : "375792577", 
-    "_rev" : "375792577", 
-    "name" : "Name/0/0", 
-    "loc" : [ 
-      0, 
-      0 
-=======
     <span class="hljs-string">"_id"</span> : <span class="hljs-string">"geo/376311330"</span>, 
     <span class="hljs-string">"_key"</span> : <span class="hljs-string">"376311330"</span>, 
     <span class="hljs-string">"_rev"</span> : <span class="hljs-string">"376311330"</span>, 
@@ -17,20 +8,10 @@
     <span class="hljs-string">"loc"</span> : [ 
       <span class="hljs-number">0</span>, 
       <span class="hljs-number">0</span> 
->>>>>>> 1a748b46
     ], 
     <span class="hljs-string">"distance"</span> : <span class="hljs-number">0</span> 
   }, 
   { 
-<<<<<<< HEAD
-    "_id" : "geo/368518081", 
-    "_key" : "368518081", 
-    "_rev" : "368518081", 
-    "name" : "Name/-10/0", 
-    "loc" : [ 
-      -10, 
-      0 
-=======
     <span class="hljs-string">"_id"</span> : <span class="hljs-string">"geo/369036834"</span>, 
     <span class="hljs-string">"_key"</span> : <span class="hljs-string">"369036834"</span>, 
     <span class="hljs-string">"_rev"</span> : <span class="hljs-string">"369036834"</span>, 
@@ -38,20 +19,10 @@
     <span class="hljs-string">"loc"</span> : [ 
       -<span class="hljs-number">10</span>, 
       <span class="hljs-number">0</span> 
->>>>>>> 1a748b46
     ], 
     <span class="hljs-string">"distance"</span> : <span class="hljs-number">1111949.2664455874</span> 
   }, 
   { 
-<<<<<<< HEAD
-    "_id" : "geo/375989185", 
-    "_key" : "375989185", 
-    "_rev" : "375989185", 
-    "name" : "Name/0/10", 
-    "loc" : [ 
-      0, 
-      10 
-=======
     <span class="hljs-string">"_id"</span> : <span class="hljs-string">"geo/376507938"</span>, 
     <span class="hljs-string">"_key"</span> : <span class="hljs-string">"376507938"</span>, 
     <span class="hljs-string">"_rev"</span> : <span class="hljs-string">"376507938"</span>, 
@@ -59,20 +30,10 @@
     <span class="hljs-string">"loc"</span> : [ 
       <span class="hljs-number">0</span>, 
       <span class="hljs-number">10</span> 
->>>>>>> 1a748b46
     ], 
     <span class="hljs-string">"distance"</span> : <span class="hljs-number">1111949.2664455874</span> 
   }, 
   { 
-<<<<<<< HEAD
-    "_id" : "geo/383067073", 
-    "_key" : "383067073", 
-    "_rev" : "383067073", 
-    "name" : "Name/10/0", 
-    "loc" : [ 
-      10, 
-      0 
-=======
     <span class="hljs-string">"_id"</span> : <span class="hljs-string">"geo/383716898"</span>, 
     <span class="hljs-string">"_key"</span> : <span class="hljs-string">"383716898"</span>, 
     <span class="hljs-string">"_rev"</span> : <span class="hljs-string">"383716898"</span>, 
@@ -80,20 +41,10 @@
     <span class="hljs-string">"loc"</span> : [ 
       <span class="hljs-number">10</span>, 
       <span class="hljs-number">0</span> 
->>>>>>> 1a748b46
     ], 
     <span class="hljs-string">"distance"</span> : <span class="hljs-number">1111949.2664455874</span> 
   }, 
   { 
-<<<<<<< HEAD
-    "_id" : "geo/375595969", 
-    "_key" : "375595969", 
-    "_rev" : "375595969", 
-    "name" : "Name/0/-10", 
-    "loc" : [ 
-      0, 
-      -10 
-=======
     <span class="hljs-string">"_id"</span> : <span class="hljs-string">"geo/376114722"</span>, 
     <span class="hljs-string">"_key"</span> : <span class="hljs-string">"376114722"</span>, 
     <span class="hljs-string">"_rev"</span> : <span class="hljs-string">"376114722"</span>, 
@@ -101,55 +52,10 @@
     <span class="hljs-string">"loc"</span> : [ 
       <span class="hljs-number">0</span>, 
       -<span class="hljs-number">10</span> 
->>>>>>> 1a748b46
     ], 
     <span class="hljs-string">"distance"</span> : <span class="hljs-number">1111949.2664455874</span> 
   }, 
   { 
-<<<<<<< HEAD
-    "_id" : "geo/368714689", 
-    "_key" : "368714689", 
-    "_rev" : "368714689", 
-    "name" : "Name/-10/10", 
-    "loc" : [ 
-      -10, 
-      10 
-    ], 
-    "distance" : 1568520.5567985761 
-  }, 
-  { 
-    "_id" : "geo/383263681", 
-    "_key" : "383263681", 
-    "_rev" : "383263681", 
-    "name" : "Name/10/10", 
-    "loc" : [ 
-      10, 
-      10 
-    ], 
-    "distance" : 1568520.5567985761 
-  }, 
-  { 
-    "_id" : "geo/368321473", 
-    "_key" : "368321473", 
-    "_rev" : "368321473", 
-    "name" : "Name/-10/-10", 
-    "loc" : [ 
-      -10, 
-      -10 
-    ], 
-    "distance" : 1568520.5567985761 
-  }, 
-  { 
-    "_id" : "geo/382870465", 
-    "_key" : "382870465", 
-    "_rev" : "382870465", 
-    "name" : "Name/10/-10", 
-    "loc" : [ 
-      10, 
-      -10 
-    ], 
-    "distance" : 1568520.5567985761 
-=======
     <span class="hljs-string">"_id"</span> : <span class="hljs-string">"geo/369233442"</span>, 
     <span class="hljs-string">"_key"</span> : <span class="hljs-string">"369233442"</span>, 
     <span class="hljs-string">"_rev"</span> : <span class="hljs-string">"369233442"</span>, 
@@ -192,6 +98,5 @@
       -<span class="hljs-number">10</span> 
     ], 
     <span class="hljs-string">"distance"</span> : <span class="hljs-number">1568520.556798576</span> 
->>>>>>> 1a748b46
   } 
 ]