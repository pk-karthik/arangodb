arangosh&gt; <span class="hljs-keyword">var</span> examples = <span class="hljs-built_in">require</span>(<span class="hljs-string">"org/arangodb/graph-examples/example-graph.js"</span>);
arangosh&gt; <span class="hljs-keyword">var</span> graph = examples.loadGraph(<span class="hljs-string">"social"</span>);
arangosh&gt; <span class="hljs-keyword">var</span> query = graph._edges({type: <span class="hljs-string">"married"</span>});
arangosh&gt; query.toVertices().outEdges().toArray();
[ 
  { 
    <span class="hljs-string">"_id"</span> : <span class="hljs-string">"relation/bobAndDiana"</span>, 
    <span class="hljs-string">"_key"</span> : <span class="hljs-string">"bobAndDiana"</span>, 
<<<<<<< HEAD
    <span class="hljs-string">"_rev"</span> : <span class="hljs-string">"1494672633"</span>, 
=======
    <span class="hljs-string">"_rev"</span> : <span class="hljs-string">"1493344812"</span>, 
>>>>>>> 1b8e6ddf
    <span class="hljs-string">"_from"</span> : <span class="hljs-string">"male/bob"</span>, 
    <span class="hljs-string">"_to"</span> : <span class="hljs-string">"female/diana"</span>, 
    <span class="hljs-string">"type"</span> : <span class="hljs-string">"friend"</span> 
  } 
]<|MERGE_RESOLUTION|>--- conflicted
+++ resolved
@@ -6,11 +6,7 @@
   { 
     <span class="hljs-string">"_id"</span> : <span class="hljs-string">"relation/bobAndDiana"</span>, 
     <span class="hljs-string">"_key"</span> : <span class="hljs-string">"bobAndDiana"</span>, 
-<<<<<<< HEAD
-    <span class="hljs-string">"_rev"</span> : <span class="hljs-string">"1494672633"</span>, 
-=======
     <span class="hljs-string">"_rev"</span> : <span class="hljs-string">"1493344812"</span>, 
->>>>>>> 1b8e6ddf
     <span class="hljs-string">"_from"</span> : <span class="hljs-string">"male/bob"</span>, 
     <span class="hljs-string">"_to"</span> : <span class="hljs-string">"female/diana"</span>, 
     <span class="hljs-string">"type"</span> : <span class="hljs-string">"friend"</span> 
