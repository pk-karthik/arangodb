--- conflicted
+++ resolved
@@ -8,11 +8,7 @@
     <span class="hljs-string">"_id"</span> : <span class="hljs-string">"relation/bobAndDiana"</span>, 
     <span class="hljs-string">"_from"</span> : <span class="hljs-string">"male/bob"</span>, 
     <span class="hljs-string">"_to"</span> : <span class="hljs-string">"female/diana"</span>, 
-<<<<<<< HEAD
-    <span class="hljs-string">"_rev"</span> : <span class="hljs-string">"20923"</span>, 
-=======
     <span class="hljs-string">"_rev"</span> : <span class="hljs-string">"20928"</span>, 
->>>>>>> 7e16f1ff
     <span class="hljs-string">"type"</span> : <span class="hljs-string">"friend"</span> 
   } 
 ]