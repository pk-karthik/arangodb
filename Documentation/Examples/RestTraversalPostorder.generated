--- conflicted
+++ resolved
@@ -17,111 +17,67 @@
         { 
           <span class="hljs-string">"_key"</span> : <span class="hljs-string">"charlie"</span>, 
           <span class="hljs-string">"_id"</span> : <span class="hljs-string">"persons/charlie"</span>, 
-<<<<<<< HEAD
-          <span class="hljs-string">"_rev"</span> : <span class="hljs-string">"12542"</span>, 
-=======
           <span class="hljs-string">"_rev"</span> : <span class="hljs-string">"12546"</span>, 
->>>>>>> 7e16f1ff
           <span class="hljs-string">"name"</span> : <span class="hljs-string">"Charlie"</span> 
         }, 
         { 
           <span class="hljs-string">"_key"</span> : <span class="hljs-string">"dave"</span>, 
           <span class="hljs-string">"_id"</span> : <span class="hljs-string">"persons/dave"</span>, 
-<<<<<<< HEAD
-          <span class="hljs-string">"_rev"</span> : <span class="hljs-string">"12545"</span>, 
-=======
           <span class="hljs-string">"_rev"</span> : <span class="hljs-string">"12549"</span>, 
->>>>>>> 7e16f1ff
           <span class="hljs-string">"name"</span> : <span class="hljs-string">"Dave"</span> 
         }, 
         { 
           <span class="hljs-string">"_key"</span> : <span class="hljs-string">"alice"</span>, 
           <span class="hljs-string">"_id"</span> : <span class="hljs-string">"persons/alice"</span>, 
-<<<<<<< HEAD
-          <span class="hljs-string">"_rev"</span> : <span class="hljs-string">"12535"</span>, 
-=======
           <span class="hljs-string">"_rev"</span> : <span class="hljs-string">"12539"</span>, 
->>>>>>> 7e16f1ff
           <span class="hljs-string">"name"</span> : <span class="hljs-string">"Alice"</span> 
         }, 
         { 
           <span class="hljs-string">"_key"</span> : <span class="hljs-string">"eve"</span>, 
           <span class="hljs-string">"_id"</span> : <span class="hljs-string">"persons/eve"</span>, 
-<<<<<<< HEAD
-          <span class="hljs-string">"_rev"</span> : <span class="hljs-string">"12548"</span>, 
-=======
           <span class="hljs-string">"_rev"</span> : <span class="hljs-string">"12552"</span>, 
->>>>>>> 7e16f1ff
           <span class="hljs-string">"name"</span> : <span class="hljs-string">"Eve"</span> 
         }, 
         { 
           <span class="hljs-string">"_key"</span> : <span class="hljs-string">"bob"</span>, 
           <span class="hljs-string">"_id"</span> : <span class="hljs-string">"persons/bob"</span>, 
-<<<<<<< HEAD
-          <span class="hljs-string">"_rev"</span> : <span class="hljs-string">"12539"</span>, 
-=======
           <span class="hljs-string">"_rev"</span> : <span class="hljs-string">"12543"</span>, 
->>>>>>> 7e16f1ff
           <span class="hljs-string">"name"</span> : <span class="hljs-string">"Bob"</span> 
         }, 
         { 
           <span class="hljs-string">"_key"</span> : <span class="hljs-string">"charlie"</span>, 
           <span class="hljs-string">"_id"</span> : <span class="hljs-string">"persons/charlie"</span>, 
-<<<<<<< HEAD
-          <span class="hljs-string">"_rev"</span> : <span class="hljs-string">"12542"</span>, 
-=======
           <span class="hljs-string">"_rev"</span> : <span class="hljs-string">"12546"</span>, 
->>>>>>> 7e16f1ff
           <span class="hljs-string">"name"</span> : <span class="hljs-string">"Charlie"</span> 
         }, 
         { 
           <span class="hljs-string">"_key"</span> : <span class="hljs-string">"dave"</span>, 
           <span class="hljs-string">"_id"</span> : <span class="hljs-string">"persons/dave"</span>, 
-<<<<<<< HEAD
-          <span class="hljs-string">"_rev"</span> : <span class="hljs-string">"12545"</span>, 
-=======
           <span class="hljs-string">"_rev"</span> : <span class="hljs-string">"12549"</span>, 
->>>>>>> 7e16f1ff
           <span class="hljs-string">"name"</span> : <span class="hljs-string">"Dave"</span> 
         }, 
         { 
           <span class="hljs-string">"_key"</span> : <span class="hljs-string">"alice"</span>, 
           <span class="hljs-string">"_id"</span> : <span class="hljs-string">"persons/alice"</span>, 
-<<<<<<< HEAD
-          <span class="hljs-string">"_rev"</span> : <span class="hljs-string">"12535"</span>, 
-=======
           <span class="hljs-string">"_rev"</span> : <span class="hljs-string">"12539"</span>, 
->>>>>>> 7e16f1ff
           <span class="hljs-string">"name"</span> : <span class="hljs-string">"Alice"</span> 
         }, 
         { 
           <span class="hljs-string">"_key"</span> : <span class="hljs-string">"bob"</span>, 
           <span class="hljs-string">"_id"</span> : <span class="hljs-string">"persons/bob"</span>, 
-<<<<<<< HEAD
-          <span class="hljs-string">"_rev"</span> : <span class="hljs-string">"12539"</span>, 
-=======
           <span class="hljs-string">"_rev"</span> : <span class="hljs-string">"12543"</span>, 
->>>>>>> 7e16f1ff
           <span class="hljs-string">"name"</span> : <span class="hljs-string">"Bob"</span> 
         }, 
         { 
           <span class="hljs-string">"_key"</span> : <span class="hljs-string">"eve"</span>, 
           <span class="hljs-string">"_id"</span> : <span class="hljs-string">"persons/eve"</span>, 
-<<<<<<< HEAD
-          <span class="hljs-string">"_rev"</span> : <span class="hljs-string">"12548"</span>, 
-=======
           <span class="hljs-string">"_rev"</span> : <span class="hljs-string">"12552"</span>, 
->>>>>>> 7e16f1ff
           <span class="hljs-string">"name"</span> : <span class="hljs-string">"Eve"</span> 
         }, 
         { 
           <span class="hljs-string">"_key"</span> : <span class="hljs-string">"alice"</span>, 
           <span class="hljs-string">"_id"</span> : <span class="hljs-string">"persons/alice"</span>, 
-<<<<<<< HEAD
-          <span class="hljs-string">"_rev"</span> : <span class="hljs-string">"12535"</span>, 
-=======
           <span class="hljs-string">"_rev"</span> : <span class="hljs-string">"12539"</span>, 
->>>>>>> 7e16f1ff
           <span class="hljs-string">"name"</span> : <span class="hljs-string">"Alice"</span> 
         } 
       ], 
@@ -129,20 +85,6 @@
         { 
           <span class="hljs-string">"edges"</span> : [ 
             { 
-<<<<<<< HEAD
-              <span class="hljs-string">"_key"</span> : <span class="hljs-string">"12551"</span>, 
-              <span class="hljs-string">"_id"</span> : <span class="hljs-string">"knows/12551"</span>, 
-              <span class="hljs-string">"_from"</span> : <span class="hljs-string">"persons/alice"</span>, 
-              <span class="hljs-string">"_to"</span> : <span class="hljs-string">"persons/bob"</span>, 
-              <span class="hljs-string">"_rev"</span> : <span class="hljs-string">"12551"</span> 
-            }, 
-            { 
-              <span class="hljs-string">"_key"</span> : <span class="hljs-string">"12555"</span>, 
-              <span class="hljs-string">"_id"</span> : <span class="hljs-string">"knows/12555"</span>, 
-              <span class="hljs-string">"_from"</span> : <span class="hljs-string">"persons/bob"</span>, 
-              <span class="hljs-string">"_to"</span> : <span class="hljs-string">"persons/charlie"</span>, 
-              <span class="hljs-string">"_rev"</span> : <span class="hljs-string">"12555"</span> 
-=======
               <span class="hljs-string">"_key"</span> : <span class="hljs-string">"12555"</span>, 
               <span class="hljs-string">"_id"</span> : <span class="hljs-string">"knows/12555"</span>, 
               <span class="hljs-string">"_from"</span> : <span class="hljs-string">"persons/alice"</span>, 
@@ -155,38 +97,25 @@
               <span class="hljs-string">"_from"</span> : <span class="hljs-string">"persons/bob"</span>, 
               <span class="hljs-string">"_to"</span> : <span class="hljs-string">"persons/charlie"</span>, 
               <span class="hljs-string">"_rev"</span> : <span class="hljs-string">"12559"</span> 
->>>>>>> 7e16f1ff
-            } 
-          ], 
-          <span class="hljs-string">"vertices"</span> : [ 
-            { 
-              <span class="hljs-string">"_key"</span> : <span class="hljs-string">"alice"</span>, 
-              <span class="hljs-string">"_id"</span> : <span class="hljs-string">"persons/alice"</span>, 
-<<<<<<< HEAD
-              <span class="hljs-string">"_rev"</span> : <span class="hljs-string">"12535"</span>, 
-=======
-              <span class="hljs-string">"_rev"</span> : <span class="hljs-string">"12539"</span>, 
->>>>>>> 7e16f1ff
-              <span class="hljs-string">"name"</span> : <span class="hljs-string">"Alice"</span> 
-            }, 
-            { 
-              <span class="hljs-string">"_key"</span> : <span class="hljs-string">"bob"</span>, 
-              <span class="hljs-string">"_id"</span> : <span class="hljs-string">"persons/bob"</span>, 
-<<<<<<< HEAD
-              <span class="hljs-string">"_rev"</span> : <span class="hljs-string">"12539"</span>, 
-=======
-              <span class="hljs-string">"_rev"</span> : <span class="hljs-string">"12543"</span>, 
->>>>>>> 7e16f1ff
+            } 
+          ], 
+          <span class="hljs-string">"vertices"</span> : [ 
+            { 
+              <span class="hljs-string">"_key"</span> : <span class="hljs-string">"alice"</span>, 
+              <span class="hljs-string">"_id"</span> : <span class="hljs-string">"persons/alice"</span>, 
+              <span class="hljs-string">"_rev"</span> : <span class="hljs-string">"12539"</span>, 
+              <span class="hljs-string">"name"</span> : <span class="hljs-string">"Alice"</span> 
+            }, 
+            { 
+              <span class="hljs-string">"_key"</span> : <span class="hljs-string">"bob"</span>, 
+              <span class="hljs-string">"_id"</span> : <span class="hljs-string">"persons/bob"</span>, 
+              <span class="hljs-string">"_rev"</span> : <span class="hljs-string">"12543"</span>, 
               <span class="hljs-string">"name"</span> : <span class="hljs-string">"Bob"</span> 
             }, 
             { 
               <span class="hljs-string">"_key"</span> : <span class="hljs-string">"charlie"</span>, 
               <span class="hljs-string">"_id"</span> : <span class="hljs-string">"persons/charlie"</span>, 
-<<<<<<< HEAD
-              <span class="hljs-string">"_rev"</span> : <span class="hljs-string">"12542"</span>, 
-=======
               <span class="hljs-string">"_rev"</span> : <span class="hljs-string">"12546"</span>, 
->>>>>>> 7e16f1ff
               <span class="hljs-string">"name"</span> : <span class="hljs-string">"Charlie"</span> 
             } 
           ] 
@@ -194,20 +123,6 @@
         { 
           <span class="hljs-string">"edges"</span> : [ 
             { 
-<<<<<<< HEAD
-              <span class="hljs-string">"_key"</span> : <span class="hljs-string">"12551"</span>, 
-              <span class="hljs-string">"_id"</span> : <span class="hljs-string">"knows/12551"</span>, 
-              <span class="hljs-string">"_from"</span> : <span class="hljs-string">"persons/alice"</span>, 
-              <span class="hljs-string">"_to"</span> : <span class="hljs-string">"persons/bob"</span>, 
-              <span class="hljs-string">"_rev"</span> : <span class="hljs-string">"12551"</span> 
-            }, 
-            { 
-              <span class="hljs-string">"_key"</span> : <span class="hljs-string">"12558"</span>, 
-              <span class="hljs-string">"_id"</span> : <span class="hljs-string">"knows/12558"</span>, 
-              <span class="hljs-string">"_from"</span> : <span class="hljs-string">"persons/bob"</span>, 
-              <span class="hljs-string">"_to"</span> : <span class="hljs-string">"persons/dave"</span>, 
-              <span class="hljs-string">"_rev"</span> : <span class="hljs-string">"12558"</span> 
-=======
               <span class="hljs-string">"_key"</span> : <span class="hljs-string">"12555"</span>, 
               <span class="hljs-string">"_id"</span> : <span class="hljs-string">"knows/12555"</span>, 
               <span class="hljs-string">"_from"</span> : <span class="hljs-string">"persons/alice"</span>, 
@@ -220,38 +135,25 @@
               <span class="hljs-string">"_from"</span> : <span class="hljs-string">"persons/bob"</span>, 
               <span class="hljs-string">"_to"</span> : <span class="hljs-string">"persons/dave"</span>, 
               <span class="hljs-string">"_rev"</span> : <span class="hljs-string">"12562"</span> 
->>>>>>> 7e16f1ff
-            } 
-          ], 
-          <span class="hljs-string">"vertices"</span> : [ 
-            { 
-              <span class="hljs-string">"_key"</span> : <span class="hljs-string">"alice"</span>, 
-              <span class="hljs-string">"_id"</span> : <span class="hljs-string">"persons/alice"</span>, 
-<<<<<<< HEAD
-              <span class="hljs-string">"_rev"</span> : <span class="hljs-string">"12535"</span>, 
-=======
-              <span class="hljs-string">"_rev"</span> : <span class="hljs-string">"12539"</span>, 
->>>>>>> 7e16f1ff
-              <span class="hljs-string">"name"</span> : <span class="hljs-string">"Alice"</span> 
-            }, 
-            { 
-              <span class="hljs-string">"_key"</span> : <span class="hljs-string">"bob"</span>, 
-              <span class="hljs-string">"_id"</span> : <span class="hljs-string">"persons/bob"</span>, 
-<<<<<<< HEAD
-              <span class="hljs-string">"_rev"</span> : <span class="hljs-string">"12539"</span>, 
-=======
-              <span class="hljs-string">"_rev"</span> : <span class="hljs-string">"12543"</span>, 
->>>>>>> 7e16f1ff
+            } 
+          ], 
+          <span class="hljs-string">"vertices"</span> : [ 
+            { 
+              <span class="hljs-string">"_key"</span> : <span class="hljs-string">"alice"</span>, 
+              <span class="hljs-string">"_id"</span> : <span class="hljs-string">"persons/alice"</span>, 
+              <span class="hljs-string">"_rev"</span> : <span class="hljs-string">"12539"</span>, 
+              <span class="hljs-string">"name"</span> : <span class="hljs-string">"Alice"</span> 
+            }, 
+            { 
+              <span class="hljs-string">"_key"</span> : <span class="hljs-string">"bob"</span>, 
+              <span class="hljs-string">"_id"</span> : <span class="hljs-string">"persons/bob"</span>, 
+              <span class="hljs-string">"_rev"</span> : <span class="hljs-string">"12543"</span>, 
               <span class="hljs-string">"name"</span> : <span class="hljs-string">"Bob"</span> 
             }, 
             { 
               <span class="hljs-string">"_key"</span> : <span class="hljs-string">"dave"</span>, 
               <span class="hljs-string">"_id"</span> : <span class="hljs-string">"persons/dave"</span>, 
-<<<<<<< HEAD
-              <span class="hljs-string">"_rev"</span> : <span class="hljs-string">"12545"</span>, 
-=======
               <span class="hljs-string">"_rev"</span> : <span class="hljs-string">"12549"</span>, 
->>>>>>> 7e16f1ff
               <span class="hljs-string">"name"</span> : <span class="hljs-string">"Dave"</span> 
             } 
           ] 
@@ -259,27 +161,6 @@
         { 
           <span class="hljs-string">"edges"</span> : [ 
             { 
-<<<<<<< HEAD
-              <span class="hljs-string">"_key"</span> : <span class="hljs-string">"12551"</span>, 
-              <span class="hljs-string">"_id"</span> : <span class="hljs-string">"knows/12551"</span>, 
-              <span class="hljs-string">"_from"</span> : <span class="hljs-string">"persons/alice"</span>, 
-              <span class="hljs-string">"_to"</span> : <span class="hljs-string">"persons/bob"</span>, 
-              <span class="hljs-string">"_rev"</span> : <span class="hljs-string">"12551"</span> 
-            }, 
-            { 
-              <span class="hljs-string">"_key"</span> : <span class="hljs-string">"12564"</span>, 
-              <span class="hljs-string">"_id"</span> : <span class="hljs-string">"knows/12564"</span>, 
-              <span class="hljs-string">"_from"</span> : <span class="hljs-string">"persons/eve"</span>, 
-              <span class="hljs-string">"_to"</span> : <span class="hljs-string">"persons/bob"</span>, 
-              <span class="hljs-string">"_rev"</span> : <span class="hljs-string">"12564"</span> 
-            }, 
-            { 
-              <span class="hljs-string">"_key"</span> : <span class="hljs-string">"12561"</span>, 
-              <span class="hljs-string">"_id"</span> : <span class="hljs-string">"knows/12561"</span>, 
-              <span class="hljs-string">"_from"</span> : <span class="hljs-string">"persons/eve"</span>, 
-              <span class="hljs-string">"_to"</span> : <span class="hljs-string">"persons/alice"</span>, 
-              <span class="hljs-string">"_rev"</span> : <span class="hljs-string">"12561"</span> 
-=======
               <span class="hljs-string">"_key"</span> : <span class="hljs-string">"12555"</span>, 
               <span class="hljs-string">"_id"</span> : <span class="hljs-string">"knows/12555"</span>, 
               <span class="hljs-string">"_from"</span> : <span class="hljs-string">"persons/alice"</span>, 
@@ -299,69 +180,38 @@
               <span class="hljs-string">"_from"</span> : <span class="hljs-string">"persons/eve"</span>, 
               <span class="hljs-string">"_to"</span> : <span class="hljs-string">"persons/alice"</span>, 
               <span class="hljs-string">"_rev"</span> : <span class="hljs-string">"12565"</span> 
->>>>>>> 7e16f1ff
-            } 
-          ], 
-          <span class="hljs-string">"vertices"</span> : [ 
-            { 
-              <span class="hljs-string">"_key"</span> : <span class="hljs-string">"alice"</span>, 
-              <span class="hljs-string">"_id"</span> : <span class="hljs-string">"persons/alice"</span>, 
-<<<<<<< HEAD
-              <span class="hljs-string">"_rev"</span> : <span class="hljs-string">"12535"</span>, 
-=======
-              <span class="hljs-string">"_rev"</span> : <span class="hljs-string">"12539"</span>, 
->>>>>>> 7e16f1ff
-              <span class="hljs-string">"name"</span> : <span class="hljs-string">"Alice"</span> 
-            }, 
-            { 
-              <span class="hljs-string">"_key"</span> : <span class="hljs-string">"bob"</span>, 
-              <span class="hljs-string">"_id"</span> : <span class="hljs-string">"persons/bob"</span>, 
-<<<<<<< HEAD
-              <span class="hljs-string">"_rev"</span> : <span class="hljs-string">"12539"</span>, 
-=======
-              <span class="hljs-string">"_rev"</span> : <span class="hljs-string">"12543"</span>, 
->>>>>>> 7e16f1ff
-              <span class="hljs-string">"name"</span> : <span class="hljs-string">"Bob"</span> 
-            }, 
-            { 
-              <span class="hljs-string">"_key"</span> : <span class="hljs-string">"eve"</span>, 
-              <span class="hljs-string">"_id"</span> : <span class="hljs-string">"persons/eve"</span>, 
-<<<<<<< HEAD
-              <span class="hljs-string">"_rev"</span> : <span class="hljs-string">"12548"</span>, 
-=======
-              <span class="hljs-string">"_rev"</span> : <span class="hljs-string">"12552"</span>, 
->>>>>>> 7e16f1ff
-              <span class="hljs-string">"name"</span> : <span class="hljs-string">"Eve"</span> 
-            }, 
-            { 
-              <span class="hljs-string">"_key"</span> : <span class="hljs-string">"alice"</span>, 
-              <span class="hljs-string">"_id"</span> : <span class="hljs-string">"persons/alice"</span>, 
-<<<<<<< HEAD
-              <span class="hljs-string">"_rev"</span> : <span class="hljs-string">"12535"</span>, 
-=======
-              <span class="hljs-string">"_rev"</span> : <span class="hljs-string">"12539"</span>, 
->>>>>>> 7e16f1ff
-              <span class="hljs-string">"name"</span> : <span class="hljs-string">"Alice"</span> 
-            } 
-          ] 
-        }, 
-        { 
-          <span class="hljs-string">"edges"</span> : [ 
-            { 
-<<<<<<< HEAD
-              <span class="hljs-string">"_key"</span> : <span class="hljs-string">"12551"</span>, 
-              <span class="hljs-string">"_id"</span> : <span class="hljs-string">"knows/12551"</span>, 
-              <span class="hljs-string">"_from"</span> : <span class="hljs-string">"persons/alice"</span>, 
-              <span class="hljs-string">"_to"</span> : <span class="hljs-string">"persons/bob"</span>, 
-              <span class="hljs-string">"_rev"</span> : <span class="hljs-string">"12551"</span> 
-            }, 
-            { 
-              <span class="hljs-string">"_key"</span> : <span class="hljs-string">"12564"</span>, 
-              <span class="hljs-string">"_id"</span> : <span class="hljs-string">"knows/12564"</span>, 
-              <span class="hljs-string">"_from"</span> : <span class="hljs-string">"persons/eve"</span>, 
-              <span class="hljs-string">"_to"</span> : <span class="hljs-string">"persons/bob"</span>, 
-              <span class="hljs-string">"_rev"</span> : <span class="hljs-string">"12564"</span> 
-=======
+            } 
+          ], 
+          <span class="hljs-string">"vertices"</span> : [ 
+            { 
+              <span class="hljs-string">"_key"</span> : <span class="hljs-string">"alice"</span>, 
+              <span class="hljs-string">"_id"</span> : <span class="hljs-string">"persons/alice"</span>, 
+              <span class="hljs-string">"_rev"</span> : <span class="hljs-string">"12539"</span>, 
+              <span class="hljs-string">"name"</span> : <span class="hljs-string">"Alice"</span> 
+            }, 
+            { 
+              <span class="hljs-string">"_key"</span> : <span class="hljs-string">"bob"</span>, 
+              <span class="hljs-string">"_id"</span> : <span class="hljs-string">"persons/bob"</span>, 
+              <span class="hljs-string">"_rev"</span> : <span class="hljs-string">"12543"</span>, 
+              <span class="hljs-string">"name"</span> : <span class="hljs-string">"Bob"</span> 
+            }, 
+            { 
+              <span class="hljs-string">"_key"</span> : <span class="hljs-string">"eve"</span>, 
+              <span class="hljs-string">"_id"</span> : <span class="hljs-string">"persons/eve"</span>, 
+              <span class="hljs-string">"_rev"</span> : <span class="hljs-string">"12552"</span>, 
+              <span class="hljs-string">"name"</span> : <span class="hljs-string">"Eve"</span> 
+            }, 
+            { 
+              <span class="hljs-string">"_key"</span> : <span class="hljs-string">"alice"</span>, 
+              <span class="hljs-string">"_id"</span> : <span class="hljs-string">"persons/alice"</span>, 
+              <span class="hljs-string">"_rev"</span> : <span class="hljs-string">"12539"</span>, 
+              <span class="hljs-string">"name"</span> : <span class="hljs-string">"Alice"</span> 
+            } 
+          ] 
+        }, 
+        { 
+          <span class="hljs-string">"edges"</span> : [ 
+            { 
               <span class="hljs-string">"_key"</span> : <span class="hljs-string">"12555"</span>, 
               <span class="hljs-string">"_id"</span> : <span class="hljs-string">"knows/12555"</span>, 
               <span class="hljs-string">"_from"</span> : <span class="hljs-string">"persons/alice"</span>, 
@@ -374,107 +224,57 @@
               <span class="hljs-string">"_from"</span> : <span class="hljs-string">"persons/eve"</span>, 
               <span class="hljs-string">"_to"</span> : <span class="hljs-string">"persons/bob"</span>, 
               <span class="hljs-string">"_rev"</span> : <span class="hljs-string">"12568"</span> 
->>>>>>> 7e16f1ff
-            } 
-          ], 
-          <span class="hljs-string">"vertices"</span> : [ 
-            { 
-              <span class="hljs-string">"_key"</span> : <span class="hljs-string">"alice"</span>, 
-              <span class="hljs-string">"_id"</span> : <span class="hljs-string">"persons/alice"</span>, 
-<<<<<<< HEAD
-              <span class="hljs-string">"_rev"</span> : <span class="hljs-string">"12535"</span>, 
-=======
-              <span class="hljs-string">"_rev"</span> : <span class="hljs-string">"12539"</span>, 
->>>>>>> 7e16f1ff
-              <span class="hljs-string">"name"</span> : <span class="hljs-string">"Alice"</span> 
-            }, 
-            { 
-              <span class="hljs-string">"_key"</span> : <span class="hljs-string">"bob"</span>, 
-              <span class="hljs-string">"_id"</span> : <span class="hljs-string">"persons/bob"</span>, 
-<<<<<<< HEAD
-              <span class="hljs-string">"_rev"</span> : <span class="hljs-string">"12539"</span>, 
-=======
-              <span class="hljs-string">"_rev"</span> : <span class="hljs-string">"12543"</span>, 
->>>>>>> 7e16f1ff
-              <span class="hljs-string">"name"</span> : <span class="hljs-string">"Bob"</span> 
-            }, 
-            { 
-              <span class="hljs-string">"_key"</span> : <span class="hljs-string">"eve"</span>, 
-              <span class="hljs-string">"_id"</span> : <span class="hljs-string">"persons/eve"</span>, 
-<<<<<<< HEAD
-              <span class="hljs-string">"_rev"</span> : <span class="hljs-string">"12548"</span>, 
-=======
-              <span class="hljs-string">"_rev"</span> : <span class="hljs-string">"12552"</span>, 
->>>>>>> 7e16f1ff
-              <span class="hljs-string">"name"</span> : <span class="hljs-string">"Eve"</span> 
-            } 
-          ] 
-        }, 
-        { 
-          <span class="hljs-string">"edges"</span> : [ 
-            { 
-<<<<<<< HEAD
-              <span class="hljs-string">"_key"</span> : <span class="hljs-string">"12551"</span>, 
-              <span class="hljs-string">"_id"</span> : <span class="hljs-string">"knows/12551"</span>, 
-              <span class="hljs-string">"_from"</span> : <span class="hljs-string">"persons/alice"</span>, 
-              <span class="hljs-string">"_to"</span> : <span class="hljs-string">"persons/bob"</span>, 
-              <span class="hljs-string">"_rev"</span> : <span class="hljs-string">"12551"</span> 
-=======
+            } 
+          ], 
+          <span class="hljs-string">"vertices"</span> : [ 
+            { 
+              <span class="hljs-string">"_key"</span> : <span class="hljs-string">"alice"</span>, 
+              <span class="hljs-string">"_id"</span> : <span class="hljs-string">"persons/alice"</span>, 
+              <span class="hljs-string">"_rev"</span> : <span class="hljs-string">"12539"</span>, 
+              <span class="hljs-string">"name"</span> : <span class="hljs-string">"Alice"</span> 
+            }, 
+            { 
+              <span class="hljs-string">"_key"</span> : <span class="hljs-string">"bob"</span>, 
+              <span class="hljs-string">"_id"</span> : <span class="hljs-string">"persons/bob"</span>, 
+              <span class="hljs-string">"_rev"</span> : <span class="hljs-string">"12543"</span>, 
+              <span class="hljs-string">"name"</span> : <span class="hljs-string">"Bob"</span> 
+            }, 
+            { 
+              <span class="hljs-string">"_key"</span> : <span class="hljs-string">"eve"</span>, 
+              <span class="hljs-string">"_id"</span> : <span class="hljs-string">"persons/eve"</span>, 
+              <span class="hljs-string">"_rev"</span> : <span class="hljs-string">"12552"</span>, 
+              <span class="hljs-string">"name"</span> : <span class="hljs-string">"Eve"</span> 
+            } 
+          ] 
+        }, 
+        { 
+          <span class="hljs-string">"edges"</span> : [ 
+            { 
               <span class="hljs-string">"_key"</span> : <span class="hljs-string">"12555"</span>, 
               <span class="hljs-string">"_id"</span> : <span class="hljs-string">"knows/12555"</span>, 
               <span class="hljs-string">"_from"</span> : <span class="hljs-string">"persons/alice"</span>, 
               <span class="hljs-string">"_to"</span> : <span class="hljs-string">"persons/bob"</span>, 
               <span class="hljs-string">"_rev"</span> : <span class="hljs-string">"12555"</span> 
->>>>>>> 7e16f1ff
-            } 
-          ], 
-          <span class="hljs-string">"vertices"</span> : [ 
-            { 
-              <span class="hljs-string">"_key"</span> : <span class="hljs-string">"alice"</span>, 
-              <span class="hljs-string">"_id"</span> : <span class="hljs-string">"persons/alice"</span>, 
-<<<<<<< HEAD
-              <span class="hljs-string">"_rev"</span> : <span class="hljs-string">"12535"</span>, 
-=======
-              <span class="hljs-string">"_rev"</span> : <span class="hljs-string">"12539"</span>, 
->>>>>>> 7e16f1ff
-              <span class="hljs-string">"name"</span> : <span class="hljs-string">"Alice"</span> 
-            }, 
-            { 
-              <span class="hljs-string">"_key"</span> : <span class="hljs-string">"bob"</span>, 
-              <span class="hljs-string">"_id"</span> : <span class="hljs-string">"persons/bob"</span>, 
-<<<<<<< HEAD
-              <span class="hljs-string">"_rev"</span> : <span class="hljs-string">"12539"</span>, 
-=======
-              <span class="hljs-string">"_rev"</span> : <span class="hljs-string">"12543"</span>, 
->>>>>>> 7e16f1ff
-              <span class="hljs-string">"name"</span> : <span class="hljs-string">"Bob"</span> 
-            } 
-          ] 
-        }, 
-        { 
-          <span class="hljs-string">"edges"</span> : [ 
-            { 
-<<<<<<< HEAD
-              <span class="hljs-string">"_key"</span> : <span class="hljs-string">"12561"</span>, 
-              <span class="hljs-string">"_id"</span> : <span class="hljs-string">"knows/12561"</span>, 
-              <span class="hljs-string">"_from"</span> : <span class="hljs-string">"persons/eve"</span>, 
-              <span class="hljs-string">"_to"</span> : <span class="hljs-string">"persons/alice"</span>, 
-              <span class="hljs-string">"_rev"</span> : <span class="hljs-string">"12561"</span> 
-            }, 
-            { 
-              <span class="hljs-string">"_key"</span> : <span class="hljs-string">"12564"</span>, 
-              <span class="hljs-string">"_id"</span> : <span class="hljs-string">"knows/12564"</span>, 
-              <span class="hljs-string">"_from"</span> : <span class="hljs-string">"persons/eve"</span>, 
-              <span class="hljs-string">"_to"</span> : <span class="hljs-string">"persons/bob"</span>, 
-              <span class="hljs-string">"_rev"</span> : <span class="hljs-string">"12564"</span> 
-            }, 
-            { 
-              <span class="hljs-string">"_key"</span> : <span class="hljs-string">"12555"</span>, 
-              <span class="hljs-string">"_id"</span> : <span class="hljs-string">"knows/12555"</span>, 
-              <span class="hljs-string">"_from"</span> : <span class="hljs-string">"persons/bob"</span>, 
-              <span class="hljs-string">"_to"</span> : <span class="hljs-string">"persons/charlie"</span>, 
-              <span class="hljs-string">"_rev"</span> : <span class="hljs-string">"12555"</span> 
-=======
+            } 
+          ], 
+          <span class="hljs-string">"vertices"</span> : [ 
+            { 
+              <span class="hljs-string">"_key"</span> : <span class="hljs-string">"alice"</span>, 
+              <span class="hljs-string">"_id"</span> : <span class="hljs-string">"persons/alice"</span>, 
+              <span class="hljs-string">"_rev"</span> : <span class="hljs-string">"12539"</span>, 
+              <span class="hljs-string">"name"</span> : <span class="hljs-string">"Alice"</span> 
+            }, 
+            { 
+              <span class="hljs-string">"_key"</span> : <span class="hljs-string">"bob"</span>, 
+              <span class="hljs-string">"_id"</span> : <span class="hljs-string">"persons/bob"</span>, 
+              <span class="hljs-string">"_rev"</span> : <span class="hljs-string">"12543"</span>, 
+              <span class="hljs-string">"name"</span> : <span class="hljs-string">"Bob"</span> 
+            } 
+          ] 
+        }, 
+        { 
+          <span class="hljs-string">"edges"</span> : [ 
+            { 
               <span class="hljs-string">"_key"</span> : <span class="hljs-string">"12565"</span>, 
               <span class="hljs-string">"_id"</span> : <span class="hljs-string">"knows/12565"</span>, 
               <span class="hljs-string">"_from"</span> : <span class="hljs-string">"persons/eve"</span>, 
@@ -494,48 +294,31 @@
               <span class="hljs-string">"_from"</span> : <span class="hljs-string">"persons/bob"</span>, 
               <span class="hljs-string">"_to"</span> : <span class="hljs-string">"persons/charlie"</span>, 
               <span class="hljs-string">"_rev"</span> : <span class="hljs-string">"12559"</span> 
->>>>>>> 7e16f1ff
-            } 
-          ], 
-          <span class="hljs-string">"vertices"</span> : [ 
-            { 
-              <span class="hljs-string">"_key"</span> : <span class="hljs-string">"alice"</span>, 
-              <span class="hljs-string">"_id"</span> : <span class="hljs-string">"persons/alice"</span>, 
-<<<<<<< HEAD
-              <span class="hljs-string">"_rev"</span> : <span class="hljs-string">"12535"</span>, 
-=======
-              <span class="hljs-string">"_rev"</span> : <span class="hljs-string">"12539"</span>, 
->>>>>>> 7e16f1ff
-              <span class="hljs-string">"name"</span> : <span class="hljs-string">"Alice"</span> 
-            }, 
-            { 
-              <span class="hljs-string">"_key"</span> : <span class="hljs-string">"eve"</span>, 
-              <span class="hljs-string">"_id"</span> : <span class="hljs-string">"persons/eve"</span>, 
-<<<<<<< HEAD
-              <span class="hljs-string">"_rev"</span> : <span class="hljs-string">"12548"</span>, 
-=======
-              <span class="hljs-string">"_rev"</span> : <span class="hljs-string">"12552"</span>, 
->>>>>>> 7e16f1ff
-              <span class="hljs-string">"name"</span> : <span class="hljs-string">"Eve"</span> 
-            }, 
-            { 
-              <span class="hljs-string">"_key"</span> : <span class="hljs-string">"bob"</span>, 
-              <span class="hljs-string">"_id"</span> : <span class="hljs-string">"persons/bob"</span>, 
-<<<<<<< HEAD
-              <span class="hljs-string">"_rev"</span> : <span class="hljs-string">"12539"</span>, 
-=======
-              <span class="hljs-string">"_rev"</span> : <span class="hljs-string">"12543"</span>, 
->>>>>>> 7e16f1ff
+            } 
+          ], 
+          <span class="hljs-string">"vertices"</span> : [ 
+            { 
+              <span class="hljs-string">"_key"</span> : <span class="hljs-string">"alice"</span>, 
+              <span class="hljs-string">"_id"</span> : <span class="hljs-string">"persons/alice"</span>, 
+              <span class="hljs-string">"_rev"</span> : <span class="hljs-string">"12539"</span>, 
+              <span class="hljs-string">"name"</span> : <span class="hljs-string">"Alice"</span> 
+            }, 
+            { 
+              <span class="hljs-string">"_key"</span> : <span class="hljs-string">"eve"</span>, 
+              <span class="hljs-string">"_id"</span> : <span class="hljs-string">"persons/eve"</span>, 
+              <span class="hljs-string">"_rev"</span> : <span class="hljs-string">"12552"</span>, 
+              <span class="hljs-string">"name"</span> : <span class="hljs-string">"Eve"</span> 
+            }, 
+            { 
+              <span class="hljs-string">"_key"</span> : <span class="hljs-string">"bob"</span>, 
+              <span class="hljs-string">"_id"</span> : <span class="hljs-string">"persons/bob"</span>, 
+              <span class="hljs-string">"_rev"</span> : <span class="hljs-string">"12543"</span>, 
               <span class="hljs-string">"name"</span> : <span class="hljs-string">"Bob"</span> 
             }, 
             { 
               <span class="hljs-string">"_key"</span> : <span class="hljs-string">"charlie"</span>, 
               <span class="hljs-string">"_id"</span> : <span class="hljs-string">"persons/charlie"</span>, 
-<<<<<<< HEAD
-              <span class="hljs-string">"_rev"</span> : <span class="hljs-string">"12542"</span>, 
-=======
               <span class="hljs-string">"_rev"</span> : <span class="hljs-string">"12546"</span>, 
->>>>>>> 7e16f1ff
               <span class="hljs-string">"name"</span> : <span class="hljs-string">"Charlie"</span> 
             } 
           ] 
@@ -543,27 +326,6 @@
         { 
           <span class="hljs-string">"edges"</span> : [ 
             { 
-<<<<<<< HEAD
-              <span class="hljs-string">"_key"</span> : <span class="hljs-string">"12561"</span>, 
-              <span class="hljs-string">"_id"</span> : <span class="hljs-string">"knows/12561"</span>, 
-              <span class="hljs-string">"_from"</span> : <span class="hljs-string">"persons/eve"</span>, 
-              <span class="hljs-string">"_to"</span> : <span class="hljs-string">"persons/alice"</span>, 
-              <span class="hljs-string">"_rev"</span> : <span class="hljs-string">"12561"</span> 
-            }, 
-            { 
-              <span class="hljs-string">"_key"</span> : <span class="hljs-string">"12564"</span>, 
-              <span class="hljs-string">"_id"</span> : <span class="hljs-string">"knows/12564"</span>, 
-              <span class="hljs-string">"_from"</span> : <span class="hljs-string">"persons/eve"</span>, 
-              <span class="hljs-string">"_to"</span> : <span class="hljs-string">"persons/bob"</span>, 
-              <span class="hljs-string">"_rev"</span> : <span class="hljs-string">"12564"</span> 
-            }, 
-            { 
-              <span class="hljs-string">"_key"</span> : <span class="hljs-string">"12558"</span>, 
-              <span class="hljs-string">"_id"</span> : <span class="hljs-string">"knows/12558"</span>, 
-              <span class="hljs-string">"_from"</span> : <span class="hljs-string">"persons/bob"</span>, 
-              <span class="hljs-string">"_to"</span> : <span class="hljs-string">"persons/dave"</span>, 
-              <span class="hljs-string">"_rev"</span> : <span class="hljs-string">"12558"</span> 
-=======
               <span class="hljs-string">"_key"</span> : <span class="hljs-string">"12565"</span>, 
               <span class="hljs-string">"_id"</span> : <span class="hljs-string">"knows/12565"</span>, 
               <span class="hljs-string">"_from"</span> : <span class="hljs-string">"persons/eve"</span>, 
@@ -583,48 +345,31 @@
               <span class="hljs-string">"_from"</span> : <span class="hljs-string">"persons/bob"</span>, 
               <span class="hljs-string">"_to"</span> : <span class="hljs-string">"persons/dave"</span>, 
               <span class="hljs-string">"_rev"</span> : <span class="hljs-string">"12562"</span> 
->>>>>>> 7e16f1ff
-            } 
-          ], 
-          <span class="hljs-string">"vertices"</span> : [ 
-            { 
-              <span class="hljs-string">"_key"</span> : <span class="hljs-string">"alice"</span>, 
-              <span class="hljs-string">"_id"</span> : <span class="hljs-string">"persons/alice"</span>, 
-<<<<<<< HEAD
-              <span class="hljs-string">"_rev"</span> : <span class="hljs-string">"12535"</span>, 
-=======
-              <span class="hljs-string">"_rev"</span> : <span class="hljs-string">"12539"</span>, 
->>>>>>> 7e16f1ff
-              <span class="hljs-string">"name"</span> : <span class="hljs-string">"Alice"</span> 
-            }, 
-            { 
-              <span class="hljs-string">"_key"</span> : <span class="hljs-string">"eve"</span>, 
-              <span class="hljs-string">"_id"</span> : <span class="hljs-string">"persons/eve"</span>, 
-<<<<<<< HEAD
-              <span class="hljs-string">"_rev"</span> : <span class="hljs-string">"12548"</span>, 
-=======
-              <span class="hljs-string">"_rev"</span> : <span class="hljs-string">"12552"</span>, 
->>>>>>> 7e16f1ff
-              <span class="hljs-string">"name"</span> : <span class="hljs-string">"Eve"</span> 
-            }, 
-            { 
-              <span class="hljs-string">"_key"</span> : <span class="hljs-string">"bob"</span>, 
-              <span class="hljs-string">"_id"</span> : <span class="hljs-string">"persons/bob"</span>, 
-<<<<<<< HEAD
-              <span class="hljs-string">"_rev"</span> : <span class="hljs-string">"12539"</span>, 
-=======
-              <span class="hljs-string">"_rev"</span> : <span class="hljs-string">"12543"</span>, 
->>>>>>> 7e16f1ff
+            } 
+          ], 
+          <span class="hljs-string">"vertices"</span> : [ 
+            { 
+              <span class="hljs-string">"_key"</span> : <span class="hljs-string">"alice"</span>, 
+              <span class="hljs-string">"_id"</span> : <span class="hljs-string">"persons/alice"</span>, 
+              <span class="hljs-string">"_rev"</span> : <span class="hljs-string">"12539"</span>, 
+              <span class="hljs-string">"name"</span> : <span class="hljs-string">"Alice"</span> 
+            }, 
+            { 
+              <span class="hljs-string">"_key"</span> : <span class="hljs-string">"eve"</span>, 
+              <span class="hljs-string">"_id"</span> : <span class="hljs-string">"persons/eve"</span>, 
+              <span class="hljs-string">"_rev"</span> : <span class="hljs-string">"12552"</span>, 
+              <span class="hljs-string">"name"</span> : <span class="hljs-string">"Eve"</span> 
+            }, 
+            { 
+              <span class="hljs-string">"_key"</span> : <span class="hljs-string">"bob"</span>, 
+              <span class="hljs-string">"_id"</span> : <span class="hljs-string">"persons/bob"</span>, 
+              <span class="hljs-string">"_rev"</span> : <span class="hljs-string">"12543"</span>, 
               <span class="hljs-string">"name"</span> : <span class="hljs-string">"Bob"</span> 
             }, 
             { 
               <span class="hljs-string">"_key"</span> : <span class="hljs-string">"dave"</span>, 
               <span class="hljs-string">"_id"</span> : <span class="hljs-string">"persons/dave"</span>, 
-<<<<<<< HEAD
-              <span class="hljs-string">"_rev"</span> : <span class="hljs-string">"12545"</span>, 
-=======
               <span class="hljs-string">"_rev"</span> : <span class="hljs-string">"12549"</span>, 
->>>>>>> 7e16f1ff
               <span class="hljs-string">"name"</span> : <span class="hljs-string">"Dave"</span> 
             } 
           ] 
@@ -632,27 +377,6 @@
         { 
           <span class="hljs-string">"edges"</span> : [ 
             { 
-<<<<<<< HEAD
-              <span class="hljs-string">"_key"</span> : <span class="hljs-string">"12561"</span>, 
-              <span class="hljs-string">"_id"</span> : <span class="hljs-string">"knows/12561"</span>, 
-              <span class="hljs-string">"_from"</span> : <span class="hljs-string">"persons/eve"</span>, 
-              <span class="hljs-string">"_to"</span> : <span class="hljs-string">"persons/alice"</span>, 
-              <span class="hljs-string">"_rev"</span> : <span class="hljs-string">"12561"</span> 
-            }, 
-            { 
-              <span class="hljs-string">"_key"</span> : <span class="hljs-string">"12564"</span>, 
-              <span class="hljs-string">"_id"</span> : <span class="hljs-string">"knows/12564"</span>, 
-              <span class="hljs-string">"_from"</span> : <span class="hljs-string">"persons/eve"</span>, 
-              <span class="hljs-string">"_to"</span> : <span class="hljs-string">"persons/bob"</span>, 
-              <span class="hljs-string">"_rev"</span> : <span class="hljs-string">"12564"</span> 
-            }, 
-            { 
-              <span class="hljs-string">"_key"</span> : <span class="hljs-string">"12551"</span>, 
-              <span class="hljs-string">"_id"</span> : <span class="hljs-string">"knows/12551"</span>, 
-              <span class="hljs-string">"_from"</span> : <span class="hljs-string">"persons/alice"</span>, 
-              <span class="hljs-string">"_to"</span> : <span class="hljs-string">"persons/bob"</span>, 
-              <span class="hljs-string">"_rev"</span> : <span class="hljs-string">"12551"</span> 
-=======
               <span class="hljs-string">"_key"</span> : <span class="hljs-string">"12565"</span>, 
               <span class="hljs-string">"_id"</span> : <span class="hljs-string">"knows/12565"</span>, 
               <span class="hljs-string">"_from"</span> : <span class="hljs-string">"persons/eve"</span>, 
@@ -672,69 +396,38 @@
               <span class="hljs-string">"_from"</span> : <span class="hljs-string">"persons/alice"</span>, 
               <span class="hljs-string">"_to"</span> : <span class="hljs-string">"persons/bob"</span>, 
               <span class="hljs-string">"_rev"</span> : <span class="hljs-string">"12555"</span> 
->>>>>>> 7e16f1ff
-            } 
-          ], 
-          <span class="hljs-string">"vertices"</span> : [ 
-            { 
-              <span class="hljs-string">"_key"</span> : <span class="hljs-string">"alice"</span>, 
-              <span class="hljs-string">"_id"</span> : <span class="hljs-string">"persons/alice"</span>, 
-<<<<<<< HEAD
-              <span class="hljs-string">"_rev"</span> : <span class="hljs-string">"12535"</span>, 
-=======
-              <span class="hljs-string">"_rev"</span> : <span class="hljs-string">"12539"</span>, 
->>>>>>> 7e16f1ff
-              <span class="hljs-string">"name"</span> : <span class="hljs-string">"Alice"</span> 
-            }, 
-            { 
-              <span class="hljs-string">"_key"</span> : <span class="hljs-string">"eve"</span>, 
-              <span class="hljs-string">"_id"</span> : <span class="hljs-string">"persons/eve"</span>, 
-<<<<<<< HEAD
-              <span class="hljs-string">"_rev"</span> : <span class="hljs-string">"12548"</span>, 
-=======
-              <span class="hljs-string">"_rev"</span> : <span class="hljs-string">"12552"</span>, 
->>>>>>> 7e16f1ff
-              <span class="hljs-string">"name"</span> : <span class="hljs-string">"Eve"</span> 
-            }, 
-            { 
-              <span class="hljs-string">"_key"</span> : <span class="hljs-string">"bob"</span>, 
-              <span class="hljs-string">"_id"</span> : <span class="hljs-string">"persons/bob"</span>, 
-<<<<<<< HEAD
-              <span class="hljs-string">"_rev"</span> : <span class="hljs-string">"12539"</span>, 
-=======
-              <span class="hljs-string">"_rev"</span> : <span class="hljs-string">"12543"</span>, 
->>>>>>> 7e16f1ff
-              <span class="hljs-string">"name"</span> : <span class="hljs-string">"Bob"</span> 
-            }, 
-            { 
-              <span class="hljs-string">"_key"</span> : <span class="hljs-string">"alice"</span>, 
-              <span class="hljs-string">"_id"</span> : <span class="hljs-string">"persons/alice"</span>, 
-<<<<<<< HEAD
-              <span class="hljs-string">"_rev"</span> : <span class="hljs-string">"12535"</span>, 
-=======
-              <span class="hljs-string">"_rev"</span> : <span class="hljs-string">"12539"</span>, 
->>>>>>> 7e16f1ff
-              <span class="hljs-string">"name"</span> : <span class="hljs-string">"Alice"</span> 
-            } 
-          ] 
-        }, 
-        { 
-          <span class="hljs-string">"edges"</span> : [ 
-            { 
-<<<<<<< HEAD
-              <span class="hljs-string">"_key"</span> : <span class="hljs-string">"12561"</span>, 
-              <span class="hljs-string">"_id"</span> : <span class="hljs-string">"knows/12561"</span>, 
-              <span class="hljs-string">"_from"</span> : <span class="hljs-string">"persons/eve"</span>, 
-              <span class="hljs-string">"_to"</span> : <span class="hljs-string">"persons/alice"</span>, 
-              <span class="hljs-string">"_rev"</span> : <span class="hljs-string">"12561"</span> 
-            }, 
-            { 
-              <span class="hljs-string">"_key"</span> : <span class="hljs-string">"12564"</span>, 
-              <span class="hljs-string">"_id"</span> : <span class="hljs-string">"knows/12564"</span>, 
-              <span class="hljs-string">"_from"</span> : <span class="hljs-string">"persons/eve"</span>, 
-              <span class="hljs-string">"_to"</span> : <span class="hljs-string">"persons/bob"</span>, 
-              <span class="hljs-string">"_rev"</span> : <span class="hljs-string">"12564"</span> 
-=======
+            } 
+          ], 
+          <span class="hljs-string">"vertices"</span> : [ 
+            { 
+              <span class="hljs-string">"_key"</span> : <span class="hljs-string">"alice"</span>, 
+              <span class="hljs-string">"_id"</span> : <span class="hljs-string">"persons/alice"</span>, 
+              <span class="hljs-string">"_rev"</span> : <span class="hljs-string">"12539"</span>, 
+              <span class="hljs-string">"name"</span> : <span class="hljs-string">"Alice"</span> 
+            }, 
+            { 
+              <span class="hljs-string">"_key"</span> : <span class="hljs-string">"eve"</span>, 
+              <span class="hljs-string">"_id"</span> : <span class="hljs-string">"persons/eve"</span>, 
+              <span class="hljs-string">"_rev"</span> : <span class="hljs-string">"12552"</span>, 
+              <span class="hljs-string">"name"</span> : <span class="hljs-string">"Eve"</span> 
+            }, 
+            { 
+              <span class="hljs-string">"_key"</span> : <span class="hljs-string">"bob"</span>, 
+              <span class="hljs-string">"_id"</span> : <span class="hljs-string">"persons/bob"</span>, 
+              <span class="hljs-string">"_rev"</span> : <span class="hljs-string">"12543"</span>, 
+              <span class="hljs-string">"name"</span> : <span class="hljs-string">"Bob"</span> 
+            }, 
+            { 
+              <span class="hljs-string">"_key"</span> : <span class="hljs-string">"alice"</span>, 
+              <span class="hljs-string">"_id"</span> : <span class="hljs-string">"persons/alice"</span>, 
+              <span class="hljs-string">"_rev"</span> : <span class="hljs-string">"12539"</span>, 
+              <span class="hljs-string">"name"</span> : <span class="hljs-string">"Alice"</span> 
+            } 
+          ] 
+        }, 
+        { 
+          <span class="hljs-string">"edges"</span> : [ 
+            { 
               <span class="hljs-string">"_key"</span> : <span class="hljs-string">"12565"</span>, 
               <span class="hljs-string">"_id"</span> : <span class="hljs-string">"knows/12565"</span>, 
               <span class="hljs-string">"_from"</span> : <span class="hljs-string">"persons/eve"</span>, 
@@ -747,79 +440,50 @@
               <span class="hljs-string">"_from"</span> : <span class="hljs-string">"persons/eve"</span>, 
               <span class="hljs-string">"_to"</span> : <span class="hljs-string">"persons/bob"</span>, 
               <span class="hljs-string">"_rev"</span> : <span class="hljs-string">"12568"</span> 
->>>>>>> 7e16f1ff
-            } 
-          ], 
-          <span class="hljs-string">"vertices"</span> : [ 
-            { 
-              <span class="hljs-string">"_key"</span> : <span class="hljs-string">"alice"</span>, 
-              <span class="hljs-string">"_id"</span> : <span class="hljs-string">"persons/alice"</span>, 
-<<<<<<< HEAD
-              <span class="hljs-string">"_rev"</span> : <span class="hljs-string">"12535"</span>, 
-=======
-              <span class="hljs-string">"_rev"</span> : <span class="hljs-string">"12539"</span>, 
->>>>>>> 7e16f1ff
-              <span class="hljs-string">"name"</span> : <span class="hljs-string">"Alice"</span> 
-            }, 
-            { 
-              <span class="hljs-string">"_key"</span> : <span class="hljs-string">"eve"</span>, 
-              <span class="hljs-string">"_id"</span> : <span class="hljs-string">"persons/eve"</span>, 
-<<<<<<< HEAD
-              <span class="hljs-string">"_rev"</span> : <span class="hljs-string">"12548"</span>, 
-=======
-              <span class="hljs-string">"_rev"</span> : <span class="hljs-string">"12552"</span>, 
->>>>>>> 7e16f1ff
-              <span class="hljs-string">"name"</span> : <span class="hljs-string">"Eve"</span> 
-            }, 
-            { 
-              <span class="hljs-string">"_key"</span> : <span class="hljs-string">"bob"</span>, 
-              <span class="hljs-string">"_id"</span> : <span class="hljs-string">"persons/bob"</span>, 
-<<<<<<< HEAD
-              <span class="hljs-string">"_rev"</span> : <span class="hljs-string">"12539"</span>, 
-=======
-              <span class="hljs-string">"_rev"</span> : <span class="hljs-string">"12543"</span>, 
->>>>>>> 7e16f1ff
-              <span class="hljs-string">"name"</span> : <span class="hljs-string">"Bob"</span> 
-            } 
-          ] 
-        }, 
-        { 
-          <span class="hljs-string">"edges"</span> : [ 
-            { 
-<<<<<<< HEAD
-              <span class="hljs-string">"_key"</span> : <span class="hljs-string">"12561"</span>, 
-              <span class="hljs-string">"_id"</span> : <span class="hljs-string">"knows/12561"</span>, 
-              <span class="hljs-string">"_from"</span> : <span class="hljs-string">"persons/eve"</span>, 
-              <span class="hljs-string">"_to"</span> : <span class="hljs-string">"persons/alice"</span>, 
-              <span class="hljs-string">"_rev"</span> : <span class="hljs-string">"12561"</span> 
-=======
+            } 
+          ], 
+          <span class="hljs-string">"vertices"</span> : [ 
+            { 
+              <span class="hljs-string">"_key"</span> : <span class="hljs-string">"alice"</span>, 
+              <span class="hljs-string">"_id"</span> : <span class="hljs-string">"persons/alice"</span>, 
+              <span class="hljs-string">"_rev"</span> : <span class="hljs-string">"12539"</span>, 
+              <span class="hljs-string">"name"</span> : <span class="hljs-string">"Alice"</span> 
+            }, 
+            { 
+              <span class="hljs-string">"_key"</span> : <span class="hljs-string">"eve"</span>, 
+              <span class="hljs-string">"_id"</span> : <span class="hljs-string">"persons/eve"</span>, 
+              <span class="hljs-string">"_rev"</span> : <span class="hljs-string">"12552"</span>, 
+              <span class="hljs-string">"name"</span> : <span class="hljs-string">"Eve"</span> 
+            }, 
+            { 
+              <span class="hljs-string">"_key"</span> : <span class="hljs-string">"bob"</span>, 
+              <span class="hljs-string">"_id"</span> : <span class="hljs-string">"persons/bob"</span>, 
+              <span class="hljs-string">"_rev"</span> : <span class="hljs-string">"12543"</span>, 
+              <span class="hljs-string">"name"</span> : <span class="hljs-string">"Bob"</span> 
+            } 
+          ] 
+        }, 
+        { 
+          <span class="hljs-string">"edges"</span> : [ 
+            { 
               <span class="hljs-string">"_key"</span> : <span class="hljs-string">"12565"</span>, 
               <span class="hljs-string">"_id"</span> : <span class="hljs-string">"knows/12565"</span>, 
               <span class="hljs-string">"_from"</span> : <span class="hljs-string">"persons/eve"</span>, 
               <span class="hljs-string">"_to"</span> : <span class="hljs-string">"persons/alice"</span>, 
               <span class="hljs-string">"_rev"</span> : <span class="hljs-string">"12565"</span> 
->>>>>>> 7e16f1ff
-            } 
-          ], 
-          <span class="hljs-string">"vertices"</span> : [ 
-            { 
-              <span class="hljs-string">"_key"</span> : <span class="hljs-string">"alice"</span>, 
-              <span class="hljs-string">"_id"</span> : <span class="hljs-string">"persons/alice"</span>, 
-<<<<<<< HEAD
-              <span class="hljs-string">"_rev"</span> : <span class="hljs-string">"12535"</span>, 
-=======
-              <span class="hljs-string">"_rev"</span> : <span class="hljs-string">"12539"</span>, 
->>>>>>> 7e16f1ff
-              <span class="hljs-string">"name"</span> : <span class="hljs-string">"Alice"</span> 
-            }, 
-            { 
-              <span class="hljs-string">"_key"</span> : <span class="hljs-string">"eve"</span>, 
-              <span class="hljs-string">"_id"</span> : <span class="hljs-string">"persons/eve"</span>, 
-<<<<<<< HEAD
-              <span class="hljs-string">"_rev"</span> : <span class="hljs-string">"12548"</span>, 
-=======
-              <span class="hljs-string">"_rev"</span> : <span class="hljs-string">"12552"</span>, 
->>>>>>> 7e16f1ff
+            } 
+          ], 
+          <span class="hljs-string">"vertices"</span> : [ 
+            { 
+              <span class="hljs-string">"_key"</span> : <span class="hljs-string">"alice"</span>, 
+              <span class="hljs-string">"_id"</span> : <span class="hljs-string">"persons/alice"</span>, 
+              <span class="hljs-string">"_rev"</span> : <span class="hljs-string">"12539"</span>, 
+              <span class="hljs-string">"name"</span> : <span class="hljs-string">"Alice"</span> 
+            }, 
+            { 
+              <span class="hljs-string">"_key"</span> : <span class="hljs-string">"eve"</span>, 
+              <span class="hljs-string">"_id"</span> : <span class="hljs-string">"persons/eve"</span>, 
+              <span class="hljs-string">"_rev"</span> : <span class="hljs-string">"12552"</span>, 
               <span class="hljs-string">"name"</span> : <span class="hljs-string">"Eve"</span> 
             } 
           ] 
@@ -830,11 +494,7 @@
             { 
               <span class="hljs-string">"_key"</span> : <span class="hljs-string">"alice"</span>, 
               <span class="hljs-string">"_id"</span> : <span class="hljs-string">"persons/alice"</span>, 
-<<<<<<< HEAD
-              <span class="hljs-string">"_rev"</span> : <span class="hljs-string">"12535"</span>, 
-=======
-              <span class="hljs-string">"_rev"</span> : <span class="hljs-string">"12539"</span>, 
->>>>>>> 7e16f1ff
+              <span class="hljs-string">"_rev"</span> : <span class="hljs-string">"12539"</span>, 
               <span class="hljs-string">"name"</span> : <span class="hljs-string">"Alice"</span> 
             } 
           ] 
