shell> curl --dump - http://localhost:8529/_api/collection/products/checksum

HTTP/1.1 200 OK
content-type: application/json; charset=utf-8

{ 
<<<<<<< HEAD
  "id" : "1497439458", 
=======
  "id" : "511999634117", 
>>>>>>> 096ad46f
  "name" : "products", 
  "isSystem" : false, 
  "status" : 3, 
  "type" : 2, 
<<<<<<< HEAD
  "checksum" : 1124215558, 
  "revision" : "1497767138", 
=======
  "checksum" : 1862237144, 
  "revision" : "511999961797", 
>>>>>>> 096ad46f
  "error" : false, 
  "code" : 200 
}<|MERGE_RESOLUTION|>--- conflicted
+++ resolved
@@ -4,22 +4,13 @@
 content-type: application/json; charset=utf-8
 
 { 
-<<<<<<< HEAD
-  "id" : "1497439458", 
-=======
   "id" : "511999634117", 
->>>>>>> 096ad46f
   "name" : "products", 
   "isSystem" : false, 
   "status" : 3, 
   "type" : 2, 
-<<<<<<< HEAD
-  "checksum" : 1124215558, 
-  "revision" : "1497767138", 
-=======
   "checksum" : 1862237144, 
   "revision" : "511999961797", 
->>>>>>> 096ad46f
   "error" : false, 
   "code" : 200 
 }