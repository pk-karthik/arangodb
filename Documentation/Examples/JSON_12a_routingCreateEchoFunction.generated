--- conflicted
+++ resolved
@@ -5,13 +5,7 @@
 ........&gt;  } 
 ........&gt; });
 { 
-<<<<<<< HEAD
-  "_id" : "_routing/593372097", 
-  "_rev" : "593372097", 
-  "_key" : "593372097" 
-=======
   <span class="hljs-string">"_id"</span> : <span class="hljs-string">"_routing/609816098"</span>, 
   <span class="hljs-string">"_rev"</span> : <span class="hljs-string">"609816098"</span>, 
   <span class="hljs-string">"_key"</span> : <span class="hljs-string">"609816098"</span> 
->>>>>>> 1a748b46
 }