<<<<<<< HEAD
.TH arangoimp 1 "3.0.devel" "ArangoDB" "ArangoDB"
=======
.TH arangoimp 1 "3.1.devel" "ArangoDB" "ArangoDB"
>>>>>>> 6c64e619
.SH NAME
arangoimp - a bulk importer for the ArangoDB database
.SH SYNOPSIS
arangoimp [options] 
.SH DESCRIPTION
The arangoimp binary can be used to bulk import data from a file into the
ArangoDB database. Input data be present in the input file in either CSV
format with column headlines, or in JSON format. If JSON format is used,
each line in the input file must contain exactly one JSON document with 
the attribute name/value pairs to import.
.SH OPTIONS
The arangoimp binary has many options that can be used to control its
behavior.  For a complete list of options, please refer to the
ArangoDB online manual, available at https://www.arangodb.com/

.SH AUTHOR
Copyright ArangoDB GmbH, Cologne, Germany
<|MERGE_RESOLUTION|>--- conflicted
+++ resolved
@@ -1,8 +1,4 @@
-<<<<<<< HEAD
-.TH arangoimp 1 "3.0.devel" "ArangoDB" "ArangoDB"
-=======
 .TH arangoimp 1 "3.1.devel" "ArangoDB" "ArangoDB"
->>>>>>> 6c64e619
 .SH NAME
 arangoimp - a bulk importer for the ArangoDB database
 .SH SYNOPSIS
