--- conflicted
+++ resolved
@@ -674,13 +674,8 @@
     }
 
     // Read and writes
-<<<<<<< HEAD
     for (const auto& query : VPackArrayIterator(queries->slice())) {
       if (query[0].isObject()) {
-=======
-    for (const auto& query_ : VPackArrayIterator(query->slice())) {
-      if (query_[0].isObject()) {
->>>>>>> 4dab3847
         _transient.apply(query);
       } else if (query_[0].isString()) {
         _transient.read(query_, *ret);
