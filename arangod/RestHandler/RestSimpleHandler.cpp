--- conflicted
+++ resolved
@@ -443,15 +443,8 @@
       }
     }
 
-<<<<<<< HEAD
-    auto transactionContext =
-        std::make_shared<StandaloneTransactionContext>(_vocbase);
-    auto customTypeHandler = transactionContext->orderCustomTypeHandler();
-    VPackOptions options = VPackOptions::Defaults;  // copy defaults
-=======
     auto customTypeHandler = queryResult.context->orderCustomTypeHandler();
     VPackOptions options = VPackOptions::Defaults; // copy defaults
->>>>>>> 325ede06
     options.customTypeHandler = customTypeHandler.get();
 
     arangodb::basics::VPackStringBufferAdapter buffer(
