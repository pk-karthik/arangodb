////////////////////////////////////////////////////////////////////////////////
/// DISCLAIMER
///
/// Copyright 2014-2016 ArangoDB GmbH, Cologne, Germany
/// Copyright 2004-2014 triAGENS GmbH, Cologne, Germany
///
/// Licensed under the Apache License, Version 2.0 (the "License");
/// you may not use this file except in compliance with the License.
/// You may obtain a copy of the License at
///
///     http://www.apache.org/licenses/LICENSE-2.0
///
/// Unless required by applicable law or agreed to in writing, software
/// distributed under the License is distributed on an "AS IS" BASIS,
/// WITHOUT WARRANTIES OR CONDITIONS OF ANY KIND, either express or implied.
/// See the License for the specific language governing permissions and
/// limitations under the License.
///
/// Copyright holder is ArangoDB GmbH, Cologne, Germany
///
/// @author Jan Steemann
////////////////////////////////////////////////////////////////////////////////

#include "RestSimpleHandler.h"
#include "Aql/Query.h"
#include "Aql/QueryRegistry.h"
#include "Basics/Exceptions.h"
#include "Basics/MutexLocker.h"
#include "Basics/ScopeGuard.h"
#include "Basics/StaticStrings.h"
#include "Basics/VelocyPackHelper.h"
#include "Basics/VPackStringBufferAdapter.h"
#include "Utils/SingleCollectionTransaction.h"
#include "VocBase/LogicalCollection.h"
#include "VocBase/Traverser.h"

#include <velocypack/Builder.h>
#include <velocypack/Dumper.h>
#include <velocypack/Iterator.h>
#include <velocypack/Slice.h>
#include <velocypack/velocypack-aliases.h>

using namespace arangodb;
using namespace arangodb::rest;

RestSimpleHandler::RestSimpleHandler(
    GeneralRequest* request, GeneralResponse* response,
    arangodb::aql::QueryRegistry* queryRegistry)
    : RestVocbaseBaseHandler(request, response),
      _queryRegistry(queryRegistry),
      _queryLock(),
      _query(nullptr),
      _queryKilled(false) {}

RestHandler::status RestSimpleHandler::execute() {
  // extract the request type
  auto const type = _request->requestType();

  if (type == rest::RequestType::PUT) {
    bool parsingSuccess = true;
    std::shared_ptr<VPackBuilder> parsedBody =
        parseVelocyPackBody(&VPackOptions::Defaults, parsingSuccess);

    if (!parsingSuccess) {
      return status::DONE;
    }

    VPackSlice body = parsedBody.get()->slice();

    if (!body.isObject()) {
      generateError(rest::ResponseCode::BAD, TRI_ERROR_TYPE_ERROR,
                    "expecting JSON object body");
      return status::DONE;
    }

    std::string const& prefix = _request->requestPath();

    if (prefix == RestVocbaseBaseHandler::SIMPLE_REMOVE_PATH) {
      removeByKeys(body);
    } else if (prefix == RestVocbaseBaseHandler::SIMPLE_LOOKUP_PATH) {
      lookupByKeys(body);
    } else {
      generateError(rest::ResponseCode::BAD, TRI_ERROR_TYPE_ERROR,
                    "unsupported value for <operation>");
    }

    return status::DONE;
  }

  generateError(rest::ResponseCode::METHOD_NOT_ALLOWED,
                TRI_ERROR_HTTP_METHOD_NOT_ALLOWED);
  return status::DONE;
}

bool RestSimpleHandler::cancel() { return cancelQuery(); }

////////////////////////////////////////////////////////////////////////////////
/// @brief register the currently running query
////////////////////////////////////////////////////////////////////////////////

void RestSimpleHandler::registerQuery(arangodb::aql::Query* query) {
  MUTEX_LOCKER(mutexLocker, _queryLock);

  TRI_ASSERT(_query == nullptr);
  _query = query;
}

////////////////////////////////////////////////////////////////////////////////
/// @brief unregister the currently running query
////////////////////////////////////////////////////////////////////////////////

void RestSimpleHandler::unregisterQuery() {
  MUTEX_LOCKER(mutexLocker, _queryLock);

  _query = nullptr;
}

////////////////////////////////////////////////////////////////////////////////
/// @brief cancel the currently running query
////////////////////////////////////////////////////////////////////////////////

bool RestSimpleHandler::cancelQuery() {
  MUTEX_LOCKER(mutexLocker, _queryLock);

  if (_query != nullptr) {
    _query->killed(true);
    _queryKilled = true;
    return true;
  }

  return false;
}

////////////////////////////////////////////////////////////////////////////////
/// @brief whether or not the query was canceled
////////////////////////////////////////////////////////////////////////////////

bool RestSimpleHandler::wasCanceled() {
  MUTEX_LOCKER(mutexLocker, _queryLock);
  return _queryKilled;
}

////////////////////////////////////////////////////////////////////////////////
/// @brief was docuBlock RestRemoveByKeys
////////////////////////////////////////////////////////////////////////////////

void RestSimpleHandler::removeByKeys(VPackSlice const& slice) {
  TRI_ASSERT(slice.isObject());
  try {
    std::string collectionName;
    {
      VPackSlice const value = slice.get("collection");

      if (!value.isString()) {
        generateError(rest::ResponseCode::BAD, TRI_ERROR_TYPE_ERROR,
                      "expecting string for <collection>");
        return;
      }

      collectionName = value.copyString();

      if (!collectionName.empty() && collectionName[0] >= '0' &&
          collectionName[0] <= '9') {
        // If we have a numeric name we probably have to translate it.
        CollectionNameResolver resolver(_vocbase);
        collectionName = resolver.getCollectionName(collectionName);
      }
    }

    VPackSlice const keys = slice.get("keys");

    if (!keys.isArray()) {
      generateError(rest::ResponseCode::BAD, TRI_ERROR_TYPE_ERROR,
                    "expecting array for <keys>");
      return;
    }

    bool waitForSync = false;
    bool silent = true;
    bool returnOld = false;
    {
      VPackSlice const value = slice.get("options");
      if (value.isObject()) {
        VPackSlice wfs = value.get("waitForSync");
        if (wfs.isBool()) {
          waitForSync = wfs.getBool();
        }
        wfs = value.get("silent");
        if (wfs.isBool()) {
          silent = wfs.getBool();
        }
        wfs = value.get("returnOld");
        if (wfs.isBool()) {
          returnOld = wfs.getBool();
        }
      }
    }

    auto bindVars = std::make_shared<VPackBuilder>();
    bindVars->openObject();
    bindVars->add("@collection", VPackValue(collectionName));
    bindVars->add("keys", keys);
    bindVars->close();

    std::string aql(
        "FOR key IN @keys REMOVE key IN @@collection OPTIONS { ignoreErrors: "
        "true, waitForSync: ");
    aql.append(waitForSync ? "true" : "false");
    aql.append(" }");
    if (!silent) {
      if (returnOld) {
        aql.append(" RETURN OLD");
      } else {
        aql.append(" RETURN {_id: OLD._id, _key: OLD._key, _rev: OLD._rev}");
      }
    }

    arangodb::aql::Query query(false, _vocbase, aql.c_str(), aql.size(),
                               bindVars, nullptr, arangodb::aql::PART_MAIN);

    registerQuery(&query);
    auto queryResult = query.execute(_queryRegistry);
    unregisterQuery();

    if (queryResult.code != TRI_ERROR_NO_ERROR) {
      if (queryResult.code == TRI_ERROR_REQUEST_CANCELED ||
          (queryResult.code == TRI_ERROR_QUERY_KILLED && wasCanceled())) {
        THROW_ARANGO_EXCEPTION(TRI_ERROR_REQUEST_CANCELED);
      }

      THROW_ARANGO_EXCEPTION_MESSAGE(queryResult.code, queryResult.details);
    }

    {
      size_t ignored = 0;
      size_t removed = 0;
      if (queryResult.stats != nullptr) {
        VPackSlice stats = queryResult.stats->slice();

        if (!stats.isNone()) {
          TRI_ASSERT(stats.isObject());
          VPackSlice found = stats.get("writesIgnored");
          if (found.isNumber()) {
            ignored = found.getNumericValue<size_t>();
          }

          found = stats.get("writesExecuted");
          if (found.isNumber()) {
            removed = found.getNumericValue<size_t>();
          }
        }
      }

      VPackBuilder result;
      result.add(VPackValue(VPackValueType::Object));
      result.add("removed", VPackValue(removed));
      result.add("ignored", VPackValue(ignored));
      result.add("error", VPackValue(false));
      result.add(
          "code",
          VPackValue(static_cast<int>(rest::ResponseCode::OK)));
      if (!silent) {
        result.add("old", queryResult.result->slice());
      }
      result.close();

      generateResult(rest::ResponseCode::OK, result.slice(),
                     queryResult.context);
    }
  } catch (arangodb::basics::Exception const& ex) {
    unregisterQuery();
    generateError(GeneralResponse::responseCode(ex.code()), ex.code(),
                  ex.what());
  } catch (...) {
    unregisterQuery();
    generateError(rest::ResponseCode::SERVER_ERROR,
                  TRI_ERROR_INTERNAL);
  }
}

////////////////////////////////////////////////////////////////////////////////
/// @brief was docuBlock RestLookupByKeys
////////////////////////////////////////////////////////////////////////////////

void RestSimpleHandler::lookupByKeys(VPackSlice const& slice) {
  // TODO needs to generalized
  auto response = dynamic_cast<HttpResponse*>(_response.get());

  if (response == nullptr) {
    THROW_ARANGO_EXCEPTION(TRI_ERROR_INTERNAL);
  }

  try {
    std::string collectionName;
    {
      VPackSlice const value = slice.get("collection");
      if (!value.isString()) {
        generateError(rest::ResponseCode::BAD, TRI_ERROR_TYPE_ERROR,
                      "expecting string for <collection>");
        return;
      }
      collectionName = value.copyString();

      if (!collectionName.empty()) {
        auto const* col = _vocbase->lookupCollection(collectionName);

        if (col != nullptr && collectionName != col->name()) {
          // user has probably passed in a numeric collection id.
          // translate it into a "real" collection name
          collectionName = col->name();
        }
      }
    }

    VPackSlice const keys = slice.get("keys");

    if (!keys.isArray()) {
      generateError(rest::ResponseCode::BAD, TRI_ERROR_TYPE_ERROR,
                    "expecting array for <keys>");
      return;
    }

    auto bindVars = std::make_shared<VPackBuilder>();
    bindVars->openObject();
    bindVars->add("@collection", VPackValue(collectionName));
    VPackBuilder strippedBuilder =
        arangodb::aql::BindParameters::StripCollectionNames(
            keys, collectionName.c_str());

    bindVars->add("keys", strippedBuilder.slice());
    bindVars->close();

    std::string const aql(
        "FOR doc IN @@collection FILTER doc._key IN @keys RETURN doc");

    arangodb::aql::Query query(false, _vocbase, aql.c_str(), aql.size(),
                               bindVars, nullptr, arangodb::aql::PART_MAIN);

    registerQuery(&query);
    auto queryResult = query.execute(_queryRegistry);
    unregisterQuery();

    if (queryResult.code != TRI_ERROR_NO_ERROR) {
      if (queryResult.code == TRI_ERROR_REQUEST_CANCELED ||
          (queryResult.code == TRI_ERROR_QUERY_KILLED && wasCanceled())) {
        THROW_ARANGO_EXCEPTION(TRI_ERROR_REQUEST_CANCELED);
      }

      THROW_ARANGO_EXCEPTION_MESSAGE(queryResult.code, queryResult.details);
    }

    size_t resultSize = 10;
    VPackSlice qResult = queryResult.result->slice();
    if (qResult.isArray()) {
      resultSize = static_cast<size_t>(qResult.length());
    }

    VPackBuilder result;
    {
      VPackObjectBuilder guard(&result);
<<<<<<< HEAD
      setResponseCode(rest::ResponseCode::OK);
=======
      resetResponse(rest::ResponseCode::OK);
>>>>>>> ed111a39

      // TODO this should be generalized
      response->setContentType(rest::ContentType::JSON);

      if (qResult.isArray()) {
        // This is for internal use of AQL Traverser only.
        // Should not be documented
        VPackSlice const postFilter = slice.get("filter");
        if (postFilter.isArray()) {
          std::vector<arangodb::traverser::TraverserExpression*> expressions;
          arangodb::basics::ScopeGuard guard{[]() -> void {},
                                             [&expressions]() -> void {
                                               for (auto& e : expressions) {
                                                 delete e;
                                               }
                                             }};

          VPackValueLength length = postFilter.length();
          expressions.reserve(static_cast<size_t>(length));

          for (auto const& it : VPackArrayIterator(postFilter)) {
            if (it.isObject()) {
              auto expression =
                  std::make_unique<traverser::TraverserExpression>(it);
              expressions.emplace_back(expression.get());
              expression.release();
            }
          }

          result.add(VPackValue("documents"));
          std::vector<std::string> filteredIds;

          // just needed to build the result
          SingleCollectionTransaction trx(
              StandaloneTransactionContext::Create(_vocbase), collectionName,
              TRI_TRANSACTION_READ);

          result.openArray();
          for (auto const& tmp : VPackArrayIterator(qResult)) {
            if (!tmp.isNone()) {
              bool add = true;
              for (auto& e : expressions) {
                if (!e->isEdgeAccess && !e->matchesCheck(&trx, tmp)) {
                  add = false;
                  std::string _id = trx.extractIdString(tmp);
                  filteredIds.emplace_back(std::move(_id));
                  break;
                }
              }
              if (add) {
                result.add(tmp);
              }
            }
          }
          result.close();

          result.add(VPackValue("filtered"));
          result.openArray();
          for (auto const& it : filteredIds) {
            result.add(VPackValue(it));
          }
          result.close();
        } else {
          result.add(VPackValue("documents"));
          result.add(qResult);
          queryResult.result = nullptr;
        }
      } else {
        result.add(VPackValue("documents"));
        result.add(qResult);
        queryResult.result = nullptr;
      }
      result.add("error", VPackValue(false));
      result.add("code",
                 VPackValue(static_cast<int>(_response->responseCode())));

      // reserve a few bytes per result document by default
      int res = response->body().reserve(32 * resultSize);

      if (res != TRI_ERROR_NO_ERROR) {
        THROW_ARANGO_EXCEPTION(res);
      }
    }

    auto customTypeHandler = queryResult.context->orderCustomTypeHandler();
    VPackOptions options = VPackOptions::Defaults;  // copy defaults
    options.customTypeHandler = customTypeHandler.get();

    arangodb::basics::VPackStringBufferAdapter buffer(
        response->body().stringBuffer());
    VPackDumper dumper(&buffer, &options);
    dumper.dump(result.slice());
  } catch (arangodb::basics::Exception const& ex) {
    unregisterQuery();
    generateError(GeneralResponse::responseCode(ex.code()), ex.code(),
                  ex.what());
  } catch (std::exception const& ex) {
    unregisterQuery();
    generateError(rest::ResponseCode::SERVER_ERROR,
                  TRI_ERROR_INTERNAL, ex.what());
  } catch (...) {
    unregisterQuery();
    generateError(rest::ResponseCode::SERVER_ERROR,
                  TRI_ERROR_INTERNAL);
  }
}<|MERGE_RESOLUTION|>--- conflicted
+++ resolved
@@ -358,11 +358,7 @@
     VPackBuilder result;
     {
       VPackObjectBuilder guard(&result);
-<<<<<<< HEAD
-      setResponseCode(rest::ResponseCode::OK);
-=======
       resetResponse(rest::ResponseCode::OK);
->>>>>>> ed111a39
 
       // TODO this should be generalized
       response->setContentType(rest::ContentType::JSON);
