////////////////////////////////////////////////////////////////////////////////
/// @brief vocbase
///
/// @file
///
/// DISCLAIMER
///
/// Copyright 2010-2011 triagens GmbH, Cologne, Germany
///
/// Licensed under the Apache License, Version 2.0 (the "License");
/// you may not use this file except in compliance with the License.
/// You may obtain a copy of the License at
///
///     http://www.apache.org/licenses/LICENSE-2.0
///
/// Unless required by applicable law or agreed to in writing, software
/// distributed under the License is distributed on an "AS IS" BASIS,
/// WITHOUT WARRANTIES OR CONDITIONS OF ANY KIND, either express or implied.
/// See the License for the specific language governing permissions and
/// limitations under the License.
///
/// Copyright holder is triAGENS GmbH, Cologne, Germany
///
/// @author Dr. Frank Celler
/// @author Copyright 2011, triagens GmbH, Cologne, Germany
////////////////////////////////////////////////////////////////////////////////

#ifdef _WIN32
#include "BasicsC/win-utils.h"
#endif

#include "vocbase.h"

#include <regex.h>

#include "BasicsC/files.h"
#include "BasicsC/hashes.h"
#include "BasicsC/locks.h"
#include "BasicsC/logging.h"
#include "BasicsC/memory-map.h"
#include "BasicsC/random.h"
#include "BasicsC/strings.h"
#include "BasicsC/threads.h"
#include "VocBase/auth.h"
#include "VocBase/barrier.h"
#include "VocBase/cleanup.h"
#include "VocBase/compactor.h"
#include "VocBase/primary-collection.h"
#include "VocBase/shadow-data.h"
#include "VocBase/document-collection.h"
#include "VocBase/synchroniser.h"
#include "VocBase/general-cursor.h"

#include "Ahuacatl/ahuacatl-functions.h"
#include "Ahuacatl/ahuacatl-statementlist.h"

// -----------------------------------------------------------------------------
// --SECTION--                                                 private variables
// -----------------------------------------------------------------------------

////////////////////////////////////////////////////////////////////////////////
/// @addtogroup VocBase
/// @{
////////////////////////////////////////////////////////////////////////////////

////////////////////////////////////////////////////////////////////////////////
/// @brief random server identifier (16 bit)
////////////////////////////////////////////////////////////////////////////////

static uint16_t ServerIdentifier = 0;

////////////////////////////////////////////////////////////////////////////////
/// @brief current tick identifier (48 bit)
////////////////////////////////////////////////////////////////////////////////

static uint64_t CurrentTick = 0;

////////////////////////////////////////////////////////////////////////////////
/// @brief tick lock
////////////////////////////////////////////////////////////////////////////////

static TRI_spin_t TickLock;

////////////////////////////////////////////////////////////////////////////////
/// @}
////////////////////////////////////////////////////////////////////////////////

// -----------------------------------------------------------------------------
// --SECTION--                                             COLLECTION DICTIONARY
// -----------------------------------------------------------------------------

// -----------------------------------------------------------------------------
// --SECTION--                                                 private functions
// -----------------------------------------------------------------------------

////////////////////////////////////////////////////////////////////////////////
/// @addtogroup VocBase
/// @{
////////////////////////////////////////////////////////////////////////////////

////////////////////////////////////////////////////////////////////////////////
/// @brief hashs the auth info
////////////////////////////////////////////////////////////////////////////////

static uint64_t HashKeyAuthInfo (TRI_associative_pointer_t* array, void const* key) {
  char const* k = (char const*) key;

  return TRI_FnvHashString(k);
}

////////////////////////////////////////////////////////////////////////////////
/// @brief hashs the auth info
////////////////////////////////////////////////////////////////////////////////

static uint64_t HashElementAuthInfo (TRI_associative_pointer_t* array, void const* element) {
  TRI_vocbase_auth_t const* e = element;

  return TRI_FnvHashString(e->_username);
}

////////////////////////////////////////////////////////////////////////////////
/// @brief compares a auth info and a username
////////////////////////////////////////////////////////////////////////////////

static bool EqualKeyAuthInfo (TRI_associative_pointer_t* array, void const* key, void const* element) {
  char const* k = (char const*) key;
  TRI_vocbase_auth_t const* e = element;

  return TRI_EqualString(k, e->_username);
}

////////////////////////////////////////////////////////////////////////////////
/// @brief hashs the collection id
////////////////////////////////////////////////////////////////////////////////

static uint64_t HashKeyCid (TRI_associative_pointer_t* array, void const* key) {
  TRI_voc_cid_t const* k = key;

  return *k;
}

////////////////////////////////////////////////////////////////////////////////
/// @brief hashs the collection id
////////////////////////////////////////////////////////////////////////////////

static uint64_t HashElementCid (TRI_associative_pointer_t* array, void const* element) {
  TRI_vocbase_col_t const* e = element;

  return e->_cid;
}

////////////////////////////////////////////////////////////////////////////////
/// @brief compares a collection id and a collection
////////////////////////////////////////////////////////////////////////////////

static bool EqualKeyCid (TRI_associative_pointer_t* array, void const* key, void const* element) {
  TRI_voc_cid_t const* k = key;
  TRI_vocbase_col_t const* e = element;

  return *k == e->_cid;
}

////////////////////////////////////////////////////////////////////////////////
/// @brief hashs the collection name
////////////////////////////////////////////////////////////////////////////////

static uint64_t HashKeyCollectionName (TRI_associative_pointer_t* array, void const* key) {
  char const* k = (char const*) key;

  return TRI_FnvHashString(k);
}

////////////////////////////////////////////////////////////////////////////////
/// @brief hashs the collection name
////////////////////////////////////////////////////////////////////////////////

static uint64_t HashElementCollectionName (TRI_associative_pointer_t* array, void const* element) {
  TRI_vocbase_col_t const* e = element;
  char const* name = e->_name;

  return TRI_FnvHashString(name);
}

////////////////////////////////////////////////////////////////////////////////
/// @brief compares a collection name and a collection
////////////////////////////////////////////////////////////////////////////////

static bool EqualKeyCollectionName (TRI_associative_pointer_t* array, void const* key, void const* element) {
  char const* k = (char const*) key;
  TRI_vocbase_col_t const* e = element;

  return TRI_EqualString(k, e->_name);
}
    
////////////////////////////////////////////////////////////////////////////////
/// @brief remove a collection name from the global list of collections
///
/// this is called when a collection is dropped. it is necessary that the 
/// caller also holds a write-lock using TRI_WRITE_LOCK_STATUS_VOCBASE_COL().
////////////////////////////////////////////////////////////////////////////////

static bool UnregisterCollection (TRI_vocbase_t* vocbase, TRI_vocbase_col_t* collection) {
  TRI_WRITE_LOCK_COLLECTIONS_VOCBASE(vocbase);

  TRI_RemoveKeyAssociativePointer(&vocbase->_collectionsByName, collection->_name);
  TRI_RemoveKeyAssociativePointer(&vocbase->_collectionsById, &collection->_cid);

  TRI_WRITE_UNLOCK_COLLECTIONS_VOCBASE(vocbase);

  return true;
}

////////////////////////////////////////////////////////////////////////////////
/// @brief unloads a collection
////////////////////////////////////////////////////////////////////////////////

static bool UnloadCollectionCallback (TRI_collection_t* col, void* data) {
  TRI_vocbase_col_t* collection;
  TRI_document_collection_t* document;
  int res;

  collection = data;

  TRI_WRITE_LOCK_STATUS_VOCBASE_COL(collection);

  if (collection->_status != TRI_VOC_COL_STATUS_UNLOADING) {
    TRI_WRITE_UNLOCK_STATUS_VOCBASE_COL(collection);
    return false;
  }

  if (collection->_collection == NULL) {
    collection->_status = TRI_VOC_COL_STATUS_CORRUPTED;

    TRI_WRITE_UNLOCK_STATUS_VOCBASE_COL(collection);
    return true;
  }

  if (! TRI_IS_DOCUMENT_COLLECTION(collection->_type)) {
    LOG_ERROR("cannot unload collection '%s' of type '%d'",
              collection->_name,
              (int) collection->_type);

    collection->_status = TRI_VOC_COL_STATUS_LOADED;

    TRI_WRITE_UNLOCK_STATUS_VOCBASE_COL(collection);
    return false;
  }

  document = (TRI_document_collection_t*) collection->_collection;

  res = TRI_CloseDocumentCollection(document);

  if (res != TRI_ERROR_NO_ERROR) {
    LOG_ERROR("failed to close collection '%s': %s",
              collection->_name,
              TRI_last_error());

    collection->_status = TRI_VOC_COL_STATUS_CORRUPTED;

    TRI_WRITE_UNLOCK_STATUS_VOCBASE_COL(collection);
    return true;
  }

  TRI_FreeDocumentCollection(document);

  collection->_status = TRI_VOC_COL_STATUS_UNLOADED;
  collection->_collection = NULL;

  TRI_WRITE_UNLOCK_STATUS_VOCBASE_COL(collection);
  return true;
}

////////////////////////////////////////////////////////////////////////////////
/// @brief drops a collection
////////////////////////////////////////////////////////////////////////////////

static bool DropCollectionCallback (TRI_collection_t* col, void* data) {
  TRI_document_collection_t* document;
  TRI_vocbase_col_t* collection;
  TRI_vocbase_t* vocbase;
  regmatch_t matches[3];
  regex_t re;
  int res;
  size_t i;
  
  collection = data;

  TRI_WRITE_LOCK_STATUS_VOCBASE_COL(collection);

  if (collection->_status != TRI_VOC_COL_STATUS_DELETED) {
    LOG_ERROR("someone resurrected the collection '%s'", collection->_name);
    TRI_WRITE_UNLOCK_STATUS_VOCBASE_COL(collection);
    return false;
  }

  // .............................................................................
  // unload collection
  // .............................................................................

  if (collection->_collection != NULL) {
    if (! TRI_IS_DOCUMENT_COLLECTION(collection->_type)) {
      LOG_ERROR("cannot drop collection '%s' of type '%d'",
                collection->_name,
                (int) collection->_type);

      TRI_WRITE_UNLOCK_STATUS_VOCBASE_COL(collection);
      return false;
    }

    document = (TRI_document_collection_t*) collection->_collection;

    res = TRI_CloseDocumentCollection(document);

    if (res != TRI_ERROR_NO_ERROR) {
      LOG_ERROR("failed to close collection '%s': %s",
                collection->_name,
                TRI_last_error());

      TRI_WRITE_UNLOCK_STATUS_VOCBASE_COL(collection);
      return true;
    }

    TRI_FreeDocumentCollection(document);

    collection->_collection = NULL;
  }

  TRI_WRITE_UNLOCK_STATUS_VOCBASE_COL(collection);

  // .............................................................................
  // remove from list of collections
  // .............................................................................

  vocbase = collection->_vocbase;

  TRI_WRITE_LOCK_COLLECTIONS_VOCBASE(vocbase);

  for (i = 0;  i < vocbase->_collections._length;  ++i) {
    if (vocbase->_collections._buffer[i] == collection) {
      TRI_RemoveVectorPointer(&vocbase->_collections, i);
      break;
    }
  }
 
  // we need to clean up the pointers later so we insert it into this vector
  TRI_PushBackVectorPointer(&vocbase->_deadCollections, collection);
  
  TRI_WRITE_UNLOCK_COLLECTIONS_VOCBASE(vocbase);


  // .............................................................................
  // rename collection directory
  // .............................................................................

  if (collection->_path != NULL) {
<<<<<<< HEAD
    regcomp(&re, "^(.*)/collection-([0-9][0-9]*)$", REG_EXTENDED);
=======
    int regExpResult;

    #ifdef _WIN32
      // .........................................................................
      // Just thank your lucky stars that there are only 4 backslashes
      // .........................................................................
      regcomp(&re, "^(.*)\\\\collection-([0-9][0-9]*)$", REG_ICASE | REG_EXTENDED);
    #else
      regcomp(&re, "^(.*)/collection-([0-9][0-9]*)$", REG_ICASE | REG_EXTENDED);
    #endif

    
    regExpResult = regexec(&re, collection->_path, sizeof(matches) / sizeof(matches[0]), matches, 0); 

    if (regExpResult == 0) {
>>>>>>> f188357f

      char const* first = collection->_path + matches[1].rm_so;
      size_t firstLen = matches[1].rm_eo - matches[1].rm_so;
      
      char const* second = collection->_path + matches[2].rm_so;
      size_t secondLen = matches[2].rm_eo - matches[2].rm_so;
      
      char* tmp1;
      char* tmp2;
      char* tmp3;
   
      char* newFilename;
      
      tmp1 = TRI_DuplicateString2(first, firstLen);
      tmp2 = TRI_DuplicateString2(second, secondLen);
      tmp3 = TRI_Concatenate2String("deleted-", tmp2);

      TRI_FreeString(TRI_CORE_MEM_ZONE, tmp2);
      
      newFilename = TRI_Concatenate2File(tmp1, tmp3);

      TRI_FreeString(TRI_CORE_MEM_ZONE, tmp1);
      TRI_FreeString(TRI_CORE_MEM_ZONE, tmp3);
      
      res = TRI_RenameFile(collection->_path, newFilename);
      
      if (res != TRI_ERROR_NO_ERROR) {
        LOG_ERROR("cannot rename dropped collection '%s' from '%s' to '%s'",
                  collection->_name,
                  collection->_path,
                  newFilename);
      }
      else {
        if (collection->_vocbase->_removeOnDrop) {
          LOG_DEBUG("wiping dropped collection '%s' from disk",
                    collection->_name);

          res = TRI_RemoveDirectory(newFilename);

          if (res != TRI_ERROR_NO_ERROR) {
            LOG_ERROR("cannot wipe dropped collecton '%s' from disk: %s",
                      collection->_name,
                      TRI_last_error());
          }
        }
        else {
          LOG_DEBUG("renamed dropped collection '%s' from '%s' to '%s'",
                    collection->_name,
                    collection->_path,
                    newFilename);
        }
      }

      TRI_FreeString(TRI_CORE_MEM_ZONE, newFilename);
    }
    else {
      LOG_ERROR("cannot rename dropped collection '%s': unknown path '%s'",
                collection->_name,
                collection->_path);
    }

    regfree(&re);
  }

  return true;
}

////////////////////////////////////////////////////////////////////////////////
/// @}
////////////////////////////////////////////////////////////////////////////////

// -----------------------------------------------------------------------------
// --SECTION--                                                           VOCBASE
// -----------------------------------------------------------------------------

// -----------------------------------------------------------------------------
// --SECTION--                                                 private functions
// -----------------------------------------------------------------------------

////////////////////////////////////////////////////////////////////////////////
/// @addtogroup VocBase
/// @{
////////////////////////////////////////////////////////////////////////////////

////////////////////////////////////////////////////////////////////////////////
/// @brief free the path buffer allocated for a collection
////////////////////////////////////////////////////////////////////////////////

static inline void FreeCollectionPath (TRI_vocbase_col_t* const collection) {
  if (collection->_path) {
    TRI_Free(TRI_CORE_MEM_ZONE, (char*) collection->_path);
  }
  collection->_path = NULL;
}

////////////////////////////////////////////////////////////////////////////////
/// @brief free the memory associated with a collection
////////////////////////////////////////////////////////////////////////////////

static void FreeCollection (TRI_vocbase_t* vocbase, TRI_vocbase_col_t* collection) {
  FreeCollectionPath(collection);

  TRI_DestroyReadWriteLock(&collection->_lock);

  TRI_Free(TRI_UNKNOWN_MEM_ZONE, collection);
}

////////////////////////////////////////////////////////////////////////////////
/// @brief adds a new collection
////////////////////////////////////////////////////////////////////////////////

static TRI_vocbase_col_t* AddCollection (TRI_vocbase_t* vocbase,
                                         TRI_col_type_e type,
                                         char const* name,
                                         TRI_voc_cid_t cid,
                                         char const* path) {
  void const* found;
  TRI_vocbase_col_t* collection;

  // create a new proxy
  collection = TRI_Allocate(TRI_UNKNOWN_MEM_ZONE, sizeof(TRI_vocbase_col_t), false);
  if (collection == NULL) {
    TRI_set_errno(TRI_ERROR_OUT_OF_MEMORY);

    return NULL;
  }

  collection->_vocbase = vocbase;
  collection->_type = (TRI_col_type_t) type;
  TRI_CopyString(collection->_name, name, sizeof(collection->_name));
  if (path == NULL) {
    collection->_path = NULL;
  }
  else {
    collection->_path = TRI_DuplicateString(path);
    if (! collection->_path) {
      TRI_Free(TRI_UNKNOWN_MEM_ZONE, collection);
      TRI_set_errno(TRI_ERROR_OUT_OF_MEMORY);

      return NULL;
    }
  }

  collection->_collection = NULL;
  collection->_status = TRI_VOC_COL_STATUS_CORRUPTED;
  collection->_cid = cid;

  // check name
  found = TRI_InsertKeyAssociativePointer(&vocbase->_collectionsByName, name, collection, false);

  if (found != NULL) {
    FreeCollectionPath(collection);
    TRI_Free(TRI_UNKNOWN_MEM_ZONE, collection);

    LOG_ERROR("duplicate entry for collection name '%s'", name);
    TRI_set_errno(TRI_ERROR_ARANGO_DUPLICATE_NAME);

    return NULL;
  }

  // check collection identifier (unknown for new born collections)
  found = TRI_InsertKeyAssociativePointer(&vocbase->_collectionsById, &cid, collection, false);

  if (found != NULL) {
    TRI_RemoveKeyAssociativePointer(&vocbase->_collectionsByName, name);
    FreeCollectionPath(collection);
    TRI_Free(TRI_UNKNOWN_MEM_ZONE, collection);

    LOG_ERROR("duplicate collection identifier '%lu' for name '%s'", (unsigned long) cid, name);
    TRI_set_errno(TRI_ERROR_ARANGO_DUPLICATE_IDENTIFIER);

    return NULL;
  }

  TRI_InitReadWriteLock(&collection->_lock);

  TRI_PushBackVectorPointer(&vocbase->_collections, collection);
  return collection;
}

////////////////////////////////////////////////////////////////////////////////
/// @brief scans a directory and loads all collections
////////////////////////////////////////////////////////////////////////////////

static int ScanPath (TRI_vocbase_t* vocbase, char const* path) {
  TRI_vector_string_t files;
  regmatch_t matches[2];
  regex_t re;
  int res;
  size_t n;
  size_t i;

  files = TRI_FilesDirectory(path);
  n = files._length;

  regcomp(&re, "^collection-([0-9][0-9]*)$", REG_EXTENDED);

  for (i = 0;  i < n;  ++i) {
    char* name;
    char* file;

    name = files._buffer[i];
    assert(name);

    if (regexec(&re, name, sizeof(matches) / sizeof(matches[0]), matches, 0) != 0) {
      // do not issue a notice about the "lock" file
      if (! TRI_EqualString(name, "lock")) {
        LOG_DEBUG("ignoring file/directory '%s'", name);
      }
      continue;
    }

    file = TRI_Concatenate2File(path, name);

    if (!file) {
      LOG_FATAL("out of memory");
      regfree(&re);
      return TRI_set_errno(TRI_ERROR_OUT_OF_MEMORY);
    }

    if (TRI_IsDirectory(file)) {
      TRI_col_info_t info;

      // no need to lock as we are scanning
      res = TRI_LoadCollectionInfo(file, &info);

      if (res == TRI_ERROR_NO_ERROR) {
        TRI_UpdateTickVocBase(info._cid);
      }

      if (res != TRI_ERROR_NO_ERROR) {
        LOG_DEBUG("ignoring directory '%s' without valid parameter file '%s'", file, TRI_COL_PARAMETER_FILE);
      }
      else if (info._deleted) {
        if (vocbase->_removeOnDrop) {
          LOG_WARNING("collection '%s' was deleted, wiping it", name);

          res = TRI_RemoveDirectory(file);

          if (res != TRI_ERROR_NO_ERROR) {
            LOG_WARNING("cannot wipe deleted collection: %s", TRI_last_error());
          }
        }
        else {
          char* newFile;
          char* tmp1;
          char* tmp2;

          char const* first = name + matches[1].rm_so;
          size_t firstLen = matches[1].rm_eo - matches[1].rm_so;

          tmp1 = TRI_DuplicateString2(first, firstLen);
          tmp2 = TRI_Concatenate2String("deleted-", tmp1);

          TRI_FreeString(TRI_CORE_MEM_ZONE, tmp1);

          newFile = TRI_Concatenate2File(path, tmp2);

          TRI_FreeString(TRI_CORE_MEM_ZONE, tmp2);

          LOG_WARNING("collection '%s' was deleted, renaming it to '%s'", name, newFile);

          res = TRI_RenameFile(file, newFile);

          if (res != TRI_ERROR_NO_ERROR) {
            LOG_WARNING("cannot rename deleted collection: %s", TRI_last_error());
          }

          TRI_FreeString(TRI_CORE_MEM_ZONE, newFile);
        }
      }
      else {
        TRI_col_type_e type = info._type;

        if (TRI_IS_DOCUMENT_COLLECTION(type)) {
          TRI_vocbase_col_t* c;

          c = AddCollection(vocbase, type, info._name, info._cid, file);

          if (c == NULL) {
            LOG_FATAL("failed to add document collection from '%s'", file);

            TRI_FreeString(TRI_CORE_MEM_ZONE, file);
            regfree(&re);
            TRI_DestroyVectorString(&files);
            TRI_FreeCollectionInfoOptions(&info);
            
            return TRI_set_errno(TRI_ERROR_ARANGO_CORRUPTED_COLLECTION);
          }

          c->_status = TRI_VOC_COL_STATUS_UNLOADED;

          LOG_DEBUG("added document collection from '%s'", file);
        }
        else {
          LOG_DEBUG("skipping collection of unknown type %d", (int) type);
        }
      }
      TRI_FreeCollectionInfoOptions(&info);
    }
    else {
      LOG_DEBUG("ignoring non-directory '%s'", file);
    }
    
    TRI_FreeString(TRI_CORE_MEM_ZONE, file);
  }

  regfree(&re);

  TRI_DestroyVectorString(&files);
  return TRI_ERROR_NO_ERROR;
}

////////////////////////////////////////////////////////////////////////////////
/// @brief bears a new collection or returns an existing one by name
////////////////////////////////////////////////////////////////////////////////

static TRI_vocbase_col_t* BearCollectionVocBase (TRI_vocbase_t* vocbase, 
                                                 char const* name,
                                                 TRI_col_type_e type) {
  union { void const* v; TRI_vocbase_col_t* c; } found;
  TRI_vocbase_col_t* collection;
  
  // check that the name does not contain any strange characters
  if (! TRI_IsAllowedCollectionName(false, name)) {
    TRI_set_errno(TRI_ERROR_ARANGO_ILLEGAL_NAME);

    return NULL;
  }


  TRI_WRITE_LOCK_COLLECTIONS_VOCBASE(vocbase);

  // .............................................................................
  // check if we have an existing name
  // .............................................................................

  found.v = TRI_LookupByKeyAssociativePointer(&vocbase->_collectionsByName, name);

  if (found.v != NULL) {
    TRI_WRITE_UNLOCK_COLLECTIONS_VOCBASE(vocbase);
    return found.c;
  }

  // .............................................................................
  // create a new one
  // .............................................................................

  // create a new collection
  collection = AddCollection(vocbase, type, name, TRI_NewTickVocBase(), NULL);

  if (collection == NULL) {
    TRI_WRITE_UNLOCK_COLLECTIONS_VOCBASE(vocbase);
    return NULL;
  }

  collection->_status = TRI_VOC_COL_STATUS_NEW_BORN;

  TRI_WRITE_UNLOCK_COLLECTIONS_VOCBASE(vocbase);
  return collection;
}

////////////////////////////////////////////////////////////////////////////////
/// @brief manifests a new born (document) collection
////////////////////////////////////////////////////////////////////////////////

static int ManifestCollectionVocBase (TRI_vocbase_t* vocbase, TRI_vocbase_col_t* collection) {
  TRI_col_type_e type;

  TRI_WRITE_LOCK_STATUS_VOCBASE_COL(collection);

  // cannot manifest a corrupted collection
  if (collection->_status == TRI_VOC_COL_STATUS_CORRUPTED) {
    TRI_WRITE_UNLOCK_STATUS_VOCBASE_COL(collection);
    return TRI_set_errno(TRI_ERROR_ARANGO_CORRUPTED_COLLECTION);
  }

  // cannot manifest a deleted collection
  if (collection->_status == TRI_VOC_COL_STATUS_DELETED) {
    TRI_WRITE_UNLOCK_STATUS_VOCBASE_COL(collection);
    return TRI_set_errno(TRI_ERROR_ARANGO_COLLECTION_NOT_FOUND);
  }

  // loaded, unloaded, or unloading are manifested
  if (collection->_status == TRI_VOC_COL_STATUS_UNLOADED) {
    TRI_WRITE_UNLOCK_STATUS_VOCBASE_COL(collection);
    return TRI_ERROR_NO_ERROR;
  }

  if (collection->_status == TRI_VOC_COL_STATUS_LOADED) {
    TRI_WRITE_UNLOCK_STATUS_VOCBASE_COL(collection);
    return TRI_ERROR_NO_ERROR;
  }

  if (collection->_status == TRI_VOC_COL_STATUS_UNLOADING) {
    TRI_WRITE_UNLOCK_STATUS_VOCBASE_COL(collection);
    return TRI_ERROR_NO_ERROR;
  }

  if (collection->_status != TRI_VOC_COL_STATUS_NEW_BORN) {
    TRI_WRITE_UNLOCK_STATUS_VOCBASE_COL(collection);
    return TRI_set_errno(TRI_ERROR_INTERNAL);
  }

  // .............................................................................
  // manifest the collection
  // .............................................................................

  type = (TRI_col_type_e) collection->_type;

  if (TRI_IS_DOCUMENT_COLLECTION(type)) {
    TRI_document_collection_t* document;
    TRI_col_info_t parameter;

    TRI_InitCollectionInfo(vocbase, &parameter, collection->_name, type, vocbase->_defaultMaximalSize, 0);

    document = TRI_CreateDocumentCollection(vocbase, vocbase->_path, &parameter, collection->_cid);

    if (document == NULL) {
      collection->_status = TRI_VOC_COL_STATUS_CORRUPTED;

      TRI_WRITE_UNLOCK_STATUS_VOCBASE_COL(collection);
      return TRI_errno();
    }

    collection->_status = TRI_VOC_COL_STATUS_LOADED;
    collection->_collection = &document->base;
    FreeCollectionPath(collection);
    collection->_path = TRI_DuplicateString(document->base.base._directory);

    TRI_WRITE_UNLOCK_STATUS_VOCBASE_COL(collection);
    return TRI_ERROR_NO_ERROR;
  }
  else {
    collection->_status = TRI_VOC_COL_STATUS_CORRUPTED;

    LOG_ERROR("unknown collection type '%d' in collection '%s'", (int) type, collection->_name);

    TRI_WRITE_UNLOCK_STATUS_VOCBASE_COL(collection);
    return TRI_set_errno(TRI_ERROR_ARANGO_UNKNOWN_COLLECTION_TYPE);
  }
}

////////////////////////////////////////////////////////////////////////////////
/// @brief finds a collection by name or creates it
////////////////////////////////////////////////////////////////////////////////

static TRI_vocbase_col_t* FindCollectionByNameVocBase (TRI_vocbase_t* vocbase, 
                                                       char const* name, 
                                                       bool bear, 
                                                       TRI_col_type_e type) {
  union { void const* v; TRI_vocbase_col_t* c; } found;

  TRI_READ_LOCK_COLLECTIONS_VOCBASE(vocbase);
  found.v = TRI_LookupByKeyAssociativePointer(&vocbase->_collectionsByName, name);
  TRI_READ_UNLOCK_COLLECTIONS_VOCBASE(vocbase);

  if (found.v != NULL) {
    return found.c;
  }

  if (! bear) {
    TRI_set_errno(TRI_ERROR_ARANGO_COLLECTION_NOT_FOUND);
    return NULL;
  }

  return BearCollectionVocBase(vocbase, name, type);
}


////////////////////////////////////////////////////////////////////////////////
/// @brief loads an existing (document) collection
///
/// Note that this will READ lock the collection you have to release the
/// collection lock by yourself.
////////////////////////////////////////////////////////////////////////////////

static int LoadCollectionVocBase (TRI_vocbase_t* vocbase, TRI_vocbase_col_t* collection) {
  TRI_col_type_e type;

  // .............................................................................
  // read lock
  // .............................................................................

  // check if the collection is already loaded
  TRI_READ_LOCK_STATUS_VOCBASE_COL(collection);

  if (collection->_status == TRI_VOC_COL_STATUS_LOADED) {

    // DO NOT release the lock
    return TRI_ERROR_NO_ERROR;
  }

  if (collection->_status == TRI_VOC_COL_STATUS_DELETED) {
    TRI_READ_UNLOCK_STATUS_VOCBASE_COL(collection);
    return TRI_set_errno(TRI_ERROR_ARANGO_COLLECTION_NOT_FOUND);
  }

  if (collection->_status == TRI_VOC_COL_STATUS_CORRUPTED) {
    TRI_READ_UNLOCK_STATUS_VOCBASE_COL(collection);
    return TRI_set_errno(TRI_ERROR_ARANGO_CORRUPTED_COLLECTION);
  }

  // release the read lock and acquire a write lock, we have to do some work
  TRI_READ_UNLOCK_STATUS_VOCBASE_COL(collection);

  // .............................................................................
  // write lock
  // .............................................................................

  TRI_WRITE_LOCK_STATUS_VOCBASE_COL(collection);

  // someone else loaded the collection, release the WRITE lock and try again
  if (collection->_status == TRI_VOC_COL_STATUS_LOADED) {
    TRI_WRITE_UNLOCK_STATUS_VOCBASE_COL(collection);

    return LoadCollectionVocBase(vocbase, collection);
  }

  // someone is trying to unload the collection, cancel this,
  // release the WRITE lock and try again
  if (collection->_status == TRI_VOC_COL_STATUS_UNLOADING) {
    // check if there is a deferred drop action going on for this collection
    if (TRI_ContainsBarrierList(&collection->_collection->_barrierList, TRI_BARRIER_COLLECTION_DROP_CALLBACK)) {
      // drop call going on, we must abort
      TRI_WRITE_UNLOCK_STATUS_VOCBASE_COL(collection);

      return TRI_set_errno(TRI_ERROR_ARANGO_COLLECTION_NOT_FOUND);
    }

    // no drop action found, go on
    collection->_status = TRI_VOC_COL_STATUS_LOADED;

    TRI_WRITE_UNLOCK_STATUS_VOCBASE_COL(collection);
    
    return LoadCollectionVocBase(vocbase, collection);
  }

  // deleted, give up
  if (collection->_status == TRI_VOC_COL_STATUS_DELETED) {
    TRI_WRITE_UNLOCK_STATUS_VOCBASE_COL(collection);
    return TRI_set_errno(TRI_ERROR_ARANGO_COLLECTION_NOT_FOUND);
  }

  // corrupted, give up
  if (collection->_status == TRI_VOC_COL_STATUS_CORRUPTED) {
    TRI_WRITE_UNLOCK_STATUS_VOCBASE_COL(collection);
    return TRI_set_errno(TRI_ERROR_ARANGO_CORRUPTED_COLLECTION);
  }

  // new born, manifest collection, release the WRITE lock and try again
  if (collection->_status == TRI_VOC_COL_STATUS_NEW_BORN) {
    int res;

    TRI_WRITE_UNLOCK_STATUS_VOCBASE_COL(collection);

    res = ManifestCollectionVocBase(vocbase, collection);

    if (res != TRI_ERROR_NO_ERROR) {
      return res;
    }

    return LoadCollectionVocBase(vocbase, collection);
  }

  // unloaded, load collection
  if (collection->_status == TRI_VOC_COL_STATUS_UNLOADED) {
    type = (TRI_col_type_e) collection->_type;

    if (TRI_IS_DOCUMENT_COLLECTION(type)) {
      TRI_document_collection_t* document;

      document = TRI_OpenDocumentCollection(vocbase, collection->_path);

      if (document == NULL) {
        collection->_status = TRI_VOC_COL_STATUS_CORRUPTED;

        TRI_WRITE_UNLOCK_STATUS_VOCBASE_COL(collection);
        return TRI_set_errno(TRI_ERROR_ARANGO_CORRUPTED_COLLECTION);
      }

      collection->_collection = &document->base;
      collection->_status = TRI_VOC_COL_STATUS_LOADED;
      FreeCollectionPath(collection);
      collection->_path = TRI_DuplicateString(document->base.base._directory);

      // release the WRITE lock and try again
      TRI_WRITE_UNLOCK_STATUS_VOCBASE_COL(collection);
    
      return LoadCollectionVocBase(vocbase, collection);
    }
    else {
      LOG_ERROR("unknown collection type %d for '%s'", (int) type, collection->_name);

      TRI_WRITE_UNLOCK_STATUS_VOCBASE_COL(collection);
      return TRI_set_errno(TRI_ERROR_ARANGO_UNKNOWN_COLLECTION_TYPE);
    }
  }

  LOG_ERROR("unknown collection status %d for '%s'", (int) collection->_status, collection->_name);

  TRI_WRITE_UNLOCK_STATUS_VOCBASE_COL(collection);
  return TRI_set_errno(TRI_ERROR_INTERNAL);
}

////////////////////////////////////////////////////////////////////////////////
/// @}
////////////////////////////////////////////////////////////////////////////////

// -----------------------------------------------------------------------------
// --SECTION--                                                  public variables
// -----------------------------------------------------------------------------

////////////////////////////////////////////////////////////////////////////////
/// @addtogroup VocBase
/// @{
////////////////////////////////////////////////////////////////////////////////

////////////////////////////////////////////////////////////////////////////////
/// @brief page size
////////////////////////////////////////////////////////////////////////////////

size_t PageSize;

////////////////////////////////////////////////////////////////////////////////
/// @}
////////////////////////////////////////////////////////////////////////////////

// -----------------------------------------------------------------------------
// --SECTION--                                                  public functions
// -----------------------------------------------------------------------------

////////////////////////////////////////////////////////////////////////////////
/// @addtogroup VocBase
/// @{
////////////////////////////////////////////////////////////////////////////////

////////////////////////////////////////////////////////////////////////////////
/// @brief checks if a collection name is allowed
///
/// Returns true if the name is allowed and false otherwise
////////////////////////////////////////////////////////////////////////////////

bool TRI_IsAllowedCollectionName (bool allowSystem, char const* name) {
  bool ok;
  char const* ptr;
  size_t length = 0;

  for (ptr = name;  *ptr;  ++ptr) {
    if (length == 0) {
      if (allowSystem) {
        ok = (*ptr == '_') || ('a' <= *ptr && *ptr <= 'z') || ('A' <= *ptr && *ptr <= 'Z');
      }
      else {
        ok = ('a' <= *ptr && *ptr <= 'z') || ('A' <= *ptr && *ptr <= 'Z');
      }
    }
    else {
      ok = (*ptr == '_') || (*ptr == '-') || ('0' <= *ptr && *ptr <= '9') || ('a' <= *ptr && *ptr <= 'z') || ('A' <= *ptr && *ptr <= 'Z');
    }

    if (! ok) {
      return false;
    }

    ++length;
  }

  if (length == 0 || length > 64) {
    // invalid name length
    return false;
  } 

  return true;
}

////////////////////////////////////////////////////////////////////////////////
/// @brief create a new tick
////////////////////////////////////////////////////////////////////////////////

TRI_voc_tick_t TRI_NewTickVocBase () {
  uint64_t tick = ServerIdentifier;

  TRI_LockSpin(&TickLock);

  tick |= (++CurrentTick) << 16;

  TRI_UnlockSpin(&TickLock);

  return tick;
}

////////////////////////////////////////////////////////////////////////////////
/// @brief updates the tick counter
////////////////////////////////////////////////////////////////////////////////

void TRI_UpdateTickVocBase (TRI_voc_tick_t tick) {
  TRI_voc_tick_t s = tick >> 16;

  TRI_LockSpin(&TickLock);

  if (CurrentTick < s) {
    CurrentTick = s;
  }

  TRI_UnlockSpin(&TickLock);
}

////////////////////////////////////////////////////////////////////////////////
/// @brief msyncs a memory block between begin (incl) and end (excl)
////////////////////////////////////////////////////////////////////////////////

bool TRI_msync (int fd, void* mmHandle, char const* begin, char const* end) {
  uintptr_t p = (intptr_t) begin;
  uintptr_t q = (intptr_t) end;
  uintptr_t g = (intptr_t) PageSize;

  char* b = (char*)( (p / g) * g );
  char* e = (char*)( ((q + g - 1) / g) * g ); 
  int result;
  
  result = TRI_FlushMMFile(fd, &mmHandle, b, e - b, MS_SYNC);

  if (result != TRI_ERROR_NO_ERROR) {
    TRI_set_errno(result);
    return false;
  }
  return true;  
}

////////////////////////////////////////////////////////////////////////////////
/// @}
////////////////////////////////////////////////////////////////////////////////

// -----------------------------------------------------------------------------
// --SECTION--                                                  public functions
// -----------------------------------------------------------------------------

////////////////////////////////////////////////////////////////////////////////
/// @addtogroup VocBase
/// @{
////////////////////////////////////////////////////////////////////////////////

////////////////////////////////////////////////////////////////////////////////
/// @brief opens an exiting database, scans all collections
////////////////////////////////////////////////////////////////////////////////

TRI_vocbase_t* TRI_OpenVocBase (char const* path) {
  TRI_vocbase_t* vocbase;
  char* lockFile;
  int res;

  if (! TRI_IsDirectory(path)) {
    LOG_ERROR("database path '%s' is not a directory", path);

    TRI_set_errno(TRI_ERROR_ARANGO_WRONG_VOCBASE_PATH);
    return NULL;
  }

  // .............................................................................
  // check that the database is not locked and lock it
  // .............................................................................

  lockFile = TRI_Concatenate2File(path, "lock");
  res = TRI_VerifyLockFile(lockFile);

  if (res == TRI_ERROR_NO_ERROR) {
    LOG_FATAL("database is locked, please check the lock file '%s'", lockFile);

    TRI_FreeString(TRI_CORE_MEM_ZONE, lockFile);
    TRI_set_errno(TRI_ERROR_ARANGO_DATABASE_LOCKED);

    return NULL;
  }

  if (TRI_ExistsFile(lockFile)) {
    TRI_UnlinkFile(lockFile);
  }

  res = TRI_CreateLockFile(lockFile);

  if (res != TRI_ERROR_NO_ERROR) {
    LOG_FATAL("cannot lock the database, please check the lock file '%s': %s", lockFile, TRI_last_error());
    TRI_FreeString(TRI_CORE_MEM_ZONE, lockFile);

    return NULL;
  }

  // .............................................................................
  // setup vocbase structure
  // .............................................................................

  vocbase = TRI_Allocate(TRI_UNKNOWN_MEM_ZONE, sizeof(TRI_vocbase_t), false);
  if (vocbase == NULL) {
    LOG_FATAL("out of memory");
    TRI_FreeString(TRI_CORE_MEM_ZONE, lockFile);

    return NULL;
  }

  vocbase->_cursors = TRI_CreateShadowsGeneralCursor();

  // init AQL functions
  vocbase->_functions = TRI_InitialiseFunctionsAql();
  vocbase->_lockFile = lockFile;
  vocbase->_path = TRI_DuplicateString(path);

  TRI_InitVectorPointer(&vocbase->_collections, TRI_UNKNOWN_MEM_ZONE);
  TRI_InitVectorPointer(&vocbase->_deadCollections, TRI_UNKNOWN_MEM_ZONE);

  TRI_InitAssociativePointer(&vocbase->_collectionsById,
                             TRI_UNKNOWN_MEM_ZONE, 
                             HashKeyCid,
                             HashElementCid,
                             EqualKeyCid,
                             NULL);

  TRI_InitAssociativePointer(&vocbase->_collectionsByName,
                             TRI_UNKNOWN_MEM_ZONE, 
                             HashKeyCollectionName,
                             HashElementCollectionName,
                             EqualKeyCollectionName,
                             NULL);

  vocbase->_transactionContext = TRI_CreateTransactionContext(vocbase, 1);

  TRI_InitAssociativePointer(&vocbase->_authInfo,
                             TRI_CORE_MEM_ZONE, 
                             HashKeyAuthInfo,
                             HashElementAuthInfo,
                             EqualKeyAuthInfo,
                             NULL);

  TRI_InitReadWriteLock(&vocbase->_authInfoLock);
  TRI_InitReadWriteLock(&vocbase->_lock);

  vocbase->_syncWaiters = 0;
  TRI_InitCondition(&vocbase->_syncWaitersCondition);
  
  TRI_InitCondition(&vocbase->_cleanupCondition);

  // .............................................................................
  // scan directory for collections
  // .............................................................................

  // defaults
  vocbase->_removeOnDrop = true;
  vocbase->_removeOnCompacted = true;
  vocbase->_defaultWaitForSync = false;    // default sync behavior for new collections
  vocbase->_defaultMaximalSize = TRI_JOURNAL_DEFAULT_MAXIMAL_SIZE;
  vocbase->_forceSyncShapes = true; // force sync of shape data to disk

  // scan the database path for collections
  res = ScanPath(vocbase, vocbase->_path);

  if (res != TRI_ERROR_NO_ERROR) {
    TRI_DestroyAssociativePointer(&vocbase->_collectionsByName);
    TRI_DestroyAssociativePointer(&vocbase->_collectionsById);
    TRI_DestroyVectorPointer(&vocbase->_collections);
    TRI_DestroyVectorPointer(&vocbase->_deadCollections);
    TRI_DestroyLockFile(vocbase->_lockFile);
    TRI_FreeString(TRI_CORE_MEM_ZONE, vocbase->_lockFile);
    TRI_FreeShadowStore(vocbase->_cursors);
    TRI_Free(TRI_UNKNOWN_MEM_ZONE, vocbase);
    TRI_DestroyReadWriteLock(&vocbase->_authInfoLock);
    TRI_DestroyReadWriteLock(&vocbase->_lock);

    return NULL;
  }
  

  // .............................................................................
  // vocbase is now active
  // .............................................................................

  vocbase->_state = 1;

  // .............................................................................
  // start helper threads
  // .............................................................................

  // start synchroniser thread
  TRI_InitThread(&vocbase->_synchroniser);
  TRI_StartThread(&vocbase->_synchroniser, "[synchroniser]", TRI_SynchroniserVocBase, vocbase);

  // start compactor thread
  TRI_InitThread(&vocbase->_compactor);
  TRI_StartThread(&vocbase->_compactor, "[compactor]", TRI_CompactorVocBase, vocbase);
  
  // start cleanup thread
  TRI_InitThread(&vocbase->_cleanup);
  TRI_StartThread(&vocbase->_cleanup, "[cleanup]", TRI_CleanupVocBase, vocbase);

  // .............................................................................
  // load auth information
  // .............................................................................

  TRI_LoadAuthInfo(vocbase);
  TRI_DefaultAuthInfo(vocbase);

  // we are done
  return vocbase;
}

////////////////////////////////////////////////////////////////////////////////
/// @brief closes a database and all collections
////////////////////////////////////////////////////////////////////////////////

void TRI_DestroyVocBase (TRI_vocbase_t* vocbase) {
  size_t i;
  
  // starts unloading of collections
  for (i = 0;  i < vocbase->_collections._length;  ++i) {
    TRI_vocbase_col_t* collection;

    collection = (TRI_vocbase_col_t*) vocbase->_collections._buffer[i];
    TRI_UnloadCollectionVocBase(vocbase, collection);
  }
  
  // this will signal the synchroniser and the compactor threads to do one last iteration
  vocbase->_state = 2;

  // wait until synchroniser and compactor are finished
  TRI_JoinThread(&vocbase->_synchroniser);
  TRI_JoinThread(&vocbase->_compactor);
  
  // this will signal the cleanup thread to do one last iteration
  vocbase->_state = 3;
  TRI_JoinThread(&vocbase->_cleanup);

  // free dead collections (already dropped but pointers still around)
  for (i = 0;  i < vocbase->_deadCollections._length;  ++i) {
    TRI_vocbase_col_t* collection;

    collection = (TRI_vocbase_col_t*) vocbase->_deadCollections._buffer[i];
    FreeCollection(vocbase, collection);
  }
  
  // free collections
  for (i = 0;  i < vocbase->_collections._length;  ++i) {
    TRI_vocbase_col_t* collection;

    collection = (TRI_vocbase_col_t*) vocbase->_collections._buffer[i];
    FreeCollection(vocbase, collection);
  }
  
  // free the auth info
  TRI_DestroyAuthInfo(vocbase);

  // clear the hashes and vectors
  TRI_DestroyAssociativePointer(&vocbase->_collectionsByName);
  TRI_DestroyAssociativePointer(&vocbase->_collectionsById);
  TRI_DestroyAssociativePointer(&vocbase->_authInfo);

  TRI_DestroyVectorPointer(&vocbase->_collections);
  TRI_DestroyVectorPointer(&vocbase->_deadCollections);

  // free AQL functions
  TRI_FreeFunctionsAql(vocbase->_functions);
  
  // free the cursors
  TRI_FreeShadowStore(vocbase->_cursors);

  // release lock on database
  TRI_DestroyLockFile(vocbase->_lockFile);
  TRI_FreeString(TRI_CORE_MEM_ZONE, vocbase->_lockFile);
 
  TRI_FreeTransactionContext(vocbase->_transactionContext);

  // destroy locks
  TRI_DestroyReadWriteLock(&vocbase->_authInfoLock);
  TRI_DestroyReadWriteLock(&vocbase->_lock);
  TRI_DestroyCondition(&vocbase->_syncWaitersCondition);
  TRI_DestroyCondition(&vocbase->_cleanupCondition);

  // free the filename path
  TRI_Free(TRI_CORE_MEM_ZONE, vocbase->_path);

}

////////////////////////////////////////////////////////////////////////////////
/// @brief returns all known (document) collections
////////////////////////////////////////////////////////////////////////////////

TRI_vector_pointer_t TRI_CollectionsVocBase (TRI_vocbase_t* vocbase) {
  TRI_vector_pointer_t result;
  TRI_vocbase_col_t* found;
  size_t i;

  TRI_InitVectorPointer(&result, TRI_UNKNOWN_MEM_ZONE);

  TRI_READ_LOCK_COLLECTIONS_VOCBASE(vocbase);

  for (i = 0;  i < vocbase->_collectionsById._nrAlloc;  ++i) {
    found = vocbase->_collectionsById._table[i];

    if (found != NULL) {
      TRI_PushBackVectorPointer(&result, found);
    }
  }

  TRI_READ_UNLOCK_COLLECTIONS_VOCBASE(vocbase);

  return result;
}

////////////////////////////////////////////////////////////////////////////////
/// @brief looks up a (document) collection by name
////////////////////////////////////////////////////////////////////////////////

TRI_vocbase_col_t* TRI_LookupCollectionByNameVocBase (TRI_vocbase_t* vocbase, char const* name) {
  union { void const* v; TRI_vocbase_col_t* c; } found;

  TRI_READ_LOCK_COLLECTIONS_VOCBASE(vocbase);
  found.v = TRI_LookupByKeyAssociativePointer(&vocbase->_collectionsByName, name);
  TRI_READ_UNLOCK_COLLECTIONS_VOCBASE(vocbase);

  return found.c;
}

////////////////////////////////////////////////////////////////////////////////
/// @brief looks up a (document) collection by identifier
////////////////////////////////////////////////////////////////////////////////

TRI_vocbase_col_t* TRI_LookupCollectionByIdVocBase (TRI_vocbase_t* vocbase, TRI_voc_cid_t id) {
  union { void const* v; TRI_vocbase_col_t* c; } found;

  TRI_READ_LOCK_COLLECTIONS_VOCBASE(vocbase);
  found.v = TRI_LookupByKeyAssociativePointer(&vocbase->_collectionsById, &id);
  TRI_READ_UNLOCK_COLLECTIONS_VOCBASE(vocbase);

  return found.c;
}

////////////////////////////////////////////////////////////////////////////////
/// @brief finds a collection by name
////////////////////////////////////////////////////////////////////////////////

TRI_vocbase_col_t* TRI_FindCollectionByNameVocBase (TRI_vocbase_t* vocbase, char const* name, bool bear) {
  return TRI_FindDocumentCollectionByNameVocBase(vocbase, name, bear);
}

////////////////////////////////////////////////////////////////////////////////
/// @brief finds a primary collection by name
////////////////////////////////////////////////////////////////////////////////

TRI_vocbase_col_t* TRI_FindDocumentCollectionByNameVocBase (TRI_vocbase_t* vocbase, char const* name, bool bear) {
  return FindCollectionByNameVocBase(vocbase, name, bear, TRI_COL_TYPE_DOCUMENT);
}

////////////////////////////////////////////////////////////////////////////////
/// @brief finds an edge collection by name
////////////////////////////////////////////////////////////////////////////////

TRI_vocbase_col_t* TRI_FindEdgeCollectionByNameVocBase (TRI_vocbase_t* vocbase, char const* name, bool bear) {
  return FindCollectionByNameVocBase(vocbase, name, bear, TRI_COL_TYPE_EDGE);
}

////////////////////////////////////////////////////////////////////////////////
/// @brief creates a new (document) collection from parameter set
///
/// collection id (cid) is normally passed with a value of 0
/// this means that the system will assign a new collection id automatically
/// using a cid of > 0 is supported to import dumps from other servers etc.
/// but the functionality is not advertised
////////////////////////////////////////////////////////////////////////////////

TRI_vocbase_col_t* TRI_CreateCollectionVocBase (TRI_vocbase_t* vocbase, 
                                                TRI_col_info_t* parameter,
                                                TRI_voc_cid_t cid) {
  TRI_vocbase_col_t* collection;
  TRI_collection_t* col;
  TRI_primary_collection_t* primary = NULL;
  TRI_document_collection_t* document;
  TRI_col_type_e type;
  char const* name;
  void const* found;
  
  assert(parameter);
  name = parameter->_name;


  // check that the name does not contain any strange characters
  if (! TRI_IsAllowedCollectionName(parameter->_isSystem, name)) {
    TRI_set_errno(TRI_ERROR_ARANGO_ILLEGAL_NAME);

    return NULL;
  }
  
  type = (TRI_col_type_e) parameter->_type;

  if (! TRI_IS_DOCUMENT_COLLECTION(type)) {
    LOG_ERROR("unknown collection type: %d", (int) parameter->_type);

    TRI_set_errno(TRI_ERROR_ARANGO_UNKNOWN_COLLECTION_TYPE);
    return NULL;
  }

  TRI_WRITE_LOCK_COLLECTIONS_VOCBASE(vocbase);

  // .............................................................................
  // check that we have a new name
  // .............................................................................

  found = TRI_LookupByKeyAssociativePointer(&vocbase->_collectionsByName, name);

  if (found != NULL) {
    TRI_WRITE_UNLOCK_COLLECTIONS_VOCBASE(vocbase);

    LOG_DEBUG("collection named '%s' already exists", name);

    TRI_set_errno(TRI_ERROR_ARANGO_DUPLICATE_NAME);
    return NULL;
  }

  // .............................................................................
  // ok, construct the collection
  // .............................................................................

  document = TRI_CreateDocumentCollection(vocbase, vocbase->_path, parameter, cid);

  if (document == NULL) {
    TRI_WRITE_UNLOCK_COLLECTIONS_VOCBASE(vocbase);
    return NULL;
  }

  primary = &document->base;

  col = &primary->base;


  // add collection container -- however note that the compactor is added later which could fail!
  collection = AddCollection(vocbase,
                             col->_info._type,
                             col->_info._name,
                             col->_info._cid,
                             col->_directory);


  if (collection == NULL) {
    if (TRI_IS_DOCUMENT_COLLECTION(type)) {
      TRI_CloseDocumentCollection(document);
      TRI_FreeDocumentCollection(document);
    }

    TRI_WRITE_UNLOCK_COLLECTIONS_VOCBASE(vocbase);
    return NULL;
  }


  collection->_status = TRI_VOC_COL_STATUS_LOADED;
  collection->_collection = primary;
  FreeCollectionPath(collection);
  collection->_path = TRI_DuplicateString(primary->base._directory);


  TRI_WRITE_UNLOCK_COLLECTIONS_VOCBASE(vocbase);
  return collection;
}

////////////////////////////////////////////////////////////////////////////////
/// @brief unloads a (document) collection
////////////////////////////////////////////////////////////////////////////////

int TRI_UnloadCollectionVocBase (TRI_vocbase_t* vocbase, TRI_vocbase_col_t* collection) {
  TRI_WRITE_LOCK_STATUS_VOCBASE_COL(collection);

  // cannot unload a corrupted collection
  if (collection->_status == TRI_VOC_COL_STATUS_CORRUPTED) {
    TRI_WRITE_UNLOCK_STATUS_VOCBASE_COL(collection);
    return TRI_set_errno(TRI_ERROR_ARANGO_CORRUPTED_COLLECTION);
  }

  // a unloaded collection is unloaded
  if (collection->_status == TRI_VOC_COL_STATUS_UNLOADED) {
    TRI_WRITE_UNLOCK_STATUS_VOCBASE_COL(collection);
    return TRI_ERROR_NO_ERROR;
  }

  // a unloading collection is treated as unloaded
  if (collection->_status == TRI_VOC_COL_STATUS_UNLOADING) {
    TRI_WRITE_UNLOCK_STATUS_VOCBASE_COL(collection);
    return TRI_ERROR_NO_ERROR;
  }

  // a new born collection is treated as unloaded
  if (collection->_status == TRI_VOC_COL_STATUS_NEW_BORN) {
    TRI_WRITE_UNLOCK_STATUS_VOCBASE_COL(collection);
    return TRI_ERROR_NO_ERROR;
  }

  // a deleted collection is treated as unloaded
  if (collection->_status == TRI_VOC_COL_STATUS_DELETED) {
    TRI_WRITE_UNLOCK_STATUS_VOCBASE_COL(collection);
    return TRI_ERROR_NO_ERROR;
  }

  // must be loaded
  if (collection->_status != TRI_VOC_COL_STATUS_LOADED) {
    TRI_WRITE_UNLOCK_STATUS_VOCBASE_COL(collection);
    return TRI_set_errno(TRI_ERROR_INTERNAL);
  }

  // mark collection as unloading
  collection->_status = TRI_VOC_COL_STATUS_UNLOADING;

  // added callback for unload
  TRI_CreateBarrierUnloadCollection(&collection->_collection->_barrierList,
                                    &collection->_collection->base,
                                    UnloadCollectionCallback,
                                    collection);

  // release locks
  TRI_WRITE_UNLOCK_STATUS_VOCBASE_COL(collection);
  
  // wake up the cleanup thread
  TRI_LockCondition(&vocbase->_cleanupCondition);
  TRI_SignalCondition(&vocbase->_cleanupCondition);
  TRI_UnlockCondition(&vocbase->_cleanupCondition);

  return TRI_ERROR_NO_ERROR;
}

////////////////////////////////////////////////////////////////////////////////
/// @brief drops a (document) collection
////////////////////////////////////////////////////////////////////////////////

int TRI_DropCollectionVocBase (TRI_vocbase_t* vocbase, TRI_vocbase_col_t* collection) {
  int res;

  // mark collection as deleted
  TRI_WRITE_LOCK_STATUS_VOCBASE_COL(collection);

  // .............................................................................
  // collection already deleted
  // .............................................................................

  if (collection->_status == TRI_VOC_COL_STATUS_DELETED) {
    UnregisterCollection(vocbase, collection);

    TRI_WRITE_UNLOCK_STATUS_VOCBASE_COL(collection);
    return TRI_ERROR_NO_ERROR;
  }

  // .............................................................................
  // new born collection, no datafile/parameter file exists
  // .............................................................................

  else if (collection->_status == TRI_VOC_COL_STATUS_NEW_BORN) {
    collection->_status = TRI_VOC_COL_STATUS_DELETED;

    UnregisterCollection(vocbase, collection);

    TRI_WRITE_UNLOCK_STATUS_VOCBASE_COL(collection);
    return TRI_ERROR_NO_ERROR;
  }

  // .............................................................................
  // collection is unloaded
  // .............................................................................

  else if (collection->_status == TRI_VOC_COL_STATUS_UNLOADED) {
    TRI_col_info_t info;
    char* tmpFile;

    res = TRI_LoadCollectionInfo(collection->_path, &info);

    if (res != TRI_ERROR_NO_ERROR) {
      TRI_WRITE_UNLOCK_STATUS_VOCBASE_COL(collection);
      return TRI_set_errno(res);
    }

    // remove dangling .json.tmp file if it exists
    tmpFile = TRI_Concatenate4String(collection->_path, "/", TRI_COL_PARAMETER_FILE, ".tmp");
    if (tmpFile != NULL) {
      if (TRI_ExistsFile(tmpFile)) {
        TRI_UnlinkFile(tmpFile);
        LOG_WARNING("removing dangling temporary file '%s'", tmpFile); 
      }
      TRI_FreeString(TRI_CORE_MEM_ZONE, tmpFile);
    }

    if (! info._deleted) {
      info._deleted = true;

      res = TRI_SaveCollectionInfo(collection->_path, &info);
      TRI_FreeCollectionInfoOptions(&info);
      
      if (res != TRI_ERROR_NO_ERROR) {
        TRI_WRITE_UNLOCK_STATUS_VOCBASE_COL(collection);
        return TRI_set_errno(res);
      }
    }

    collection->_status = TRI_VOC_COL_STATUS_DELETED;
    
    UnregisterCollection(vocbase, collection);

    TRI_WRITE_UNLOCK_STATUS_VOCBASE_COL(collection);

    DropCollectionCallback(0, collection);

    return TRI_ERROR_NO_ERROR;
  }

  // .............................................................................
  // collection is loaded
  // .............................................................................

  else if (collection->_status == TRI_VOC_COL_STATUS_LOADED || collection->_status == TRI_VOC_COL_STATUS_UNLOADING) {
    collection->_collection->base._info._deleted = true;

    res = TRI_UpdateCollectionInfo(vocbase, &collection->_collection->base, 0);

    if (res != TRI_ERROR_NO_ERROR) {
      TRI_WRITE_UNLOCK_STATUS_VOCBASE_COL(collection);
      return res;
    }

    collection->_status = TRI_VOC_COL_STATUS_DELETED;
    UnregisterCollection(vocbase, collection);

    TRI_WRITE_UNLOCK_STATUS_VOCBASE_COL(collection);

    // added callback for dropping
    TRI_CreateBarrierDropCollection(&collection->_collection->_barrierList,
                                    &collection->_collection->base,
                                    DropCollectionCallback,
                                    collection);

    // wake up the cleanup thread
    TRI_LockCondition(&vocbase->_cleanupCondition);
    TRI_SignalCondition(&vocbase->_cleanupCondition);
    TRI_UnlockCondition(&vocbase->_cleanupCondition);

    return TRI_ERROR_NO_ERROR;
  }

  // .............................................................................
  // upps, unknown status
  // .............................................................................

  else {
    TRI_WRITE_UNLOCK_STATUS_VOCBASE_COL(collection);
    LOG_WARNING("internal error in TRI_DropCollectionVocBase");

    return TRI_set_errno(TRI_ERROR_INTERNAL);
  }
}

////////////////////////////////////////////////////////////////////////////////
/// @brief renames a (document) collection
////////////////////////////////////////////////////////////////////////////////

int TRI_RenameCollectionVocBase (TRI_vocbase_t* vocbase, TRI_vocbase_col_t* collection, char const* newName) {
  union { TRI_vocbase_col_t* v; TRI_vocbase_col_t const* c; } cnv;
  TRI_col_info_t info;
  void const* found;
  char const* oldName;
  int res;

  // old name should be different
  oldName = collection->_name;

  if (TRI_EqualString(oldName, newName)) {
    return TRI_ERROR_NO_ERROR;
  }

  if (! TRI_IsAllowedCollectionName((*oldName == '_'), newName)) {
    return TRI_set_errno(TRI_ERROR_ARANGO_ILLEGAL_NAME);
  }

  // lock collection because we are going to change the name
  TRI_WRITE_LOCK_STATUS_VOCBASE_COL(collection);

  // the must be done after the collection lock
  TRI_WRITE_LOCK_COLLECTIONS_VOCBASE(vocbase);

  // cannot rename a corrupted collection
  if (collection->_status == TRI_VOC_COL_STATUS_CORRUPTED) {
    TRI_WRITE_UNLOCK_COLLECTIONS_VOCBASE(vocbase);
    TRI_WRITE_UNLOCK_STATUS_VOCBASE_COL(collection);

    return TRI_set_errno(TRI_ERROR_ARANGO_CORRUPTED_COLLECTION);
  }

  // cannot rename a deleted collection
  if (collection->_status == TRI_VOC_COL_STATUS_DELETED) {
    TRI_WRITE_UNLOCK_COLLECTIONS_VOCBASE(vocbase);
    TRI_WRITE_UNLOCK_STATUS_VOCBASE_COL(collection);

    return TRI_set_errno(TRI_ERROR_ARANGO_COLLECTION_NOT_FOUND);
  }

  // check if the new name is unused
  found = (void*) TRI_LookupByKeyAssociativePointer(&vocbase->_collectionsByName, newName);

  if (found != NULL) {
    TRI_WRITE_UNLOCK_COLLECTIONS_VOCBASE(vocbase);
    TRI_WRITE_UNLOCK_STATUS_VOCBASE_COL(collection);

    return TRI_set_errno(TRI_ERROR_ARANGO_DUPLICATE_NAME);
  }

  // .............................................................................
  // new born collection, no datafile/parameter file exists
  // .............................................................................

  if (collection->_status == TRI_VOC_COL_STATUS_NEW_BORN) {
    // do nothing
  }

  // .............................................................................
  // collection is unloaded
  // .............................................................................

  else if (collection->_status == TRI_VOC_COL_STATUS_UNLOADED) {
    res = TRI_LoadCollectionInfo(collection->_path, &info);

    if (res != TRI_ERROR_NO_ERROR) {
      TRI_WRITE_UNLOCK_COLLECTIONS_VOCBASE(vocbase);
      TRI_WRITE_UNLOCK_STATUS_VOCBASE_COL(collection);

      return TRI_set_errno(res);
    }

    TRI_CopyString(info._name, newName, sizeof(info._name));

    res = TRI_SaveCollectionInfo(collection->_path, &info);
    TRI_FreeCollectionInfoOptions(&info);
    
    if (res != TRI_ERROR_NO_ERROR) {
      TRI_WRITE_UNLOCK_COLLECTIONS_VOCBASE(vocbase);
      TRI_WRITE_UNLOCK_STATUS_VOCBASE_COL(collection);

      return TRI_set_errno(res);
    }
  }

  // .............................................................................
  // collection is loaded
  // .............................................................................

  else if (collection->_status == TRI_VOC_COL_STATUS_LOADED || collection->_status == TRI_VOC_COL_STATUS_UNLOADING) {
    res = TRI_RenameCollection(&collection->_collection->base, newName);

    if (res != TRI_ERROR_NO_ERROR) {
      TRI_WRITE_UNLOCK_COLLECTIONS_VOCBASE(vocbase);
      TRI_WRITE_UNLOCK_STATUS_VOCBASE_COL(collection);

      return TRI_set_errno(res);
    }
  }

  // .............................................................................
  // upps, unknown status
  // .............................................................................

  else {
    TRI_WRITE_UNLOCK_COLLECTIONS_VOCBASE(vocbase);
    TRI_WRITE_UNLOCK_STATUS_VOCBASE_COL(collection);

    return TRI_set_errno(TRI_ERROR_INTERNAL);
  }
  
  // .............................................................................
  // rename and release locks
  // .............................................................................

  TRI_RemoveKeyAssociativePointer(&vocbase->_collectionsByName, oldName);
  TRI_CopyString(collection->_name, newName, sizeof(collection->_name));

  cnv.c = collection;
  TRI_InsertKeyAssociativePointer(&vocbase->_collectionsByName, newName, cnv.v, false);

  TRI_WRITE_UNLOCK_COLLECTIONS_VOCBASE(vocbase);
  TRI_WRITE_UNLOCK_STATUS_VOCBASE_COL(collection);

  return TRI_ERROR_NO_ERROR;
}

////////////////////////////////////////////////////////////////////////////////
/// @brief locks a (document) collection for usage, loading or manifesting it
////////////////////////////////////////////////////////////////////////////////

int TRI_UseCollectionVocBase (TRI_vocbase_t* vocbase, TRI_vocbase_col_t* collection) {
  return LoadCollectionVocBase(vocbase, collection);
}

////////////////////////////////////////////////////////////////////////////////
/// @brief locks a (document) collection for usage by name
////////////////////////////////////////////////////////////////////////////////

TRI_vocbase_col_t* TRI_UseCollectionByNameVocBase (TRI_vocbase_t* vocbase, char const* name) {
  union { TRI_vocbase_col_t const* c; TRI_vocbase_col_t* v; } cnv;
  TRI_vocbase_col_t const* collection;
  int res;

  // .............................................................................
  // check that we have an existing name
  // .............................................................................

  TRI_READ_LOCK_COLLECTIONS_VOCBASE(vocbase);
  collection = TRI_LookupByKeyAssociativePointer(&vocbase->_collectionsByName, name);
  TRI_READ_UNLOCK_COLLECTIONS_VOCBASE(vocbase);

  if (collection == NULL) {
    LOG_DEBUG("unknown collection '%s'", name);

    TRI_set_errno(TRI_ERROR_ARANGO_COLLECTION_NOT_FOUND);
    return NULL;
  }

  // .............................................................................
  // try to load the collection
  // .............................................................................

  cnv.c = collection;
  res = LoadCollectionVocBase(vocbase, cnv.v);

  return res == TRI_ERROR_NO_ERROR ? cnv.v : NULL;
}

////////////////////////////////////////////////////////////////////////////////
/// @brief releases a (document) collection from usage
////////////////////////////////////////////////////////////////////////////////

void TRI_ReleaseCollectionVocBase (TRI_vocbase_t* vocbase, TRI_vocbase_col_t* collection) {
  TRI_READ_UNLOCK_STATUS_VOCBASE_COL(collection);
}

////////////////////////////////////////////////////////////////////////////////
/// @}
////////////////////////////////////////////////////////////////////////////////

// -----------------------------------------------------------------------------
// --SECTION--                                                            MODULE
// -----------------------------------------------------------------------------

// -----------------------------------------------------------------------------
// --SECTION--                                                  public functions
// -----------------------------------------------------------------------------

////////////////////////////////////////////////////////////////////////////////
/// @addtogroup VocBase
/// @{
////////////////////////////////////////////////////////////////////////////////

////////////////////////////////////////////////////////////////////////////////
/// @brief initialises the voc database components
////////////////////////////////////////////////////////////////////////////////

void TRI_InitialiseVocBase () {
  TRI_InitialiseHashes();
  TRI_InitialiseRandom();
  TRI_GlobalInitStatementListAql();

  ServerIdentifier = TRI_UInt16Random();
  PageSize = (size_t) getpagesize();

  TRI_InitSpin(&TickLock);

#ifdef TRI_READLINE_VERSION
  LOG_TRACE("%s", "$Revision: READLINE " TRI_READLINE_VERSION " $");
#endif

#ifdef TRI_V8_VERSION
  LOG_TRACE("%s", "$Revision: V8 " TRI_V8_VERSION " $");
#endif
  
#ifdef TRI_ICU_VERSION
  LOG_TRACE("%s", "$Revision: ICU " TRI_ICU_VERSION " $");
#endif

  LOG_TRACE("sizeof df_header:        %d", (int) sizeof(TRI_df_marker_t));
  LOG_TRACE("sizeof df_header_marker: %d", (int) sizeof(TRI_df_header_marker_t));
}

////////////////////////////////////////////////////////////////////////////////
/// @brief shut downs the voc database components
////////////////////////////////////////////////////////////////////////////////

void TRI_ShutdownVocBase () {
  TRI_DestroySpin(&TickLock);

  TRI_ShutdownRandom();
  TRI_ShutdownHashes();
  TRI_GlobalFreeStatementListAql();
}

////////////////////////////////////////////////////////////////////////////////
/// @}
////////////////////////////////////////////////////////////////////////////////

// Local Variables:
// mode: outline-minor
// outline-regexp: "^\\(/// @brief\\|/// {@inheritDoc}\\|/// @addtogroup\\|// --SECTION--\\|/// @\\}\\)"
// End:<|MERGE_RESOLUTION|>--- conflicted
+++ resolved
@@ -353,26 +353,21 @@
   // .............................................................................
 
   if (collection->_path != NULL) {
-<<<<<<< HEAD
-    regcomp(&re, "^(.*)/collection-([0-9][0-9]*)$", REG_EXTENDED);
-=======
     int regExpResult;
 
-    #ifdef _WIN32
+#ifdef _WIN32
       // .........................................................................
       // Just thank your lucky stars that there are only 4 backslashes
       // .........................................................................
       regcomp(&re, "^(.*)\\\\collection-([0-9][0-9]*)$", REG_ICASE | REG_EXTENDED);
-    #else
+#else
       regcomp(&re, "^(.*)/collection-([0-9][0-9]*)$", REG_ICASE | REG_EXTENDED);
-    #endif
+#endif
 
     
     regExpResult = regexec(&re, collection->_path, sizeof(matches) / sizeof(matches[0]), matches, 0); 
 
     if (regExpResult == 0) {
->>>>>>> f188357f
-
       char const* first = collection->_path + matches[1].rm_so;
       size_t firstLen = matches[1].rm_eo - matches[1].rm_so;
       
