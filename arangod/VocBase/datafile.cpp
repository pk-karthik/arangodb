////////////////////////////////////////////////////////////////////////////////
/// DISCLAIMER
///
/// Copyright 2014-2016 ArangoDB GmbH, Cologne, Germany
/// Copyright 2004-2014 triAGENS GmbH, Cologne, Germany
///
/// Licensed under the Apache License, Version 2.0 (the "License");
/// you may not use this file except in compliance with the License.
/// You may obtain a copy of the License at
///
///     http://www.apache.org/licenses/LICENSE-2.0
///
/// Unless required by applicable law or agreed to in writing, software
/// distributed under the License is distributed on an "AS IS" BASIS,
/// WITHOUT WARRANTIES OR CONDITIONS OF ANY KIND, either express or implied.
/// See the License for the specific language governing permissions and
/// limitations under the License.
///
/// Copyright holder is ArangoDB GmbH, Cologne, Germany
///
/// @author Dr. Frank Celler
////////////////////////////////////////////////////////////////////////////////

#include "datafile.h"
#include "ApplicationFeatures/PageSizeFeature.h"
#include "Basics/FileUtils.h"
#include "Basics/StaticStrings.h"
#include "Basics/StringUtils.h"
#include "Basics/files.h"
#include "Basics/hashes.h"
#include "Basics/memory-map.h"
#include "Basics/tri-strings.h"
#include "Logger/Logger.h"
#include "VocBase/DatafileHelper.h"
#include "VocBase/ticks.h"

#include <sstream>
#include <iomanip>

// #define DEBUG_DATAFILE 1

using namespace arangodb;
using namespace arangodb::basics;

namespace {

/// @brief check if a marker appears to be created by ArangoDB 28
static TRI_voc_crc_t Crc28(TRI_voc_crc_t crc, void const* data, size_t length) {
  static TRI_voc_crc_t const CrcPolynomial = 0xEDB88320; 
  unsigned char* current = (unsigned char*) data;   
  while (length--) {
    crc ^= *current++;

    for (unsigned int i = 0; i < 8; ++i) {
      if (crc & 1) {
        crc = (crc >> 1) ^ CrcPolynomial;
      } else {
        crc = crc >> 1;         
      }
    }
  }   
  return crc;
}

static bool IsMarker28 (void const* marker) {
  struct Marker28 {
    TRI_voc_size_t       _size; 
    TRI_voc_crc_t        _crc;     
    uint32_t             _type;   
#ifdef TRI_PADDING_32
    char _padding_df_marker[4];
#endif
    TRI_voc_tick_t _tick;     
  };

  TRI_voc_size_t zero = 0;
  off_t o = offsetof(Marker28, _crc);
  size_t n = sizeof(TRI_voc_crc_t);

  char const* ptr = static_cast<char const*>(marker);
  Marker28 const* m = static_cast<Marker28 const*>(marker);

  TRI_voc_crc_t crc = TRI_InitialCrc32();

  crc = Crc28(crc, ptr, o);
  crc = Crc28(crc, (char*) &zero, n);
  crc = Crc28(crc, ptr + o + n, m->_size - o - n);

  crc = TRI_FinalCrc32(crc);

  return crc == m->_crc;
}

/// @brief calculates the actual CRC of a marker, without bounds checks
static TRI_voc_crc_t CalculateCrcValue(TRI_df_marker_t const* marker) {
  TRI_voc_size_t zero = 0;
  off_t o = marker->offsetOfCrc();
  size_t n = sizeof(TRI_voc_crc_t);

  char const* ptr = reinterpret_cast<char const*>(marker);

  TRI_voc_crc_t crc = TRI_InitialCrc32();

  crc = TRI_BlockCrc32(crc, ptr, o);
  crc = TRI_BlockCrc32(crc, (char*)&zero, n);
  crc = TRI_BlockCrc32(crc, ptr + o + n, marker->getSize() - o - n);

  crc = TRI_FinalCrc32(crc);

  return crc;
}

/// @brief checks a CRC of a marker, with bounds checks
static bool CheckCrcMarker(TRI_df_marker_t const* marker, char const* end) {
  TRI_voc_size_t const size = marker->getSize();

  if (size < sizeof(TRI_df_marker_t)) {
    return false;
  }

  if (reinterpret_cast<char const*>(marker) + size > end) {
    return false;
  }

  auto expected = CalculateCrcValue(marker);
  return marker->getCrc() == expected;
}

}

////////////////////////////////////////////////////////////////////////////////
/// @brief creates a new datafile
///
/// returns the file descriptor or -1 if the file cannot be created
////////////////////////////////////////////////////////////////////////////////

static int CreateDatafile(std::string const& filename, TRI_voc_size_t maximalSize) {
  TRI_ERRORBUF;

  // open the file
  int fd = TRI_CREATE(filename.c_str(), O_CREAT | O_EXCL | O_RDWR | TRI_O_CLOEXEC,
                      S_IRUSR | S_IWUSR | S_IRGRP | S_IWGRP);

  TRI_IF_FAILURE("CreateDatafile1") {
    // intentionally fail
    TRI_CLOSE(fd);
    fd = -1;
    errno = ENOSPC;
  }

  if (fd < 0) {
    if (errno == ENOSPC) {
      TRI_set_errno(TRI_ERROR_ARANGO_FILESYSTEM_FULL);
      LOG(ERR) << "cannot create datafile '" << filename << "': " << TRI_last_error();
    } else {
      TRI_SYSTEM_ERROR();

      TRI_set_errno(TRI_ERROR_SYS_ERROR);
      LOG(ERR) << "cannot create datafile '" << filename << "': " << TRI_GET_ERRORBUF;
    }
    return -1;
  }

  // fill file with zeros from FileNullBuffer
  size_t writeSize = TRI_GetNullBufferSizeFiles();
  size_t written = 0;
  while (written < maximalSize) {
    if (writeSize + written > maximalSize) {
      writeSize = maximalSize - written;
    }

    ssize_t writeResult =
        TRI_WRITE(fd, TRI_GetNullBufferFiles(), static_cast<TRI_write_t>(writeSize));

    TRI_IF_FAILURE("CreateDatafile2") {
      // intentionally fail
      writeResult = -1;
      errno = ENOSPC;
    }

    if (writeResult < 0) {
      if (errno == ENOSPC) {
        TRI_set_errno(TRI_ERROR_ARANGO_FILESYSTEM_FULL);
        LOG(ERR) << "cannot create datafile '" << filename << "': " << TRI_last_error();
      } else {
        TRI_SYSTEM_ERROR();
        TRI_set_errno(TRI_ERROR_SYS_ERROR);
        LOG(ERR) << "cannot create datafile '" << filename << "': " << TRI_GET_ERRORBUF;
      }

      TRI_CLOSE(fd);
      TRI_UnlinkFile(filename.c_str());

      return -1;
    }

    written += static_cast<size_t>(writeResult);
  }

  // go back to offset 0
  TRI_lseek_t offset = TRI_LSEEK(fd, (TRI_lseek_t)0, SEEK_SET);

  if (offset == (TRI_lseek_t)-1) {
    TRI_SYSTEM_ERROR();
    TRI_set_errno(TRI_ERROR_SYS_ERROR);
    TRI_CLOSE(fd);

    // remove empty file
    TRI_UnlinkFile(filename.c_str());

    LOG(ERR) << "cannot seek in datafile '" << filename << "': '" << TRI_GET_ERRORBUF << "'";
    return -1;
  }

  return fd;
}

////////////////////////////////////////////////////////////////////////////////
/// @brief truncates a datafile
///
/// Create a truncated datafile, seal it and rename the old.
////////////////////////////////////////////////////////////////////////////////

static int TruncateAndSealDatafile(TRI_datafile_t* datafile,
                                   TRI_voc_size_t vocSize) {
  TRI_ERRORBUF;
  void* data;
  void* mmHandle;

  // this function must not be called for non-physical datafiles
  TRI_ASSERT(datafile->isPhysical());
  size_t pageSize = PageSizeFeature::getPageSize();

  // use multiples of page-size
  size_t maximalSize =
      ((vocSize + sizeof(TRI_df_footer_marker_t) + pageSize - 1) / pageSize) *
      pageSize;

  // sanity check
  if (sizeof(TRI_df_header_marker_t) + sizeof(TRI_df_footer_marker_t) >
      maximalSize) {
    LOG(ERR) << "cannot create datafile '" << datafile->getName() << "', maximal size " << maximalSize << " is too small";
    return TRI_set_errno(TRI_ERROR_ARANGO_MAXIMAL_SIZE_TOO_SMALL);
  }

  // open the file
  std::string filename = arangodb::basics::FileUtils::buildFilename(datafile->_filename, ".new");

  int fd =
      TRI_CREATE(filename.c_str(), O_CREAT | O_EXCL | O_RDWR | TRI_O_CLOEXEC,
                 S_IRUSR | S_IWUSR);

  if (fd < 0) {
    TRI_SYSTEM_ERROR();
    LOG(ERR) << "cannot create new datafile '" << filename << "': " << TRI_GET_ERRORBUF;

    return TRI_set_errno(TRI_ERROR_SYS_ERROR);
  }

  // go back to the beginning of the file
  TRI_lseek_t offset = TRI_LSEEK(fd, (TRI_lseek_t)(maximalSize - 1), SEEK_SET);

  if (offset == (TRI_lseek_t)-1) {
    TRI_SYSTEM_ERROR();
    TRI_set_errno(TRI_ERROR_SYS_ERROR);
    TRI_CLOSE(fd);

    // remove empty file
    TRI_UnlinkFile(filename.c_str());

    LOG(ERR) << "cannot seek in new datafile '" << filename << "': " << TRI_GET_ERRORBUF;

    return TRI_ERROR_SYS_ERROR;
  }

  char zero = 0;
  int res = TRI_WRITE(fd, &zero, 1);

  if (res < 0) {
    TRI_SYSTEM_ERROR();
    TRI_set_errno(TRI_ERROR_SYS_ERROR);
    TRI_CLOSE(fd);

    // remove empty file
    TRI_UnlinkFile(filename.c_str());

    LOG(ERR) << "cannot create datafile '" << filename << "': " << TRI_GET_ERRORBUF;

    return TRI_ERROR_SYS_ERROR;
  }

  // memory map the data
  res = TRI_MMFile(0, maximalSize, PROT_WRITE | PROT_READ, MAP_SHARED, fd,
                   &mmHandle, 0, &data);

  if (res != TRI_ERROR_NO_ERROR) {
    TRI_SYSTEM_ERROR();
    TRI_set_errno(res);
    TRI_CLOSE(fd);

    // remove empty file
    TRI_UnlinkFile(filename.c_str());

    LOG(ERR) << "cannot memory map file '" << filename << "': " << TRI_GET_ERRORBUF;
    LOG(ERR) << "The database directory might reside on a shared folder "
                "(VirtualBox, VMWare) or an NFS "
                "mounted volume which does not allow memory mapped files.";

    return TRI_errno();
  }

  // copy the data
  memcpy(data, datafile->_data, vocSize);

  // patch the datafile structure
  res = TRI_UNMMFile(datafile->_data, datafile->_initSize, datafile->_fd,
                     &datafile->_mmHandle);

  if (res < 0) {
    TRI_CLOSE(datafile->_fd);
    LOG(ERR) << "munmap failed with: " << res;
    return res;
  }

  // .............................................................................................
  // For windows: Mem mapped files use handles
  // the datafile->_mmHandle handle object has been closed in the underlying
  // TRI_UNMMFile(...) call above so we do not need to close it for the
  // associated file below
  // .............................................................................................

  TRI_CLOSE(datafile->_fd);

  datafile->_data = static_cast<char*>(data);
  datafile->_next = (char*)(data) + vocSize;
  datafile->_currentSize = vocSize;
  // do not change _initSize!
  TRI_ASSERT(datafile->_initSize == datafile->_maximalSize);
  datafile->_maximalSize = static_cast<TRI_voc_size_t>(maximalSize);
  datafile->_fd = fd;
  datafile->_mmHandle = mmHandle;
  datafile->_state = TRI_DF_STATE_CLOSED;
  datafile->_full = false;
  datafile->_isSealed = false;
  datafile->_synced = static_cast<char*>(data);
  datafile->_written = datafile->_next;

  // rename files
  std::string oldname = arangodb::basics::FileUtils::buildFilename(datafile->_filename, ".corrupted");

  res = TRI_RenameFile(datafile->_filename.c_str(), oldname.c_str());

  if (res != TRI_ERROR_NO_ERROR) {
    return res;
  }

  res = TRI_RenameFile(filename.c_str(), datafile->_filename.c_str());

  if (res != TRI_ERROR_NO_ERROR) {
    return res;
  }

  // need to reset the datafile state here to write, otherwise the following
  // call will return an error
  datafile->_state = TRI_DF_STATE_WRITE;

  return datafile->seal();
}

////////////////////////////////////////////////////////////////////////////////
/// @brief tries to repair a datafile
////////////////////////////////////////////////////////////////////////////////

static bool TryRepairDatafile(TRI_datafile_t* datafile) {
  // this function must not be called for non-physical datafiles
  TRI_ASSERT(datafile->isPhysical());

  char* ptr = datafile->_data;
  char* end = datafile->_data + datafile->_currentSize;

  if (datafile->_currentSize == 0) {
    end = datafile->_data + datafile->_maximalSize;
  }

  TRI_voc_size_t currentSize = 0;

  while (ptr < end) {
    TRI_df_marker_t* marker = reinterpret_cast<TRI_df_marker_t*>(ptr);
    TRI_voc_size_t const size = marker->getSize();

    if (size == 0) {
      // reached end
      return true;
    }

    if (size < sizeof(TRI_df_marker_t) || ptr + size > end) {
      // marker too small or too big
      return false;
    }

    if (!TRI_IsValidMarkerDatafile(marker)) {
      // unknown marker type
      return false;
    }

    if (marker->getType() != 0) {
      if (!CheckCrcMarker(marker, end)) {
        // CRC mismatch!
        auto next = reinterpret_cast<char const*>(marker) + size;
        auto p = next;

        if (p < end) {
          // check if the rest of the datafile is only followed by NULL bytes
          bool isFollowedByNullBytes = true;
          while (p < end) {
            if (*p != '\0') {
              isFollowedByNullBytes = false;
              break;
            }
            ++p;
          }

          if (isFollowedByNullBytes) {
            // only last marker in datafile was corrupt. fix the datafile in
            // place
            LOG(INFO) << "truncating datafile '" << datafile->getName() << "' at position " << currentSize;
            int res = TruncateAndSealDatafile(datafile, currentSize);
            return (res == TRI_ERROR_NO_ERROR);
          }

          // there is some other stuff following. now inspect it...
          TRI_ASSERT(next <= end);

          if (next < end) {
            // there is a next marker
            auto nextMarker = reinterpret_cast<TRI_df_marker_t const*>(next);

            if (nextMarker->getType() != 0 &&
                nextMarker->getSize() >= sizeof(TRI_df_marker_t) &&
                next + nextMarker->getSize() <= end &&
                TRI_IsValidMarkerDatafile(nextMarker) &&
                CheckCrcMarker(nextMarker, end)) {
              // next marker looks good.

              // create a temporary buffer
              auto buffer = std::unique_ptr<char[]>(new char[size]);

              // create a new marker in the temporary buffer
              auto temp = reinterpret_cast<TRI_df_marker_t*>(buffer.get());
              DatafileHelper::InitMarker(
                  reinterpret_cast<TRI_df_marker_t*>(buffer.get()), TRI_DF_MARKER_BLANK,
                  static_cast<uint32_t>(size));
              temp->setCrc(CalculateCrcValue(temp));

              // all done. now copy back the marker into the file
              memcpy(static_cast<void*>(ptr), buffer.get(),
                     static_cast<size_t>(size));

              buffer.reset(); // don't need the buffer anymore
              bool ok = datafile->sync(ptr, (ptr + size));

              if (ok) {
                LOG(INFO) << "zeroed single invalid marker in datafile '" << datafile->getName() << "' at position " << currentSize;
              } else {
                LOG(ERR) << "could not zero single invalid marker in datafile '" << datafile->getName() << "' at position " << currentSize;
                return false;
              }
            } else {
              // next marker looks broken, too.
              int res = TruncateAndSealDatafile(datafile, currentSize);
              return (res == TRI_ERROR_NO_ERROR);
            }
          }
        }
      }
    }

    size_t alignedSize = DatafileHelper::AlignedMarkerSize<TRI_voc_size_t>(marker);
    currentSize += static_cast<TRI_voc_size_t>(alignedSize);

    if (marker->getType() == TRI_DF_MARKER_FOOTER) {
      return true;
    }

    ptr += alignedSize;
  }

  return true;
}

////////////////////////////////////////////////////////////////////////////////
/// @brief fixes a corrupted datafile
////////////////////////////////////////////////////////////////////////////////

static bool FixDatafile(TRI_datafile_t* datafile, TRI_voc_size_t currentSize) {
  LOG(WARN) << "datafile '" << datafile->getName() << "' is corrupted at position " << currentSize;

  LOG(WARN) << "setting datafile '" << datafile->getName() << "' to read-only and ignoring all data from this file beyond this position";

  datafile->_currentSize = currentSize;
  TRI_ASSERT(datafile->_initSize == datafile->_maximalSize);
  datafile->_maximalSize = static_cast<TRI_voc_size_t>(currentSize);
  datafile->_next = datafile->_data + datafile->_currentSize;
  datafile->_full = true;
  datafile->_state = TRI_DF_STATE_READ;
  datafile->_isSealed = true;

  return true;
}

////////////////////////////////////////////////////////////////////////////////
/// @brief checks a datafile
////////////////////////////////////////////////////////////////////////////////

static bool CheckDatafile(TRI_datafile_t* datafile, bool ignoreFailures) {
  // this function must not be called for non-physical datafiles
  TRI_ASSERT(datafile->isPhysical());

  char* ptr = datafile->_data;
  char* end = datafile->_data + datafile->_currentSize;
  TRI_voc_size_t currentSize = 0;

  if (datafile->_currentSize == 0) {
    LOG(WARN) << "current size is 0 in read-only datafile '" << datafile->getName() << "', trying to fix";

    end = datafile->_data + datafile->_maximalSize;
  }

  TRI_voc_tick_t maxTick = 0;

  auto updateTick =
      [](TRI_voc_tick_t maxTick) -> void { TRI_UpdateTickServer(maxTick); };

  while (ptr < end) {
    TRI_df_marker_t* marker = reinterpret_cast<TRI_df_marker_t*>(ptr);
    TRI_voc_size_t const size = marker->getSize();
    TRI_voc_tick_t const tick = marker->getTick();
    TRI_df_marker_type_t const type = marker->getType();

#ifdef DEBUG_DATAFILE
    LOG(TRACE) << "MARKER: size " << size << ", tick " << tick << ", crc " << marker->getCrc() << ", type " << type;
#endif

    if (size == 0) {
      LOG(DEBUG) << "reached end of datafile '" << datafile->getName() << "' data, current size " << currentSize;

      datafile->_currentSize = currentSize;
      datafile->_next = datafile->_data + datafile->_currentSize;

      updateTick(maxTick);

      return true;
    }

    if (size < sizeof(TRI_df_marker_t)) {
      if (ignoreFailures) {
        return FixDatafile(datafile, currentSize);
      }
       
      datafile->_lastError =
          TRI_set_errno(TRI_ERROR_ARANGO_CORRUPTED_DATAFILE);
      datafile->_currentSize = currentSize;
      datafile->_next = datafile->_data + datafile->_currentSize;
      datafile->_state = TRI_DF_STATE_OPEN_ERROR;

      LOG(WARN) << "marker in datafile '" << datafile->getName() << "' too small, size " << size << ", should be at least " << sizeof(TRI_df_marker_t);

      updateTick(maxTick);

      return false;
    }

    // prevent reading over the end of the file
    if (ptr + size > end) {
      if (ignoreFailures) {
        return FixDatafile(datafile, currentSize);
      }
       
      datafile->_lastError =
          TRI_set_errno(TRI_ERROR_ARANGO_CORRUPTED_DATAFILE);
      datafile->_currentSize = currentSize;
      datafile->_next = datafile->_data + datafile->_currentSize;
      datafile->_state = TRI_DF_STATE_OPEN_ERROR;

      LOG(WARN) << "marker in datafile '" << datafile->getName() << "' points with size " << size << " beyond end of file";

      updateTick(maxTick);

      return false;
    }

    // the following sanity check offers some, but not 100% crash-protection
    // when reading
    // totally corrupted datafiles
    if (!TRI_IsValidMarkerDatafile(marker)) {
      if (type == 0 && size < 128) {
        // ignore markers with type 0 and a small size
        LOG(WARN) << "ignoring suspicious marker in datafile '" << datafile->getName() << "': type: " << type << ", size: " << size;
      } else {
        if (ignoreFailures) {
          return FixDatafile(datafile, currentSize);
        }
         
        datafile->_lastError =
            TRI_set_errno(TRI_ERROR_ARANGO_CORRUPTED_DATAFILE);
        datafile->_currentSize = currentSize;
        datafile->_next = datafile->_data + datafile->_currentSize;
        datafile->_state = TRI_DF_STATE_OPEN_ERROR;

        LOG(WARN) << "marker in datafile '" << datafile->getName() << "' is corrupt: type: " << type << ", size: " << size;

        updateTick(maxTick);

        return false;
      }
    }

    if (type != 0) {
      bool ok = CheckCrcMarker(marker, end);

      if (!ok) {
        // CRC mismatch!
        bool nextMarkerOk = false;

        if (size > 0) {
          auto next = reinterpret_cast<char const*>(marker) + DatafileHelper::AlignedSize<size_t>(size);
          auto p = next;

          if (p < end) {
            // check if the rest of the datafile is only followed by NULL bytes
            bool isFollowedByNullBytes = true;
            while (p < end) {
              if (*p != '\0') {
                isFollowedByNullBytes = false;
                break;
              }
              ++p;
            }

            if (isFollowedByNullBytes) {
              // only last marker in datafile was corrupt. fix the datafile in
              // place
              LOG(WARN) << "datafile '" << datafile->getName() << "' automatically truncated at last marker";
              ignoreFailures = true;
            } else {
              // there is some other stuff following. now inspect it...
              TRI_ASSERT(next <= end);

              if (next < end) {
                // there is a next marker
                auto nextMarker =
                    reinterpret_cast<TRI_df_marker_t const*>(next);
                
                if (nextMarker->getType() != 0 &&
                    nextMarker->getSize() >= sizeof(TRI_df_marker_t) &&
                    next + nextMarker->getSize() <= end &&
                    TRI_IsValidMarkerDatafile(nextMarker) &&
                    CheckCrcMarker(nextMarker, end)) {
                  // next marker looks good.
                  nextMarkerOk = true;
                }
              } else {
                // EOF
                nextMarkerOk = true;
              }
            }
          }
        }

        if (ignoreFailures) {
          return FixDatafile(datafile, currentSize);
        }
         
        datafile->_lastError =
            TRI_set_errno(TRI_ERROR_ARANGO_CORRUPTED_DATAFILE);
        datafile->_currentSize = currentSize;
        datafile->_next = datafile->_data + datafile->_currentSize;
        datafile->_state = TRI_DF_STATE_OPEN_ERROR;

<<<<<<< HEAD
        LOG(WARN) << "crc mismatch found in datafile '" << datafile->getName() << "' at position " << currentSize << ". expected crc: " << CalculateCrcValue(marker) << ", actual crc: " << marker->getCrc();
=======
        LOG(WARN) << "crc mismatch found in datafile '" << datafile->getName(datafile) << "' of size " 
                  << datafile->_maximalSize << ", at position " << currentSize;

        LOG(WARN) << "crc mismatch found inside marker of type '" << TRI_NameMarkerDatafile(marker) 
                  << "' and size " << size
                  << ". expected crc: " << CalculateCrcValue(marker) << ", actual crc: " << marker->getCrc();
 
        {
          LOG(INFO) << "raw marker data following:";
          char const* p = reinterpret_cast<char const*>(marker);
          char const* e = reinterpret_cast<char const*>(marker) + DatafileHelper::AlignedSize<size_t>(size);
          std::string line;
          std::string raw;
          size_t printed = 0;
          while (p < e) {
            // print offset
            line.append("0x");
            uintptr_t offset = static_cast<uintptr_t>(p - datafile->_data);
            for (size_t i = 0; i < 8; ++i) {
              uint8_t c = static_cast<uint8_t>((offset & (0xFFULL << 8 * (7 - i))) >> 8 * (7 - i));
              uint8_t n1 = c >> 4;
              uint8_t n2 = c & 0x0F;

              line.push_back((n1 < 10) ? ('0' + n1) : 'A' + n1 - 10);
              line.push_back((n2 < 10) ? ('0' + n2) : 'A' + n2 - 10);
            }

            // print data
            line.append(": ");
            for (size_t i = 0; i < 16; ++i) {
              if (p >= e) {
                line.append("   ");
              } else {
                uint8_t c = static_cast<uint8_t>(*p++);
                uint8_t n1 = c >> 4;
                uint8_t n2 = c & 0x0F;

                line.push_back((n1 < 10) ? ('0' + n1) : 'A' + n1 - 10);
                line.push_back((n2 < 10) ? ('0' + n2) : 'A' + n2 - 10);
                line.push_back(' ');

                raw.push_back((c < 32 || c >= 127) ? '.' : static_cast<unsigned char>(c));

                ++printed;
              }
            }

            LOG(INFO) << line << "  " << raw;
            line.clear();
            raw.clear();

            if (printed >= 2048) {
              LOG(INFO) << "(output truncated due to excessive length)";
              break;
            }
          }
        }
>>>>>>> c53428ce

        if (nextMarkerOk) {
          LOG(INFO) << "data directly following this marker looks ok so repairing the marker may recover it";
          LOG(INFO) << "please restart the server with the parameter '--wal.ignore-logfile-errors true' to repair the marker";
        } else {
          LOG(WARN) << "data directly following this marker cannot be analyzed";
        }

        updateTick(maxTick);

        return false;
      }
    }

    if (tick > maxTick) {
      maxTick = tick;
    }

    size_t alignedSize = DatafileHelper::AlignedMarkerSize<size_t>(marker);
    currentSize += static_cast<TRI_voc_size_t>(alignedSize);

    if (marker->getType() == TRI_DF_MARKER_FOOTER) {
      LOG(DEBUG) << "found footer, reached end of datafile '" << datafile->getName() << "', current size " << currentSize;

      datafile->_isSealed = true;
      datafile->_currentSize = currentSize;
      datafile->_next = datafile->_data + datafile->_currentSize;

      updateTick(maxTick);
      return true;
    }

    ptr += alignedSize;
  }

  updateTick(maxTick);
  return true;
}

////////////////////////////////////////////////////////////////////////////////
/// @brief extract the numeric part from a filename
/// the filename must look like this: /.*type-abc\.ending$/, where abc is
/// a number, and type and ending are arbitrary letters
////////////////////////////////////////////////////////////////////////////////

static uint64_t GetNumericFilenamePart(char const* filename) {
  char const* pos1 = strrchr(filename, '.');

  if (pos1 == nullptr) {
    return 0;
  }

  char const* pos2 = strrchr(filename, '-');

  if (pos2 == nullptr || pos2 > pos1) {
    return 0;
  }

  return StringUtils::uint64(pos2 + 1, pos1 - pos2 - 1);
}

////////////////////////////////////////////////////////////////////////////////
/// @brief create the initial datafile header marker
////////////////////////////////////////////////////////////////////////////////

static int WriteInitialHeaderMarker(TRI_datafile_t* datafile, TRI_voc_fid_t fid,
                                    TRI_voc_size_t maximalSize) {
  // create the header
  TRI_df_header_marker_t header = DatafileHelper::CreateHeaderMarker(
    maximalSize, static_cast<TRI_voc_tick_t>(fid));

  // reserve space and write header to file
  TRI_df_marker_t* position;
  int res =
      TRI_ReserveElementDatafile(datafile, header.base.getSize(), &position, 0);

  if (res == TRI_ERROR_NO_ERROR) {
    TRI_ASSERT(position != nullptr);
    res = TRI_WriteCrcElementDatafile(datafile, position, &header.base, false);
  }

  return res;
}

////////////////////////////////////////////////////////////////////////////////
/// @brief creates a new anonymous datafile
///
/// this is only supported on certain platforms (Linux, MacOS)
////////////////////////////////////////////////////////////////////////////////

#ifdef TRI_HAVE_ANONYMOUS_MMAP

static TRI_datafile_t* CreateAnonymousDatafile(TRI_voc_fid_t fid,
                                               TRI_voc_size_t maximalSize) {
#ifdef TRI_MMAP_ANONYMOUS
  // fd -1 is required for "real" anonymous regions
  int fd = -1;
  int flags = TRI_MMAP_ANONYMOUS | MAP_SHARED;
#else
  // ugly workaround if MAP_ANONYMOUS is not available
  int fd = TRI_OPEN("/dev/zero", O_RDWR | TRI_O_CLOEXEC);

  if (fd == -1) {
    return nullptr;
  }

  int flags = MAP_PRIVATE;
#endif

  // memory map the data
  void* data;
  void* mmHandle;
  ssize_t res = TRI_MMFile(nullptr, maximalSize, PROT_WRITE | PROT_READ, flags,
                           fd, &mmHandle, 0, &data);

#ifdef MAP_ANONYMOUS
// nothing to do
#else
  // close auxilliary file
  TRI_CLOSE(fd);
  fd = -1;
#endif

  if (res != TRI_ERROR_NO_ERROR) {
    TRI_set_errno(res);

    LOG(ERR) << "cannot memory map anonymous region: " << TRI_last_error();
    LOG(ERR) << "The database directory might reside on a shared folder "
                "(VirtualBox, VMWare) or an NFS "
                "mounted volume which does not allow memory mapped files.";
    return nullptr;
  }

  return new TRI_datafile_t(StaticStrings::Empty, fd, mmHandle, maximalSize, 0, fid, static_cast<char*>(data));
}

#endif

////////////////////////////////////////////////////////////////////////////////
/// @brief creates a new physical datafile
////////////////////////////////////////////////////////////////////////////////

static TRI_datafile_t* CreatePhysicalDatafile(std::string const& filename,
                                              TRI_voc_fid_t fid,
                                              TRI_voc_size_t maximalSize) {
  TRI_ASSERT(!filename.empty());

  int fd = CreateDatafile(filename, maximalSize);

  if (fd < 0) {
    // an error occurred
    return nullptr;
  }

  // memory map the data
  void* data;
  void* mmHandle;
  int flags = MAP_SHARED;
#ifdef __linux__
  // try populating the mapping already
  flags |= MAP_POPULATE;
#endif
  ssize_t res = TRI_MMFile(0, maximalSize, PROT_WRITE | PROT_READ, flags, fd,
                           &mmHandle, 0, &data);

  if (res != TRI_ERROR_NO_ERROR) {
    TRI_set_errno(res);
    TRI_CLOSE(fd);

    // remove empty file
    TRI_UnlinkFile(filename.c_str());

    LOG(ERR) << "cannot memory map file '" << filename << "': '" << TRI_errno_string((int)res) << "'";
    LOG(ERR) << "The database directory might reside on a shared folder "
                "(VirtualBox, VMWare) or an NFS "
                "mounted volume which does not allow memory mapped files.";
    return nullptr;
  }

  // create datafile structure
  try {
    return new TRI_datafile_t(filename, fd, mmHandle, maximalSize, 0, fid, static_cast<char*>(data));
  } catch (...) {
    TRI_CLOSE(fd);
    return nullptr;
  }
}

////////////////////////////////////////////////////////////////////////////////
/// @brief opens a datafile
////////////////////////////////////////////////////////////////////////////////

static TRI_datafile_t* OpenDatafile(std::string const& filename, bool ignoreErrors) {
  TRI_ERRORBUF;
  void* data;
  TRI_stat_t status;
  void* mmHandle;

  // this function must not be called for non-physical datafiles
  TRI_ASSERT(!filename.empty());
  TRI_voc_fid_t fid = GetNumericFilenamePart(filename.c_str());

  // ..........................................................................
  // attempt to open a datafile file
  // ..........................................................................

  int fd = TRI_OPEN(filename.c_str(), O_RDWR | TRI_O_CLOEXEC);

  if (fd < 0) {
    TRI_SYSTEM_ERROR();
    TRI_set_errno(TRI_ERROR_SYS_ERROR);

    LOG(ERR) << "cannot open datafile '" << filename << "': '" << TRI_GET_ERRORBUF << "'";

    return nullptr;
  }

  // compute the size of the file
  int res = TRI_FSTAT(fd, &status);

  if (res < 0) {
    TRI_SYSTEM_ERROR();
    TRI_set_errno(TRI_ERROR_SYS_ERROR);
    TRI_CLOSE(fd);

    LOG(ERR) << "cannot get status of datafile '" << filename << "': " << TRI_GET_ERRORBUF;

    return nullptr;
  }

  // check that file is not too small
  TRI_voc_size_t size = static_cast<TRI_voc_size_t>(status.st_size);

  if (size < sizeof(TRI_df_header_marker_t) + sizeof(TRI_df_footer_marker_t)) {
    TRI_set_errno(TRI_ERROR_ARANGO_CORRUPTED_DATAFILE);
    TRI_CLOSE(fd);

    LOG(ERR) << "datafile '" << filename << "' is corrupt, size is only " << (unsigned int)size;

    return nullptr;
  }

  // read header from file
  char buffer[128];
  memset(&buffer[0], 0, sizeof(buffer)); 

  ssize_t len = sizeof(TRI_df_header_marker_t);

  ssize_t toRead = sizeof(buffer);
  if (toRead > static_cast<ssize_t>(status.st_size)) {
    toRead = static_cast<ssize_t>(status.st_size);
  }

  bool ok = TRI_ReadPointer(fd, &buffer[0], toRead);

  if (!ok) {
    LOG(ERR) << "cannot read datafile header from '" << filename << "': " << TRI_last_error();

    TRI_CLOSE(fd);
    return nullptr;
  }

  char const* ptr = reinterpret_cast<char*>(&buffer[0]);
  char const* end = static_cast<char const*>(ptr) + len;
  TRI_df_header_marker_t const* header = reinterpret_cast<TRI_df_header_marker_t const*>(&buffer[0]);

  // check CRC
  ok = CheckCrcMarker(reinterpret_cast<TRI_df_marker_t const*>(ptr), end);

  if (!ok) {
    if (IsMarker28(ptr)) {
      LOG(ERR) << "datafile found from older version of ArangoDB. "
               << "Please dump data from that version with arangodump "
               << "and reload it into this ArangoDB instance with arangorestore";
      TRI_CLOSE(fd);
      TRI_set_errno(TRI_ERROR_NOT_IMPLEMENTED);
      FATAL_ERROR_EXIT();
    }

    TRI_set_errno(TRI_ERROR_ARANGO_CORRUPTED_DATAFILE);

    LOG(ERR) << "corrupted datafile header read from '" << filename << "'";

    if (!ignoreErrors) {
      TRI_CLOSE(fd);
      return nullptr;
    }
  }

  // check the datafile version
  if (ok) {
    if (header->_version != TRI_DF_VERSION) {
      TRI_set_errno(TRI_ERROR_ARANGO_CORRUPTED_DATAFILE);

      LOG(ERR) << "unknown datafile version '" << header->_version << "' in datafile '" << filename << "'";

      if (!ignoreErrors) {
        TRI_CLOSE(fd);
        return nullptr;
      }
    }
  }

  // check the maximal size
  if (size > header->_maximalSize) {
    LOG(DEBUG) << "datafile '" << filename << "' has size '" << size << "', but maximal size is '" << header->_maximalSize << "'";
  }

  // map datafile into memory
  res = TRI_MMFile(0, size, PROT_READ, MAP_SHARED, fd, &mmHandle, 0, &data);

  if (res != TRI_ERROR_NO_ERROR) {
    TRI_set_errno(res);
    TRI_CLOSE(fd);

    LOG(ERR) << "cannot memory map datafile '" << filename << "': " << TRI_errno_string(res);
    LOG(ERR) << "The database directory might reside on a shared folder "
                "(VirtualBox, VMWare) or an NFS "
                "mounted volume which does not allow memory mapped files.";
    return nullptr;
  }

  // create datafile structure
  try {
    return new TRI_datafile_t(filename, fd, mmHandle, size, size, fid, static_cast<char*>(data));
  } catch (...) {
    TRI_UNMMFile(data, size, fd, &mmHandle);
    TRI_CLOSE(fd);

    return nullptr;
  }
}

////////////////////////////////////////////////////////////////////////////////
/// @brief creates either an anonymous or a physical datafile
////////////////////////////////////////////////////////////////////////////////

TRI_datafile_t* TRI_CreateDatafile(std::string const& filename, TRI_voc_fid_t fid,
                                   TRI_voc_size_t maximalSize,
                                   bool withInitialMarkers) {
  TRI_datafile_t* datafile;
  size_t pageSize = PageSizeFeature::getPageSize();

  TRI_ASSERT(pageSize >= 256);

  // use multiples of page-size
  maximalSize =
      (TRI_voc_size_t)(((maximalSize + pageSize - 1) / pageSize) * pageSize);

  // sanity check maximal size
  if (sizeof(TRI_df_header_marker_t) + sizeof(TRI_df_footer_marker_t) >
      maximalSize) {
    LOG(ERR) << "cannot create datafile, maximal size '" << (unsigned int)maximalSize << "' is too small";
    TRI_set_errno(TRI_ERROR_ARANGO_MAXIMAL_SIZE_TOO_SMALL);

    return nullptr;
  }

  // create either an anonymous or a physical datafile
  if (filename.empty()) {
#ifdef TRI_HAVE_ANONYMOUS_MMAP
    datafile = CreateAnonymousDatafile(fid, maximalSize);
#else
    // system does not support anonymous mmap
    return nullptr;
#endif
  } else {
    datafile = CreatePhysicalDatafile(filename, fid, maximalSize);
  }

  if (datafile == nullptr) {
    // an error occurred during creation
    return nullptr;
  }

  datafile->_state = TRI_DF_STATE_WRITE;

  if (withInitialMarkers) {
    int res = WriteInitialHeaderMarker(datafile, fid, maximalSize);

    if (res != TRI_ERROR_NO_ERROR) {
      LOG(ERR) << "cannot write header to datafile '" << datafile->getName() << "'";
      TRI_UNMMFile(datafile->_data, datafile->_maximalSize, datafile->_fd,
                   &datafile->_mmHandle);

      datafile->close();
      delete datafile;

      return nullptr;
    }
  }

  LOG(DEBUG) << "created datafile '" << datafile->getName() << "' of size " << maximalSize << " and page-size " << pageSize;

  return datafile;
}

////////////////////////////////////////////////////////////////////////////////
/// @brief returns the name for a marker
////////////////////////////////////////////////////////////////////////////////

char const* TRI_NameMarkerDatafile(TRI_df_marker_t const* marker) {
  switch (marker->getType()) {
    // general markers
    case TRI_DF_MARKER_HEADER:
      return "datafile header";
    case TRI_DF_MARKER_FOOTER:
      return "footer";
    case TRI_DF_MARKER_BLANK:
      return "blank marker (used when repairing datafiles)";
    case TRI_DF_MARKER_COL_HEADER:
      return "collection header";
    case TRI_DF_MARKER_PROLOGUE:
      return "prologue";
    case TRI_DF_MARKER_VPACK_DOCUMENT:
      return "document";
    case TRI_DF_MARKER_VPACK_REMOVE:
      return "remove document";
    case TRI_DF_MARKER_VPACK_CREATE_COLLECTION:
      return "create collection";
    case TRI_DF_MARKER_VPACK_DROP_COLLECTION:
      return "drop collection";
    case TRI_DF_MARKER_VPACK_RENAME_COLLECTION:
      return "rename collection";
    case TRI_DF_MARKER_VPACK_CHANGE_COLLECTION:
      return "change collection";
    case TRI_DF_MARKER_VPACK_CREATE_INDEX:
      return "create index";
    case TRI_DF_MARKER_VPACK_DROP_INDEX:
      return "drop index";
    case TRI_DF_MARKER_VPACK_CREATE_DATABASE:
      return "create database";
    case TRI_DF_MARKER_VPACK_DROP_DATABASE:
      return "drop database";
    case TRI_DF_MARKER_VPACK_BEGIN_TRANSACTION:
      return "begin transaction";
    case TRI_DF_MARKER_VPACK_COMMIT_TRANSACTION:
      return "commit transaction";
    case TRI_DF_MARKER_VPACK_ABORT_TRANSACTION:
      return "abort transaction";

    default:
      return "unused/unknown";
  }
}

////////////////////////////////////////////////////////////////////////////////
/// @brief checks whether a marker is valid
////////////////////////////////////////////////////////////////////////////////

bool TRI_IsValidMarkerDatafile(TRI_df_marker_t const* marker) {
  if (marker == nullptr) {
    return false;
  }

  // check marker type
  TRI_df_marker_type_t const type = marker->getType();

  if (type <= TRI_DF_MARKER_MIN) {
    // marker type is less than minimum allowed type value
    return false;
  }

  if (type >= TRI_DF_MARKER_MAX) {
    // marker type is greater than maximum allowed type value
    return false;
  }

  if (marker->getSize() >= DatafileHelper::MaximalMarkerSize()) {
    // a single marker bigger than 256 MB seems unreasonable
    // note: this is an arbitrary limit
    return false;
  }

  return true;
}

////////////////////////////////////////////////////////////////////////////////
/// @brief reserves room for an element, advances the pointer
///
/// note: maximalJournalSize is the collection's maximalJournalSize property,
/// which may be different from the size of the current datafile
/// some callers do not set the value of maximalJournalSize
////////////////////////////////////////////////////////////////////////////////

int TRI_ReserveElementDatafile(TRI_datafile_t* datafile, TRI_voc_size_t size,
                               TRI_df_marker_t** position,
                               TRI_voc_size_t maximalJournalSize) {
  *position = nullptr;
  size = DatafileHelper::AlignedSize<TRI_voc_size_t>(size);

  if (datafile->_state != TRI_DF_STATE_WRITE) {
    if (datafile->_state == TRI_DF_STATE_READ) {
      LOG(ERR) << "cannot reserve marker, datafile is read-only";

      return TRI_set_errno(TRI_ERROR_ARANGO_READ_ONLY);
    }

    return TRI_set_errno(TRI_ERROR_ARANGO_ILLEGAL_STATE);
  }

  // check the maximal size
  if (size + DatafileHelper::JournalOverhead() > datafile->_maximalSize) {
    // marker is bigger than journal size.
    // adding the marker to this datafile will not work

    if (maximalJournalSize <= datafile->_maximalSize) {
      // the collection property 'maximalJournalSize' is equal to
      // or smaller than the size of this datafile
      // creating a new file and writing the marker into it will not work either
      return TRI_set_errno(TRI_ERROR_ARANGO_DOCUMENT_TOO_LARGE);
    }

    // if we get here, the collection's 'maximalJournalSize' property is
    // higher than the size of this datafile.
    // maybe the marker will fit into a new datafile with the bigger size?
    if (size + DatafileHelper::JournalOverhead() > maximalJournalSize) {
      // marker still won't fit
      return TRI_set_errno(TRI_ERROR_ARANGO_DOCUMENT_TOO_LARGE);
    }

    // fall-through intentional
  }

  // add the marker, leave enough room for the footer
  if (datafile->_currentSize + size + datafile->_footerSize >
      datafile->_maximalSize) {
    datafile->_lastError = TRI_set_errno(TRI_ERROR_ARANGO_DATAFILE_FULL);
    datafile->_full = true;

    LOG(TRACE) << "cannot write marker, not enough space";

    return TRI_ERROR_ARANGO_DATAFILE_FULL;
  }

  *position = reinterpret_cast<TRI_df_marker_t*>(datafile->_next);

  TRI_ASSERT(*position != nullptr);

  datafile->_next += size;
  datafile->_currentSize += size;

  return TRI_ERROR_NO_ERROR;
}

////////////////////////////////////////////////////////////////////////////////
/// @brief writes a marker to the datafile
/// this function will write the marker as-is, without any CRC or tick updates
////////////////////////////////////////////////////////////////////////////////

int TRI_WriteElementDatafile(TRI_datafile_t* datafile, void* position,
                             TRI_df_marker_t const* marker, bool forceSync) {
  TRI_ASSERT(marker->getTick() > 0);
  TRI_ASSERT(marker->getSize() > 0);

  TRI_UpdateTicksDatafile(datafile, marker);

  if (datafile->_state != TRI_DF_STATE_WRITE) {
    if (datafile->_state == TRI_DF_STATE_READ) {
      LOG(ERR) << "cannot write marker, datafile is read-only";

      return TRI_set_errno(TRI_ERROR_ARANGO_READ_ONLY);
    }

    return TRI_set_errno(TRI_ERROR_ARANGO_ILLEGAL_STATE);
  }

  TRI_ASSERT(position != nullptr);

  // out of bounds check for writing into a datafile
  if (position == nullptr || position < (void*)datafile->_data ||
      position >= (void*)(datafile->_data + datafile->_maximalSize)) {
    LOG(ERR) << "logic error. writing out of bounds of datafile '" << datafile->getName() << "'";
    return TRI_set_errno(TRI_ERROR_ARANGO_ILLEGAL_STATE);
  }

  memcpy(position, marker, static_cast<size_t>(marker->getSize()));

  if (forceSync) {
    bool ok = datafile->sync(static_cast<char const*>(position),
                             reinterpret_cast<char const*>(position) + marker->getSize());

    if (!ok) {
      datafile->_state = TRI_DF_STATE_WRITE_ERROR;

      if (errno == ENOSPC) {
        datafile->_lastError = TRI_set_errno(TRI_ERROR_ARANGO_FILESYSTEM_FULL);
      } else {
        datafile->_lastError = TRI_set_errno(TRI_ERROR_SYS_ERROR);
      }

      LOG(ERR) << "msync failed with: " << TRI_last_error();

      return datafile->_lastError;
    } else {
      LOG(TRACE) << "msync succeeded " << (void*) position << ", size " << marker->getSize();
    }
  }

  return TRI_ERROR_NO_ERROR;
}

////////////////////////////////////////////////////////////////////////////////
/// @brief update tick values for a datafile
////////////////////////////////////////////////////////////////////////////////

void TRI_UpdateTicksDatafile(TRI_datafile_t* datafile,
                             TRI_df_marker_t const* marker) {
  TRI_df_marker_type_t const type = marker->getType();

  if (type != TRI_DF_MARKER_HEADER && type != TRI_DF_MARKER_FOOTER &&
      type != TRI_DF_MARKER_COL_HEADER) {
    // every marker but headers / footers counts

    TRI_voc_tick_t tick = marker->getTick();

    if (datafile->_tickMin == 0) {
      datafile->_tickMin = tick;
    }

    if (datafile->_tickMax < tick) {
      datafile->_tickMax = tick;
    }

    if (datafile->_dataMin == 0) {
      datafile->_dataMin = tick;
    }

    if (datafile->_dataMax < tick) {
      datafile->_dataMax = tick;
    }
  }
}

////////////////////////////////////////////////////////////////////////////////
/// @brief checksums and writes a marker to the datafile
////////////////////////////////////////////////////////////////////////////////

int TRI_WriteCrcElementDatafile(TRI_datafile_t* datafile, void* position,
                                TRI_df_marker_t* marker, bool forceSync) {
  TRI_ASSERT(marker->getTick() != 0);

  if (datafile->isPhysical()) {
    TRI_voc_crc_t crc = TRI_InitialCrc32();

    crc = TRI_BlockCrc32(crc, (char const*)marker, marker->getSize());
    marker->setCrc(TRI_FinalCrc32(crc));
  }

  return TRI_WriteElementDatafile(datafile, position, marker, forceSync);
}

////////////////////////////////////////////////////////////////////////////////
/// @brief iterates over a datafile
/// also may set datafile's min/max tick values
/// deprecated
////////////////////////////////////////////////////////////////////////////////

bool TRI_IterateDatafile(TRI_datafile_t* datafile,
                         bool (*iterator)(TRI_df_marker_t const*, void*,
                                          TRI_datafile_t*),
                         void* data) {
  TRI_ASSERT(iterator != nullptr);

  LOG(TRACE) << "iterating over datafile '" << datafile->getName() << "', fid: " << datafile->_fid;

  char const* ptr = datafile->_data;
  char const* end = datafile->_data + datafile->_currentSize;

  if (datafile->_state != TRI_DF_STATE_READ &&
      datafile->_state != TRI_DF_STATE_WRITE) {
    TRI_set_errno(TRI_ERROR_ARANGO_ILLEGAL_STATE);
    return false;
  }

  while (ptr < end) {
    auto const* marker = reinterpret_cast<TRI_df_marker_t const*>(ptr);

    if (marker->getSize() == 0) {
      return true;
    }

    // update the tick statistics
    TRI_UpdateTicksDatafile(datafile, marker);

    if (!iterator(marker, data, datafile)) {
      return false;
    }

    ptr += DatafileHelper::AlignedMarkerSize<size_t>(marker);
  }

  return true;
}

/// @brief iterates over a datafile
/// also may set datafile's min/max tick values
bool TRI_IterateDatafile(TRI_datafile_t* datafile,
                         std::function<bool(TRI_df_marker_t const*, TRI_datafile_t*)> const& cb) {
  LOG(TRACE) << "iterating over datafile '" << datafile->getName() << "', fid: " << datafile->_fid;

  char const* ptr = datafile->_data;
  char const* end = datafile->_data + datafile->_currentSize;

  if (datafile->_state != TRI_DF_STATE_READ &&
      datafile->_state != TRI_DF_STATE_WRITE) {
    TRI_set_errno(TRI_ERROR_ARANGO_ILLEGAL_STATE);
    return false;
  }

  while (ptr < end) {
    auto const* marker = reinterpret_cast<TRI_df_marker_t const*>(ptr);

    if (marker->getSize() == 0) {
      return true;
    }

    // update the tick statistics
    TRI_UpdateTicksDatafile(datafile, marker);

    if (!cb(marker, datafile)) {
      return false;
    }

    ptr += DatafileHelper::AlignedMarkerSize<size_t>(marker);
  }

  return true;
}

////////////////////////////////////////////////////////////////////////////////
/// @brief opens an existing datafile
///
/// The datafile will be opened read-only if a footer is found
////////////////////////////////////////////////////////////////////////////////

TRI_datafile_t* TRI_OpenDatafile(std::string const& filename, bool ignoreFailures) {
  // this function must not be called for non-physical datafiles
  TRI_ASSERT(!filename.empty());

  TRI_datafile_t* datafile = OpenDatafile(filename, false);

  if (datafile == nullptr) {
    return nullptr;
  }

  // check the datafile by scanning markers
  bool ok = CheckDatafile(datafile, ignoreFailures);

  if (!ok) {
    TRI_UNMMFile(datafile->_data, datafile->_maximalSize, datafile->_fd,
                 &datafile->_mmHandle);
    TRI_CLOSE(datafile->_fd);

    LOG(ERR) << "datafile '" << datafile->getName() << "' is corrupt";
    // must free datafile here
    delete datafile;

    return nullptr;
  }

  // change to read-write if no footer has been found
  if (!datafile->_isSealed) {
    datafile->_state = TRI_DF_STATE_WRITE;
    TRI_ProtectMMFile(datafile->_data, datafile->_maximalSize,
                      PROT_READ | PROT_WRITE, datafile->_fd,
                      &datafile->_mmHandle);
  }

  // Advise on sequential use:
  TRI_MMFileAdvise(datafile->_data, datafile->_maximalSize,
                   TRI_MADVISE_SEQUENTIAL);
  TRI_MMFileAdvise(datafile->_data, datafile->_maximalSize,
                   TRI_MADVISE_WILLNEED);

  return datafile;
}

////////////////////////////////////////////////////////////////////////////////
/// @brief renames a datafile
////////////////////////////////////////////////////////////////////////////////

int TRI_RenameDatafile(TRI_datafile_t* datafile, char const* filename) {
  // this function must not be called for non-physical datafiles
  TRI_ASSERT(datafile->isPhysical());
  TRI_ASSERT(filename != nullptr);

  if (TRI_ExistsFile(filename)) {
    LOG(ERR) << "cannot overwrite datafile '" << filename << "'";

    datafile->_lastError =
        TRI_set_errno(TRI_ERROR_ARANGO_DATAFILE_ALREADY_EXISTS);
    return TRI_ERROR_ARANGO_DATAFILE_ALREADY_EXISTS;
  }

  int res = TRI_RenameFile(datafile->_filename.c_str(), filename);

  if (res != TRI_ERROR_NO_ERROR) {
    datafile->_state = TRI_DF_STATE_RENAME_ERROR;
    datafile->_lastError = TRI_set_errno(TRI_ERROR_SYS_ERROR);

    return res;
  }

  datafile->_filename = filename;

  return TRI_ERROR_NO_ERROR;
}

/// @brief seals a datafile, writes a footer, sets it to read-only
int TRI_datafile_t::seal() {
  if (_state == TRI_DF_STATE_READ) {
    return TRI_ERROR_ARANGO_READ_ONLY;
  }

  if (_state != TRI_DF_STATE_WRITE) {
    return TRI_ERROR_ARANGO_ILLEGAL_STATE;
  }

  if (_isSealed) {
    return TRI_ERROR_ARANGO_DATAFILE_SEALED;
  }

  // set a proper tick value
  if (_tickMax == 0) {
    _tickMax = TRI_NewTickServer();
  }

  // create the footer
  TRI_df_footer_marker_t footer = DatafileHelper::CreateFooterMarker(_tickMax);

  // reserve space and write footer to file
  _footerSize = 0;

  TRI_df_marker_t* position;
  int res =
      TRI_ReserveElementDatafile(this, footer.base.getSize(), &position, 0);

  if (res == TRI_ERROR_NO_ERROR) {
    TRI_ASSERT(position != nullptr);
    res = TRI_WriteCrcElementDatafile(this, position, &footer.base, false);
  }

  if (res != TRI_ERROR_NO_ERROR) {
    return res;
  }

  // sync file
  bool ok = sync(_synced, reinterpret_cast<char const*>(_data) + _currentSize);

  if (!ok) {
    _state = TRI_DF_STATE_WRITE_ERROR;

    if (errno == ENOSPC) {
      _lastError = TRI_set_errno(TRI_ERROR_ARANGO_FILESYSTEM_FULL);
    } else {
      _lastError = TRI_errno();
    }

    LOG(ERR) << "msync failed with: " << TRI_last_error();
  }

  // everything is now synced
  _synced = _written;

  TRI_ProtectMMFile(_data, _maximalSize, PROT_READ,
                    _fd, &_mmHandle);

  // seal datafile
  if (ok) {
    _isSealed = true;
    _state = TRI_DF_STATE_READ;
    // note: _initSize must remain constant
    TRI_ASSERT(_initSize == _maximalSize);
    _maximalSize = _currentSize;
  }

  if (!ok) {
    return _lastError;
  }

  if (isPhysical()) {
    // From now on we predict random access (until collection or compaction):
    TRI_MMFileAdvise(_data, _maximalSize, TRI_MADVISE_RANDOM);
  }

  return TRI_ERROR_NO_ERROR;
}

////////////////////////////////////////////////////////////////////////////////
/// @brief truncates a datafile and seals it
/// this is called from the recovery procedure only
////////////////////////////////////////////////////////////////////////////////

int TRI_TruncateDatafile(std::string const& path, TRI_voc_size_t position) {
  // this function must not be called for non-physical datafiles
  TRI_ASSERT(!path.empty());

  TRI_datafile_t* datafile = OpenDatafile(path, true);

  if (datafile == nullptr) {
    return TRI_ERROR_ARANGO_DATAFILE_UNREADABLE;
  }

  int res = TruncateAndSealDatafile(datafile, position);
  delete datafile;

  return res;
}

////////////////////////////////////////////////////////////////////////////////
/// @brief try to repair a datafile
////////////////////////////////////////////////////////////////////////////////

bool TRI_TryRepairDatafile(char const* path) {
  // this function must not be called for non-physical datafiles
  TRI_ASSERT(path != nullptr);

  TRI_datafile_t* datafile = OpenDatafile(path, true);

  if (datafile == nullptr) {
    return false;
  }

  // set to read/write access
  TRI_ProtectMMFile(datafile->_data, datafile->_maximalSize,
                    PROT_READ | PROT_WRITE, datafile->_fd,
                    &datafile->_mmHandle);

  bool result = TryRepairDatafile(datafile);
  delete datafile;

  return result;
}

////////////////////////////////////////////////////////////////////////////////
/// @brief diagnoses a marker
////////////////////////////////////////////////////////////////////////////////

static std::string DiagnoseMarker(TRI_df_marker_t const* marker,
                                  char const* end) {
  std::ostringstream result;

  if (marker == nullptr) {
    return "marker is undefined. should not happen";
  }

  // check marker type
  TRI_df_marker_type_t type = marker->getType();

  if (type <= TRI_DF_MARKER_MIN) {
    // marker type is less than minimum allowed type value
    result << "marker type value (" << static_cast<int>(type)
           << ") is wrong. expecting value higher than " << TRI_DF_MARKER_MIN;
    return result.str();
  }

  if (type >= TRI_DF_MARKER_MAX) {
    // marker type is greater than maximum allowed type value
    result << "marker type value (" << static_cast<int>(type)
           << ") is wrong. expecting value less than " << TRI_DF_MARKER_MAX;
    return result.str();
  }

  TRI_voc_size_t size = marker->getSize();

  if (size >= DatafileHelper::MaximalMarkerSize()) {
    // a single marker bigger than this size seems unreasonable
    // note: this is an arbitrary limit
    result << "marker size value (" << size
           << ") is wrong. expecting value less than "
           << DatafileHelper::MaximalMarkerSize();
    return result.str();
  }

  if (size < sizeof(TRI_df_marker_t)) {
    result << "marker size is too small (" << size
           << "). expecting at least " << sizeof(TRI_df_marker_t) << " bytes";
    return result.str();
  }

  if (reinterpret_cast<char const*>(marker) + size > end) {
    return "marker size is beyond end of datafile";
  }

  TRI_voc_crc_t crc = CalculateCrcValue(marker);

  if (marker->getCrc() == crc) {
    return "crc checksum is correct";
  }
   
  result << "crc checksum (hex " << std::hex << marker->getCrc()
         << ") is wrong. expecting (hex " << std::hex << crc << ")";

  return result.str();
}

////////////////////////////////////////////////////////////////////////////////
/// @brief scans a datafile
////////////////////////////////////////////////////////////////////////////////

static DatafileScan ScanDatafile(TRI_datafile_t const* datafile) {
  // this function must not be called for non-physical datafiles
  TRI_ASSERT(datafile->isPhysical());

  char* ptr = datafile->_data;
  char* end = datafile->_data + datafile->_currentSize;
  TRI_voc_size_t currentSize = 0;

  DatafileScan scan;

  scan.currentSize = datafile->_currentSize;
  scan.maximalSize = datafile->_maximalSize;

  if (datafile->_currentSize == 0) {
    end = datafile->_data + datafile->_maximalSize;
  }

  while (ptr < end) {
    TRI_df_marker_t* marker = reinterpret_cast<TRI_df_marker_t*>(ptr);

    DatafileScanEntry entry;
    entry.position = static_cast<TRI_voc_size_t>(ptr - datafile->_data);
    entry.size = marker->getSize();
    entry.realSize = static_cast<TRI_voc_size_t>(DatafileHelper::AlignedMarkerSize<size_t>(marker));
    entry.tick = marker->getTick();
    entry.type = marker->getType();
    entry.status = 1;
    entry.typeName = TRI_NameMarkerDatafile(marker);

    if (marker->getSize() == 0 && marker->getCrc() == 0 && marker->getType() == 0 &&
        marker->getTick() == 0) {
      entry.status = 2;

      scan.endPosition = currentSize;
      scan.entries.emplace_back(entry);
      return scan;
    }

    ++scan.numberMarkers;

    if (marker->getSize() == 0) {
      entry.status = 3;

      scan.status = 2;
      scan.endPosition = currentSize;
      scan.entries.emplace_back(entry);
      return scan;
    }

    if (marker->getSize() < sizeof(TRI_df_marker_t)) {
      entry.status = 4;

      entry.diagnosis = DiagnoseMarker(marker, end);
      scan.endPosition = currentSize;
      scan.status = 3;

      scan.entries.emplace_back(entry);
      return scan;
    }

    if (!TRI_IsValidMarkerDatafile(marker)) {
      entry.status = 4;

      entry.diagnosis = DiagnoseMarker(marker, end);
      scan.endPosition = currentSize;
      scan.status = 3;

      scan.entries.emplace_back(entry);
      return scan;
    }

    bool ok = CheckCrcMarker(marker, end);

    if (!ok) {
      entry.status = 5;

      entry.diagnosis = DiagnoseMarker(marker, end);
      scan.status = 4;
    }

    TRI_df_marker_type_t const type = marker->getType();

    if (type == TRI_DF_MARKER_VPACK_DOCUMENT ||
        type == TRI_DF_MARKER_VPACK_REMOVE) {
      VPackSlice const slice(reinterpret_cast<char const*>(marker) + DatafileHelper::VPackOffset(type));
      TRI_ASSERT(slice.isObject());
      entry.key = slice.get(StaticStrings::KeyString).copyString();
    }

    scan.entries.emplace_back(entry);

    size_t size = DatafileHelper::AlignedMarkerSize<size_t>(marker);
    currentSize += static_cast<TRI_voc_size_t>(size);

    if (marker->getType() == TRI_DF_MARKER_FOOTER) {
      scan.endPosition = currentSize;
      scan.isSealed = true;
      return scan;
    }

    ptr += size;
  }

  return scan;
}

////////////////////////////////////////////////////////////////////////////////
/// @brief returns information about the datafile
////////////////////////////////////////////////////////////////////////////////

DatafileScan TRI_ScanDatafile(char const* path) {
  DatafileScan scan;

  // this function must not be called for non-physical datafiles
  TRI_ASSERT(path != nullptr);

  TRI_datafile_t* datafile = OpenDatafile(path, true);

  if (datafile != nullptr) {
    scan = ScanDatafile(datafile);
    delete datafile;
  } else {
    scan.currentSize = 0;
    scan.maximalSize = 0;
    scan.endPosition = 0;
    scan.numberMarkers = 0;

    scan.status = 5;
    scan.isSealed = false;
  }

  return scan;
}


TRI_datafile_t::TRI_datafile_t(std::string const& filename, int fd, void* mmHandle, TRI_voc_size_t maximalSize,
                               TRI_voc_size_t currentSize, TRI_voc_fid_t fid, char* data)
        : _fid(fid),
          _state(TRI_DF_STATE_READ),
          _fd(fd),
          _mmHandle(mmHandle),
          _initSize(maximalSize), 
          _maximalSize(maximalSize), 
          _currentSize(currentSize),
          _footerSize(sizeof(TRI_df_footer_marker_t)),
          _data(data),
          _next(data + currentSize),
          _tickMin(0),
          _tickMax(0),
          _dataMin(0),
          _dataMax(0),
          _filename(filename),
          _lastError(TRI_ERROR_NO_ERROR),
          _full(false),
          _isSealed(false),
          _synced(data),
          _written(nullptr) {
  // filename is a string for physical datafiles, and NULL for anonymous regions
  // fd is a positive value for physical datafiles, and -1 for anonymous regions
  if (filename.empty()) {
    TRI_ASSERT(fd == -1);
  } else {
    TRI_ASSERT(fd >= 0);

    // Advise OS that sequential access is going to happen:
    TRI_MMFileAdvise(_data, _maximalSize, TRI_MADVISE_SEQUENTIAL);
  }
}
  
TRI_datafile_t::~TRI_datafile_t() {
  try {
    this->close();
  } catch (...) {
    // silently continue as this is the destructor
  }
}

/// @brief return the name of a datafile
std::string TRI_datafile_t::getName() const {
  if (_filename.empty()) {
    // anonymous regions do not have a filename
    return "anonymous region";
  }

  // return name of the physical file
  return _filename;
}

/// @brief close a datafile
int TRI_datafile_t::close() {
  if (_state == TRI_DF_STATE_READ ||
      _state == TRI_DF_STATE_WRITE) {
    int res = TRI_UNMMFile(_data, _initSize, _fd, &_mmHandle);

    if (res != TRI_ERROR_NO_ERROR) {
      LOG(ERR) << "munmap failed with: " << res;
      _state = TRI_DF_STATE_WRITE_ERROR;
      _lastError = res;
      return res;
    }

    if (isPhysical()) {
      int res = TRI_CLOSE(_fd);

      if (res != TRI_ERROR_NO_ERROR) {
        LOG(ERR) << "unable to close datafile '" << getName() << "': " << res;
      }
    }

    _state = TRI_DF_STATE_CLOSED;
    _data = nullptr;
    _next = nullptr;
    _fd = -1;

    return TRI_ERROR_NO_ERROR;
  } 
  
  if (_state == TRI_DF_STATE_CLOSED) {
    LOG(WARN) << "closing an already closed datafile '" << getName() << "'";
    return TRI_ERROR_NO_ERROR;
  } 
  
  return TRI_ERROR_ARANGO_ILLEGAL_STATE;
}

/// @brief sync the data of a datafile
bool TRI_datafile_t::sync(char const* begin, char const* end) {
  if (!isPhysical()) {
    // anonymous regions do not need to be synced
    return true;
  }

  TRI_ASSERT(_fd >= 0);

  if (begin == end) {
    // no need to sync
    return true;
  }

  return TRI_MSync(_fd, begin, end);
}
 <|MERGE_RESOLUTION|>--- conflicted
+++ resolved
@@ -46,8 +46,8 @@
 
 /// @brief check if a marker appears to be created by ArangoDB 28
 static TRI_voc_crc_t Crc28(TRI_voc_crc_t crc, void const* data, size_t length) {
-  static TRI_voc_crc_t const CrcPolynomial = 0xEDB88320; 
-  unsigned char* current = (unsigned char*) data;   
+  static TRI_voc_crc_t const CrcPolynomial = 0xEDB88320;
+  unsigned char* current = (unsigned char*) data;
   while (length--) {
     crc ^= *current++;
 
@@ -55,22 +55,22 @@
       if (crc & 1) {
         crc = (crc >> 1) ^ CrcPolynomial;
       } else {
-        crc = crc >> 1;         
+        crc = crc >> 1;
       }
     }
-  }   
+  }
   return crc;
 }
 
 static bool IsMarker28 (void const* marker) {
   struct Marker28 {
-    TRI_voc_size_t       _size; 
-    TRI_voc_crc_t        _crc;     
-    uint32_t             _type;   
+    TRI_voc_size_t       _size;
+    TRI_voc_crc_t        _crc;
+    uint32_t             _type;
 #ifdef TRI_PADDING_32
     char _padding_df_marker[4];
 #endif
-    TRI_voc_tick_t _tick;     
+    TRI_voc_tick_t _tick;
   };
 
   TRI_voc_size_t zero = 0;
@@ -556,7 +556,7 @@
       if (ignoreFailures) {
         return FixDatafile(datafile, currentSize);
       }
-       
+
       datafile->_lastError =
           TRI_set_errno(TRI_ERROR_ARANGO_CORRUPTED_DATAFILE);
       datafile->_currentSize = currentSize;
@@ -575,7 +575,7 @@
       if (ignoreFailures) {
         return FixDatafile(datafile, currentSize);
       }
-       
+
       datafile->_lastError =
           TRI_set_errno(TRI_ERROR_ARANGO_CORRUPTED_DATAFILE);
       datafile->_currentSize = currentSize;
@@ -600,7 +600,7 @@
         if (ignoreFailures) {
           return FixDatafile(datafile, currentSize);
         }
-         
+
         datafile->_lastError =
             TRI_set_errno(TRI_ERROR_ARANGO_CORRUPTED_DATAFILE);
         datafile->_currentSize = currentSize;
@@ -650,7 +650,7 @@
                 // there is a next marker
                 auto nextMarker =
                     reinterpret_cast<TRI_df_marker_t const*>(next);
-                
+
                 if (nextMarker->getType() != 0 &&
                     nextMarker->getSize() >= sizeof(TRI_df_marker_t) &&
                     next + nextMarker->getSize() <= end &&
@@ -670,23 +670,22 @@
         if (ignoreFailures) {
           return FixDatafile(datafile, currentSize);
         }
-         
+
         datafile->_lastError =
             TRI_set_errno(TRI_ERROR_ARANGO_CORRUPTED_DATAFILE);
         datafile->_currentSize = currentSize;
         datafile->_next = datafile->_data + datafile->_currentSize;
         datafile->_state = TRI_DF_STATE_OPEN_ERROR;
 
-<<<<<<< HEAD
-        LOG(WARN) << "crc mismatch found in datafile '" << datafile->getName() << "' at position " << currentSize << ". expected crc: " << CalculateCrcValue(marker) << ", actual crc: " << marker->getCrc();
-=======
-        LOG(WARN) << "crc mismatch found in datafile '" << datafile->getName(datafile) << "' of size " 
-                  << datafile->_maximalSize << ", at position " << currentSize;
-
-        LOG(WARN) << "crc mismatch found inside marker of type '" << TRI_NameMarkerDatafile(marker) 
+        LOG(WARN) << "crc mismatch found in datafile '" << datafile->getName()
+                  << "' at position " << currentSize
+                  << ", of size " << datafile->_maximalSize;
+
+        LOG(WARN) << "crc mismatch found inside marker of type '" << TRI_NameMarkerDatafile(marker)
                   << "' and size " << size
-                  << ". expected crc: " << CalculateCrcValue(marker) << ", actual crc: " << marker->getCrc();
- 
+                  << ". expected crc: " << CalculateCrcValue(marker)
+                  << ", actual crc: " << marker->getCrc();
+
         {
           LOG(INFO) << "raw marker data following:";
           char const* p = reinterpret_cast<char const*>(marker);
@@ -737,7 +736,6 @@
             }
           }
         }
->>>>>>> c53428ce
 
         if (nextMarkerOk) {
           LOG(INFO) << "data directly following this marker looks ok so repairing the marker may recover it";
@@ -982,7 +980,7 @@
 
   // read header from file
   char buffer[128];
-  memset(&buffer[0], 0, sizeof(buffer)); 
+  memset(&buffer[0], 0, sizeof(buffer));
 
   ssize_t len = sizeof(TRI_df_header_marker_t);
 
@@ -1728,7 +1726,7 @@
   if (marker->getCrc() == crc) {
     return "crc checksum is correct";
   }
-   
+
   result << "crc checksum (hex " << std::hex << marker->getCrc()
          << ") is wrong. expecting (hex " << std::hex << crc << ")";
 
@@ -1880,8 +1878,8 @@
           _state(TRI_DF_STATE_READ),
           _fd(fd),
           _mmHandle(mmHandle),
-          _initSize(maximalSize), 
-          _maximalSize(maximalSize), 
+          _initSize(maximalSize),
+          _maximalSize(maximalSize),
           _currentSize(currentSize),
           _footerSize(sizeof(TRI_df_footer_marker_t)),
           _data(data),
@@ -1907,7 +1905,7 @@
     TRI_MMFileAdvise(_data, _maximalSize, TRI_MADVISE_SEQUENTIAL);
   }
 }
-  
+
 TRI_datafile_t::~TRI_datafile_t() {
   try {
     this->close();
@@ -1954,13 +1952,13 @@
     _fd = -1;
 
     return TRI_ERROR_NO_ERROR;
-  } 
-  
+  }
+
   if (_state == TRI_DF_STATE_CLOSED) {
     LOG(WARN) << "closing an already closed datafile '" << getName() << "'";
     return TRI_ERROR_NO_ERROR;
-  } 
-  
+  }
+
   return TRI_ERROR_ARANGO_ILLEGAL_STATE;
 }
 
@@ -1980,4 +1978,3 @@
 
   return TRI_MSync(_fd, begin, end);
 }
- 