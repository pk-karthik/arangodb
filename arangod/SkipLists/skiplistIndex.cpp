////////////////////////////////////////////////////////////////////////////////
/// @brief skiplist index
///
/// @file
///
/// DISCLAIMER
///
/// Copyright 2014 ArangoDB GmbH, Cologne, Germany
/// Copyright 2004-2014 triAGENS GmbH, Cologne, Germany
///
/// Licensed under the Apache License, Version 2.0 (the "License");
/// you may not use this file except in compliance with the License.
/// You may obtain a copy of the License at
///
///     http://www.apache.org/licenses/LICENSE-2.0
///
/// Unless required by applicable law or agreed to in writing, software
/// distributed under the License is distributed on an "AS IS" BASIS,
/// WITHOUT WARRANTIES OR CONDITIONS OF ANY KIND, either express or implied.
/// See the License for the specific language governing permissions and
/// limitations under the License.
///
/// Copyright holder is ArangoDB GmbH, Cologne, Germany
///
/// @author Dr. Oreste Costa-Panaia
/// @author Copyright 2014, ArangoDB GmbH, Cologne, Germany
/// @author Copyright 2011-2013, triAGENS GmbH, Cologne, Germany
////////////////////////////////////////////////////////////////////////////////

#include "skiplistIndex.h"

#include "Basics/utf8-helper.h"
#include "ShapedJson/json-shaper.h"
#include "ShapedJson/shaped-json.h"
#include "VocBase/document-collection.h"
#include "VocBase/voc-shaper.h"

//------------------------------------------------------------------------------
//------------------------------------------------------------------------------
// Common private methods
//------------------------------------------------------------------------------
//------------------------------------------------------------------------------

// .............................................................................
// recall for all of the following comparison functions:
//
// left < right  return -1
// left > right  return  1
// left == right return  0
//
// furthermore:
//
// the following order is currently defined for placing an order on documents
// undef < null < boolean < number < strings < lists < hash arrays
// note: undefined will be treated as NULL pointer not NULL JSON OBJECT
// within each type class we have the following order
// boolean: false < true
// number: natural order
// strings: lexicographical
// lists: lexicographically and within each slot according to these rules.
// ...........................................................................

////////////////////////////////////////////////////////////////////////////////
/// @brief compares a key with an element, version with proper types
////////////////////////////////////////////////////////////////////////////////

static int CompareKeyElement (TRI_shaped_json_t const* left,
                              TRI_skiplist_index_element_t const* right,
                              size_t rightPosition,
                              TRI_shaper_t* shaper) {
  TRI_ASSERT(nullptr != left);
  TRI_ASSERT(nullptr != right);

  auto rightSubobjects = SkiplistIndex_Subobjects(right);

  int result = TRI_CompareShapeTypes(nullptr,
                                     nullptr,
                                     left,
                                     shaper,
                                     right->_document->getShapedJsonPtr(),
                                     &rightSubobjects[rightPosition],
                                     nullptr,
                                     shaper);

  // ...........................................................................
  // In the above function CompareShapeTypes we use strcmp which may
  // return an integer greater than 1 or less than -1. From this
  // function we only need to know whether we have equality (0), less
  // than (-1) or greater than (1)
  // ...........................................................................

  if (result < 0) {
    result = -1;
  }
  else if (result > 0) {
    result = 1;
  }

  return result;
}

////////////////////////////////////////////////////////////////////////////////
/// @brief compares elements, version with proper types
////////////////////////////////////////////////////////////////////////////////

static int CompareElementElement (TRI_skiplist_index_element_t const* left,
                                  size_t leftPosition,
                                  TRI_skiplist_index_element_t const* right,
                                  size_t rightPosition,
                                  TRI_shaper_t* shaper) {
  TRI_ASSERT(nullptr != left);
  TRI_ASSERT(nullptr != right);
  
  auto leftSubobjects = SkiplistIndex_Subobjects(left);
  auto rightSubobjects = SkiplistIndex_Subobjects(right);

  int result = TRI_CompareShapeTypes(left->_document->getShapedJsonPtr(),
                                     &leftSubobjects[leftPosition],
                                     nullptr,
                                     shaper,
                                     right->_document->getShapedJsonPtr(),
                                     &rightSubobjects[rightPosition],
                                     nullptr,
                                     shaper);

  // ...........................................................................
  // In the above function CompareShapeTypes we use strcmp which may
  // return an integer greater than 1 or less than -1. From this
  // function we only need to know whether we have equality (0), less
  // than (-1) or greater than (1)
  // ...........................................................................

  if (result < 0) {
    return -1;
  }
  else if (result > 0) {
    return 1;
  }

  return 0;
}

////////////////////////////////////////////////////////////////////////////////
/// @brief compares two elements in a skip list, this is the generic callback
////////////////////////////////////////////////////////////////////////////////

class CmpElmElm {
    SkiplistIndex* _skiplistIndex;
  public:
    CmpElmElm (SkiplistIndex* s) : _skiplistIndex(s) {
    }
    ~CmpElmElm () {
    }
    int operator() (void* left, void* right, 
                    SkipListVoidVoid::CmpType cmptype) {
      TRI_skiplist_index_element_t* leftElement = static_cast<TRI_skiplist_index_element_t*>(left);
      TRI_skiplist_index_element_t* rightElement = static_cast<TRI_skiplist_index_element_t*>(right);
      TRI_shaper_t* shaper;

      TRI_ASSERT(nullptr != left);
      TRI_ASSERT(nullptr != right);

      // ..........................................................................
      // The document could be the same -- so no further comparison is required.
      // ..........................................................................

      if (leftElement == rightElement ||
          leftElement->_document == rightElement->_document) {
        return 0;
      }

<<<<<<< HEAD
      shaper = _skiplistIndex->_collection->getShaper();  // ONLY IN INDEX, PROTECTED by RUNTIME
      int compareResult;
=======
  auto leftElement = static_cast<TRI_skiplist_index_element_t const*>(left);
  auto rightElement = static_cast<TRI_skiplist_index_element_t const*>(right);
  TRI_shaper_t* shaper;
>>>>>>> 05ec6ab2

      for (size_t j = 0;  j < _skiplistIndex->_numFields;  j++) {
        compareResult = CompareElementElement(leftElement,
                                              j,
                                              rightElement,
                                              j,
                                              shaper);

        if (compareResult != 0) {
          return compareResult;
        }
      }

      // ...........................................................................
      // This is where the difference between the preorder and the proper total
      // order comes into play. Here if the 'keys' are the same,
      // but the doc ptr is different (which it is since we are here), then
      // we return 0 if we use the preorder and look at the _key attribute
      // otherwise.
      // ...........................................................................

<<<<<<< HEAD
      if (SkipListVoidVoid::CMP_PREORDER == cmptype) {
        return 0;
      }

      // We break this tie in the key comparison by looking at the key:
      compareResult = strcmp(TRI_EXTRACT_MARKER_KEY(leftElement->_document),    // ONLY IN INDEX, PROTECTED by RUNTIME
                             TRI_EXTRACT_MARKER_KEY(rightElement->_document));  // ONLY IN INDEX, PROTECTED by RUNTIME
=======
  SkiplistIndex* skiplistindex = static_cast<SkiplistIndex*>(sli);
  shaper = skiplistindex->_collection->getShaper();  // ONLY IN INDEX, PROTECTED by RUNTIME
  for (size_t j = 0;  j < skiplistindex->_numFields;  j++) {
    int compareResult = CompareElementElement(leftElement,
                                              j,
                                              rightElement,
                                              j,
                                              shaper);
>>>>>>> 05ec6ab2

      if (compareResult < 0) {
        return -1;
      }
      else if (compareResult > 0) {
        return 1;
      }
      return 0;
    }
<<<<<<< HEAD
};
=======
  }

  // ...........................................................................
  // This is where the difference between the preorder and the proper total
  // order comes into play. Here if the 'keys' are the same,
  // but the doc ptr is different (which it is since we are here), then
  // we return 0 if we use the preorder and look at the _key attribute
  // otherwise.
  // ...........................................................................

  if (triagens::basics::SKIPLIST_CMP_PREORDER == cmptype) {
    return 0;
  }

  // We break this tie in the key comparison by looking at the key:
  int compareResult = strcmp(TRI_EXTRACT_MARKER_KEY(leftElement->_document),    // ONLY IN INDEX, PROTECTED by RUNTIME
                             TRI_EXTRACT_MARKER_KEY(rightElement->_document));  // ONLY IN INDEX, PROTECTED by RUNTIME

  if (compareResult < 0) {
    return -1;
  }
  else if (compareResult > 0) {
    return 1;
  }
  return 0;
}
>>>>>>> 05ec6ab2

////////////////////////////////////////////////////////////////////////////////
/// @brief compares a key with an element in a skip list, generic callback
////////////////////////////////////////////////////////////////////////////////

<<<<<<< HEAD
class CmpKeyElm {
    SkiplistIndex* _skiplistIndex;
  public:
    CmpKeyElm (SkiplistIndex* s) : _skiplistIndex(s) {
    }
    ~CmpKeyElm () {
    }
    int operator() (void* left, void* right) {
      TRI_skiplist_index_key_t* leftKey = static_cast<TRI_skiplist_index_key_t*>(left);
      TRI_skiplist_index_element_t* rightElement = static_cast<TRI_skiplist_index_element_t*>(right);
      TRI_shaper_t* shaper;

      TRI_ASSERT(nullptr != left);
      TRI_ASSERT(nullptr != right);
=======
static int CmpKeyElm (void* sli,
                      void* left,
                      void* right) {
  auto leftKey = static_cast<TRI_skiplist_index_key_t const*>(left);
  auto rightElement = static_cast<TRI_skiplist_index_element_t const*>(right);
>>>>>>> 05ec6ab2

      shaper = _skiplistIndex->_collection->getShaper();  // ONLY IN INDEX, PROTECTED by RUNTIME

<<<<<<< HEAD
      // Note that the key might contain fewer fields than there are indexed
      // attributes, therefore we only run the following loop to
      // leftKey->_numFields.
      for (size_t j = 0;  j < leftKey->_numFields;  j++) {
        int compareResult = CompareKeyElement(&leftKey->_fields[j], rightElement, j, shaper);
=======
  SkiplistIndex* skiplistindex = static_cast<SkiplistIndex*>(sli);
  TRI_shaper_t* shaper = skiplistindex->_collection->getShaper();  // ONLY IN INDEX, PROTECTED by RUNTIME
>>>>>>> 05ec6ab2

        if (compareResult != 0) {
          return compareResult;
        }
      }

      return 0;
    }
};

////////////////////////////////////////////////////////////////////////////////
/// @brief frees an element in the skiplist
////////////////////////////////////////////////////////////////////////////////

static void FreeElm (void* e) {
  auto element = static_cast<TRI_skiplist_index_element_t*>(e);
  TRI_Free(TRI_UNKNOWN_MEM_ZONE, element);
}

////////////////////////////////////////////////////////////////////////////////
/// @brief return the current interval that the iterator points at
////////////////////////////////////////////////////////////////////////////////

static inline TRI_skiplist_iterator_interval_t* GetInterval (TRI_skiplist_iterator_t const* iterator) {
  return static_cast<TRI_skiplist_iterator_interval_t*>(TRI_AtVector(&iterator->_intervals, iterator->_currentInterval));
}

////////////////////////////////////////////////////////////////////////////////
/// @brief Attempts to determine if there is a previous document within an
/// interval or before it - without advancing the iterator.
////////////////////////////////////////////////////////////////////////////////

static bool SkiplistHasPrevIterationCallback (TRI_skiplist_iterator_t const* iterator) {
  // Note that iterator->_cursor == nullptr if we are before the largest
  // document (i.e. the first one in the iterator)!
  if (iterator == nullptr) {
    return false;
  }

  // ...........................................................................
  // if we have more intervals than the one we are currently working
  // on then of course we have a previous doc, because intervals are nonempty.
  // ...........................................................................
  if (iterator->_currentInterval > 0) {
    return true;
  }

  void const* leftNode 
    = iterator->_index->skiplist->prevNode(iterator->_cursor);

  // Note that leftNode can be nullptr here!
  // ...........................................................................
  // If the leftNode == left end point AND there are no more intervals
  // then we have no next.
  // ...........................................................................
  if (leftNode == GetInterval(iterator)->_leftEndPoint) {
    return false;
  }

  return true;
}

////////////////////////////////////////////////////////////////////////////////
/// @brief Attempts to determine if there is a next document within an
/// interval - without advancing the iterator.
////////////////////////////////////////////////////////////////////////////////

static bool SkiplistHasNextIterationCallback (TRI_skiplist_iterator_t const* iterator) {
  if (iterator == nullptr || 
      iterator->_cursor == nullptr) {
    return false;
  }

  // ...........................................................................
  // if we have more intervals than the one we are currently working
  // on then of course we have a next doc, since intervals are nonempty.
  // ...........................................................................
  if (iterator->_intervals._length - 1 > iterator->_currentInterval) {
    return true;
  }

  void const* leftNode = iterator->_cursor->nextNode();

  // Note that leftNode can be nullptr here!
  // ...........................................................................
  // If the left == right end point AND there are no more intervals then we have
  // no next.
  // ...........................................................................
  if (leftNode == GetInterval(iterator)->_rightEndPoint) {
    return false;
  }

  return true;
}

////////////////////////////////////////////////////////////////////////////////
/// @brief Jumps backwards by jumpSize and returns the document
////////////////////////////////////////////////////////////////////////////////

static TRI_skiplist_index_element_t* SkiplistPrevIterationCallback (
                        TRI_skiplist_iterator_t* iterator) {
  static const int64_t jumpSize = 1;

  TRI_ASSERT(jumpSize > 0);

  if (iterator == nullptr) {  
    // In this case the iterator does not even have intervals.
    return nullptr;
  }

  TRI_skiplist_iterator_interval_t* interval = GetInterval(iterator);

  if (interval == nullptr) {
    return nullptr;
  }

  // ...........................................................................
  // use the current cursor and move jumpSize backward
  // ...........................................................................

  SkipListVoidVoid::Node* result = nullptr; 

  for (int64_t j = 0; j < jumpSize; ++j) {
    while (true) {   // will be left by break
      result = iterator->_index->skiplist->prevNode(iterator->_cursor);

      if (result == interval->_leftEndPoint) {
        if (iterator->_currentInterval == 0) {
          iterator->_cursor = nullptr;  // exhausted
          return nullptr;
        }
        --iterator->_currentInterval;
        interval = GetInterval(iterator);
        TRI_ASSERT(interval != nullptr);
        iterator->_cursor = interval->_rightEndPoint;
        result = iterator->_index->skiplist->prevNode(iterator->_cursor);
      }

      iterator->_cursor = result;
      break;   // we found a prev one
    }
  }

  TRI_ASSERT(result != nullptr);
  return static_cast<TRI_skiplist_index_element_t*>(result->document()); //iterator->_cursor->document());
}

////////////////////////////////////////////////////////////////////////////////
/// @brief Jumps forwards by jumpSize and returns the document
////////////////////////////////////////////////////////////////////////////////

static TRI_skiplist_index_element_t* SkiplistNextIterationCallback (
                               TRI_skiplist_iterator_t* iterator) {
  static const int64_t jumpSize = 1;

  TRI_ASSERT(jumpSize > 0);

  if (iterator == nullptr ||
      iterator->_cursor == nullptr) {
    // In this case the iterator is exhausted or does not even have intervals.
    return nullptr;
  }
  
  TRI_skiplist_iterator_interval_t* interval = GetInterval(iterator);

  if (interval == nullptr) {
    return nullptr;
  }

  // ...........................................................................
  // use the current cursor and move jumpSize forward
  // ...........................................................................

  for (int64_t j = 0; j < jumpSize; ++j) {
    while (true) {   // will be left by break
      iterator->_cursor = iterator->_cursor->nextNode();
      if (iterator->_cursor != interval->_rightEndPoint) {
        // Note that _cursor can be nullptr here!
        break;   // we found a next one
      }
      if (iterator->_currentInterval == (iterator->_intervals._length - 1)) {
        iterator->_cursor = nullptr;  // exhausted
        return nullptr;
      }
      ++iterator->_currentInterval;
      interval = GetInterval(iterator);
      TRI_ASSERT(interval != nullptr);
      iterator->_cursor = interval->_leftEndPoint;
    }
  }

  return static_cast<TRI_skiplist_index_element_t*>(iterator->_cursor->document());
}

// -----------------------------------------------------------------------------
// --SECTION--                           skiplistIndex     common public methods
// -----------------------------------------------------------------------------

////////////////////////////////////////////////////////////////////////////////
/// @brief Free a skiplist iterator
////////////////////////////////////////////////////////////////////////////////

void TRI_FreeSkiplistIterator (TRI_skiplist_iterator_t* iterator) {
  TRI_ASSERT(nullptr != iterator);

  TRI_DestroyVector(&iterator->_intervals);
  TRI_Free(TRI_UNKNOWN_MEM_ZONE, iterator);
}

////////////////////////////////////////////////////////////////////////////////
/// @brief destroys a skip list index , but does not free the pointer
////////////////////////////////////////////////////////////////////////////////

void SkiplistIndex_destroy (SkiplistIndex* slIndex) {
  if (slIndex == nullptr) {
    return;
  }

  delete slIndex->skiplist;
  slIndex->skiplist = nullptr;
}

////////////////////////////////////////////////////////////////////////////////
/// @brief destroys a skip list index and frees the pointer
////////////////////////////////////////////////////////////////////////////////

void SkiplistIndex_free (SkiplistIndex* slIndex) {
  if (slIndex == nullptr) {
    return;
  }
  SkiplistIndex_destroy(slIndex);
  TRI_Free(TRI_CORE_MEM_ZONE, slIndex);
}

//------------------------------------------------------------------------------
//------------------------------------------------------------------------------
// Skiplist indices
//------------------------------------------------------------------------------
//------------------------------------------------------------------------------

//------------------------------------------------------------------------------
// Public Methods Skiplist Indices
//------------------------------------------------------------------------------

////////////////////////////////////////////////////////////////////////////////
/// @brief creates a new skiplist index
////////////////////////////////////////////////////////////////////////////////

SkiplistIndex* SkiplistIndex_new (TRI_document_collection_t* document,
                                  size_t numFields,
                                  bool unique) {
  SkiplistIndex* skiplistIndex = static_cast<SkiplistIndex*>(TRI_Allocate(TRI_CORE_MEM_ZONE, sizeof(SkiplistIndex), true));

  if (skiplistIndex == nullptr) {
    return nullptr;
  }

  skiplistIndex->_collection = document;
  skiplistIndex->_numFields = numFields;
  skiplistIndex->unique = unique;
  try {
    skiplistIndex->skiplist = new SkipListVoidVoid(CmpElmElm(skiplistIndex), 
                                                   CmpKeyElm(skiplistIndex), 
                                                   FreeElm, unique);
  }
  catch (...) {
    TRI_Free(TRI_CORE_MEM_ZONE, skiplistIndex);
    return nullptr;
  }

  return skiplistIndex;
}

////////////////////////////////////////////////////////////////////////////////
/// @brief Locates one or more ranges within the skiplist and returns iterator
////////////////////////////////////////////////////////////////////////////////

// .............................................................................
// Tests whether the LeftEndPoint is < than RightEndPoint (-1)
// Tests whether the LeftEndPoint is == to RightEndPoint (0)    [empty]
// Tests whether the LeftEndPoint is > than RightEndPoint (1)   [undefined]
// .............................................................................

static bool skiplistIndex_findHelperIntervalValid(
                        SkiplistIndex* skiplistIndex,
                        TRI_skiplist_iterator_interval_t const* interval) {
  int compareResult;
  SkipListVoidVoid::Node* lNode;
  SkipListVoidVoid::Node* rNode;

  lNode = interval->_leftEndPoint;

  if (lNode == nullptr) {
    return false;
  }
  // Note that the right end point can be nullptr to indicate the end of
  // the index.

  rNode = interval->_rightEndPoint;

  if (lNode == rNode) {
    return false;
  }

  if (lNode->nextNode() == rNode) {
    // Interval empty, nothing to do with it.
    return false;
  }

  if (nullptr != rNode && rNode->nextNode() == lNode) {
    // Interval empty, nothing to do with it.
    return false;
  }

  if (skiplistIndex->skiplist->getNrUsed() == 0) {
    return false;
  }

  if ( lNode == skiplistIndex->skiplist->startNode() ||
       nullptr == rNode ) {
    // The index is not empty, the nodes are not neighbours, one of them
    // is at the boundary, so the interval is valid and not empty.
    return true;
  }

  CmpElmElm comparer(skiplistIndex);
  compareResult = comparer(lNode->document(), rNode->document(), 
                           SkipListVoidVoid::CMP_TOTORDER );
  return (compareResult == -1);
  // Since we know that the nodes are not neighbours, we can guarantee
  // at least one document in the interval.
}

static bool skiplistIndex_findHelperIntervalIntersectionValid (
                    SkiplistIndex* skiplistIndex,
                    TRI_skiplist_iterator_interval_t* lInterval,
                    TRI_skiplist_iterator_interval_t* rInterval,
                    TRI_skiplist_iterator_interval_t* interval) {
  SkipListVoidVoid::Node* lNode;
  SkipListVoidVoid::Node* rNode;

  lNode = lInterval->_leftEndPoint;
  rNode = rInterval->_leftEndPoint;

  if (nullptr == lNode || nullptr == rNode) {
    // At least one left boundary is the end, intersection is empty.
    return false;
  }

  int compareResult;
  // Now find the larger of the two start nodes:
  if (lNode == skiplistIndex->skiplist->startNode()) {
    // We take rNode, even if it is the start node as well.
    compareResult = -1;
  }
  else if (rNode == skiplistIndex->skiplist->startNode()) {
    // We take lNode
    compareResult = 1;
  }
  else {
    CmpElmElm comparer(skiplistIndex);
    compareResult = comparer(lNode->document(), 
                             rNode->document(), 
                             SkipListVoidVoid::CMP_TOTORDER);
  }

  if (compareResult < 1) {
    interval->_leftEndPoint = rNode;
  }
  else {
    interval->_leftEndPoint = lNode;
  }

  lNode = lInterval->_rightEndPoint;
  rNode = rInterval->_rightEndPoint;

  // Now find the smaller of the two end nodes:
  if (nullptr == lNode) {
    // We take rNode, even is this also the end node.
    compareResult = 1;
  }
  else if (nullptr == rNode) {
    // We take lNode.
    compareResult = -1;
  }
  else {
    CmpElmElm comparer(skiplistIndex);
    compareResult = comparer(lNode->document(), 
                             rNode->document(),
                             SkipListVoidVoid::CMP_TOTORDER);
  }

  if (compareResult < 1) {
    interval->_rightEndPoint = lNode;
  }
  else {
    interval->_rightEndPoint = rNode;
  }

  return skiplistIndex_findHelperIntervalValid(skiplistIndex, interval);
}

static void SkiplistIndex_findHelper (SkiplistIndex* skiplistIndex,
                                      TRI_index_operator_t const* indexOperator,
                                      TRI_vector_t* resultIntervalList) {
  TRI_skiplist_index_key_t          values;
  TRI_vector_t                      leftResult;
  TRI_vector_t                      rightResult;
  TRI_relation_index_operator_t*    relationOperator;
  TRI_logical_index_operator_t*     logicalOperator;
  TRI_skiplist_iterator_interval_t  interval;
  SkipListVoidVoid::Node* temp;

  TRI_InitVector(&(leftResult), TRI_UNKNOWN_MEM_ZONE,
                 sizeof(TRI_skiplist_iterator_interval_t));
  TRI_InitVector(&(rightResult), TRI_UNKNOWN_MEM_ZONE,
                 sizeof(TRI_skiplist_iterator_interval_t));

  relationOperator  = (TRI_relation_index_operator_t*) indexOperator;
  logicalOperator   = (TRI_logical_index_operator_t*) indexOperator;

  switch (indexOperator->_type) {
    case TRI_EQ_INDEX_OPERATOR:
    case TRI_LE_INDEX_OPERATOR:
    case TRI_LT_INDEX_OPERATOR:
    case TRI_GE_INDEX_OPERATOR:
    case TRI_GT_INDEX_OPERATOR:

      values._fields     = relationOperator->_fields;
      values._numFields  = relationOperator->_numFields;
      break;   // this is to silence a compiler warning
    default: {
      // must not access relationOperator->xxx if the operator is not a
      // relational one otherwise we'll get invalid reads and the prog
      // might crash
    }
  }

  switch (indexOperator->_type) {
    case TRI_AND_INDEX_OPERATOR: {
      SkiplistIndex_findHelper(skiplistIndex,
                               logicalOperator->_left, &leftResult);
      SkiplistIndex_findHelper(skiplistIndex,
                               logicalOperator->_right, &rightResult);

      for (size_t i = 0; i < leftResult._length; ++i) {
        for (size_t j = 0; j < rightResult._length; ++j) {
          TRI_skiplist_iterator_interval_t* tempLeftInterval;
          TRI_skiplist_iterator_interval_t* tempRightInterval;

          tempLeftInterval  =  (TRI_skiplist_iterator_interval_t*)
                               TRI_AtVector(&leftResult, i);
          tempRightInterval =  (TRI_skiplist_iterator_interval_t*)
                               TRI_AtVector(&rightResult, j);

          if (skiplistIndex_findHelperIntervalIntersectionValid(
                            skiplistIndex,
                            tempLeftInterval,
                            tempRightInterval,
                            &interval)) {
            TRI_PushBackVector(resultIntervalList, &interval);
          }
        }
      }
      TRI_DestroyVector(&leftResult);
      TRI_DestroyVector(&rightResult);
      return;
    }


    case TRI_EQ_INDEX_OPERATOR: {
      temp = skiplistIndex->skiplist->leftKeyLookup(&values);
      TRI_ASSERT(nullptr != temp);
      interval._leftEndPoint = temp;
      if (skiplistIndex->unique) {
        // At most one hit:
        temp = temp->nextNode();
        if (nullptr != temp) {
          CmpKeyElm comparer(skiplistIndex);
          if (0 == comparer(&values, temp->document())) {
            interval._rightEndPoint = temp->nextNode();
            if (skiplistIndex_findHelperIntervalValid(skiplistIndex,
                                                      &interval)) {
              TRI_PushBackVector(resultIntervalList, &interval);
            }
          }
        }
      }
      else {
        temp = skiplistIndex->skiplist->rightKeyLookup(&values);
        interval._rightEndPoint = temp->nextNode();
        if (skiplistIndex_findHelperIntervalValid(skiplistIndex,
                                                  &interval)) {
          TRI_PushBackVector(resultIntervalList, &interval);
        }
      }
      return;
    }

    case TRI_LE_INDEX_OPERATOR: {
      interval._leftEndPoint  = skiplistIndex->skiplist->startNode();
      temp = skiplistIndex->skiplist->rightKeyLookup(&values);
      interval._rightEndPoint = temp->nextNode();

      if (skiplistIndex_findHelperIntervalValid(skiplistIndex, &interval)) {
        TRI_PushBackVector(resultIntervalList, &interval);
      }
      return;
    }

    case TRI_LT_INDEX_OPERATOR: {
      interval._leftEndPoint  = skiplistIndex->skiplist->startNode();
      temp = skiplistIndex->skiplist->leftKeyLookup(&values);
      interval._rightEndPoint = temp->nextNode();

      if (skiplistIndex_findHelperIntervalValid(skiplistIndex, &interval)) {
        TRI_PushBackVector(resultIntervalList, &interval);
      }
      return;
    }

    case TRI_GE_INDEX_OPERATOR: {
      temp = skiplistIndex->skiplist->leftKeyLookup(&values);
      interval._leftEndPoint = temp;
      interval._rightEndPoint = skiplistIndex->skiplist->endNode();

      if (skiplistIndex_findHelperIntervalValid(skiplistIndex, &interval)) {
        TRI_PushBackVector(resultIntervalList, &interval);
      }
      return;
    }

    case TRI_GT_INDEX_OPERATOR: {
      temp = skiplistIndex->skiplist->rightKeyLookup(&values);
      interval._leftEndPoint = temp;
      interval._rightEndPoint = skiplistIndex->skiplist->endNode();

      if (skiplistIndex_findHelperIntervalValid(skiplistIndex, &interval)) {
        TRI_PushBackVector(resultIntervalList, &interval);
      }
      return;
    }

    default: {
      TRI_ASSERT(false);
    }

  } // end of switch statement
}

TRI_skiplist_iterator_t* SkiplistIndex_find (
                            SkiplistIndex* skiplistIndex,
                            TRI_index_operator_t const* indexOperator,
                            bool reverse) {
  TRI_skiplist_iterator_t* results = static_cast<TRI_skiplist_iterator_t*>(TRI_Allocate(TRI_UNKNOWN_MEM_ZONE, sizeof(TRI_skiplist_iterator_t), true));

  if (results == nullptr) {
    return nullptr; // calling procedure needs to care when the iterator is null
  }

  results->_index = skiplistIndex;
  TRI_InitVector(&(results->_intervals), TRI_UNKNOWN_MEM_ZONE,
                 sizeof(TRI_skiplist_iterator_interval_t));
  results->_currentInterval = 0;
  results->_cursor          = nullptr;

  if (reverse) {
    // reverse iteration intentionally assigns the reverse traversal
    // methods to hasNext() and next() so the interface remains the same
    // for the caller!
    results->hasNext         = SkiplistHasPrevIterationCallback;
    results->next            = SkiplistPrevIterationCallback;
  }
  else {
    results->hasNext         = SkiplistHasNextIterationCallback;
    results->next            = SkiplistNextIterationCallback;
  }

  SkiplistIndex_findHelper(skiplistIndex, indexOperator,
                           &(results->_intervals));

  size_t const n = TRI_LengthVector(&results->_intervals);

  // Finally initialise _cursor if the result is not empty:
  if (0 < n) {
    if (reverse) {
      // start at last interval, right endpoint
      results->_currentInterval = n - 1;
      TRI_skiplist_iterator_interval_t* tmp = static_cast<TRI_skiplist_iterator_interval_t*>(TRI_AtVector(&results->_intervals, n - 1));
      results->_cursor = tmp->_rightEndPoint;
    }
    else {
      // start at first interval, left endpoint
      TRI_skiplist_iterator_interval_t* tmp = static_cast<TRI_skiplist_iterator_interval_t*>(TRI_AtVector(&results->_intervals, 0));
      results->_cursor = tmp->_leftEndPoint;
    }
  }

  return results;
}

////////////////////////////////////////////////////////////////////////////////
/// @brief inserts a data element into the skip list
/// ownership for the element is transferred to the index
////////////////////////////////////////////////////////////////////////////////

int SkiplistIndex_insert (SkiplistIndex* skiplistIndex,
                          TRI_skiplist_index_element_t* element) {
  int res = skiplistIndex->skiplist->insert(element);

  if (res != TRI_ERROR_NO_ERROR) {
    TRI_Free(TRI_UNKNOWN_MEM_ZONE, element);
  }

  return res;
}

////////////////////////////////////////////////////////////////////////////////
/// @brief removes an entry from the skip list
/// ownership for the element is transferred to the index
////////////////////////////////////////////////////////////////////////////////

int SkiplistIndex_remove (SkiplistIndex* skiplistIndex,
                          TRI_skiplist_index_element_t* element) {
  int res = skiplistIndex->skiplist->remove(element);

  TRI_Free(TRI_UNKNOWN_MEM_ZONE, element);

  if (res == TRI_ERROR_ARANGO_DOCUMENT_NOT_FOUND) {
    // This is for the case of a rollback in an aborted transaction.
    // We silently ignore the fact that the document was not there.
    // This could also be useful for the case of a sparse index.
    return TRI_ERROR_NO_ERROR;
  }

  return res;
}

////////////////////////////////////////////////////////////////////////////////
/// @brief returns the number of elements in the skip list index
////////////////////////////////////////////////////////////////////////////////

uint64_t SkiplistIndex_getNrUsed (SkiplistIndex* skiplistIndex) {
  return skiplistIndex->skiplist->getNrUsed();
}

////////////////////////////////////////////////////////////////////////////////
/// @brief returns the memory used by the index
////////////////////////////////////////////////////////////////////////////////

size_t SkiplistIndex_memoryUsage (SkiplistIndex const* skiplistIndex) {
  return sizeof(SkiplistIndex) + 
         skiplistIndex->skiplist->memoryUsage() +
         skiplistIndex->skiplist->getNrUsed() * SkiplistIndex_ElementSize(skiplistIndex);
}

// -----------------------------------------------------------------------------
// --SECTION--                                                       END-OF-FILE
// -----------------------------------------------------------------------------

// Local Variables:
// mode: outline-minor
// outline-regexp: "/// @brief\\|/// {@inheritDoc}\\|/// @page\\|// --SECTION--\\|/// @\\}"
// End:<|MERGE_RESOLUTION|>--- conflicted
+++ resolved
@@ -153,9 +153,8 @@
     }
     int operator() (void* left, void* right, 
                     SkipListVoidVoid::CmpType cmptype) {
-      TRI_skiplist_index_element_t* leftElement = static_cast<TRI_skiplist_index_element_t*>(left);
-      TRI_skiplist_index_element_t* rightElement = static_cast<TRI_skiplist_index_element_t*>(right);
-      TRI_shaper_t* shaper;
+      auto leftElement = static_cast<TRI_skiplist_index_element_t const*>(left);
+      auto rightElement = static_cast<TRI_skiplist_index_element_t const*>(right);
 
       TRI_ASSERT(nullptr != left);
       TRI_ASSERT(nullptr != right);
@@ -169,21 +168,14 @@
         return 0;
       }
 
-<<<<<<< HEAD
-      shaper = _skiplistIndex->_collection->getShaper();  // ONLY IN INDEX, PROTECTED by RUNTIME
-      int compareResult;
-=======
-  auto leftElement = static_cast<TRI_skiplist_index_element_t const*>(left);
-  auto rightElement = static_cast<TRI_skiplist_index_element_t const*>(right);
-  TRI_shaper_t* shaper;
->>>>>>> 05ec6ab2
+      TRI_shaper_t* shaper = _skiplistIndex->_collection->getShaper();  // ONLY IN INDEX, PROTECTED by RUNTIME
 
       for (size_t j = 0;  j < _skiplistIndex->_numFields;  j++) {
-        compareResult = CompareElementElement(leftElement,
-                                              j,
-                                              rightElement,
-                                              j,
-                                              shaper);
+        int compareResult = CompareElementElement(leftElement,
+                                                  j,
+                                                  rightElement,
+                                                  j,
+                                                  shaper);
 
         if (compareResult != 0) {
           return compareResult;
@@ -198,24 +190,13 @@
       // otherwise.
       // ...........................................................................
 
-<<<<<<< HEAD
       if (SkipListVoidVoid::CMP_PREORDER == cmptype) {
         return 0;
       }
 
       // We break this tie in the key comparison by looking at the key:
-      compareResult = strcmp(TRI_EXTRACT_MARKER_KEY(leftElement->_document),    // ONLY IN INDEX, PROTECTED by RUNTIME
-                             TRI_EXTRACT_MARKER_KEY(rightElement->_document));  // ONLY IN INDEX, PROTECTED by RUNTIME
-=======
-  SkiplistIndex* skiplistindex = static_cast<SkiplistIndex*>(sli);
-  shaper = skiplistindex->_collection->getShaper();  // ONLY IN INDEX, PROTECTED by RUNTIME
-  for (size_t j = 0;  j < skiplistindex->_numFields;  j++) {
-    int compareResult = CompareElementElement(leftElement,
-                                              j,
-                                              rightElement,
-                                              j,
-                                              shaper);
->>>>>>> 05ec6ab2
+      int compareResult = strcmp(TRI_EXTRACT_MARKER_KEY(leftElement->_document),    // ONLY IN INDEX, PROTECTED by RUNTIME
+                                 TRI_EXTRACT_MARKER_KEY(rightElement->_document));  // ONLY IN INDEX, PROTECTED by RUNTIME
 
       if (compareResult < 0) {
         return -1;
@@ -225,42 +206,12 @@
       }
       return 0;
     }
-<<<<<<< HEAD
 };
-=======
-  }
-
-  // ...........................................................................
-  // This is where the difference between the preorder and the proper total
-  // order comes into play. Here if the 'keys' are the same,
-  // but the doc ptr is different (which it is since we are here), then
-  // we return 0 if we use the preorder and look at the _key attribute
-  // otherwise.
-  // ...........................................................................
-
-  if (triagens::basics::SKIPLIST_CMP_PREORDER == cmptype) {
-    return 0;
-  }
-
-  // We break this tie in the key comparison by looking at the key:
-  int compareResult = strcmp(TRI_EXTRACT_MARKER_KEY(leftElement->_document),    // ONLY IN INDEX, PROTECTED by RUNTIME
-                             TRI_EXTRACT_MARKER_KEY(rightElement->_document));  // ONLY IN INDEX, PROTECTED by RUNTIME
-
-  if (compareResult < 0) {
-    return -1;
-  }
-  else if (compareResult > 0) {
-    return 1;
-  }
-  return 0;
-}
->>>>>>> 05ec6ab2
 
 ////////////////////////////////////////////////////////////////////////////////
 /// @brief compares a key with an element in a skip list, generic callback
 ////////////////////////////////////////////////////////////////////////////////
 
-<<<<<<< HEAD
 class CmpKeyElm {
     SkiplistIndex* _skiplistIndex;
   public:
@@ -269,32 +220,19 @@
     ~CmpKeyElm () {
     }
     int operator() (void* left, void* right) {
-      TRI_skiplist_index_key_t* leftKey = static_cast<TRI_skiplist_index_key_t*>(left);
-      TRI_skiplist_index_element_t* rightElement = static_cast<TRI_skiplist_index_element_t*>(right);
-      TRI_shaper_t* shaper;
+      auto leftKey = static_cast<TRI_skiplist_index_key_t const*>(left);
+      auto rightElement = static_cast<TRI_skiplist_index_element_t const*>(right);
 
       TRI_ASSERT(nullptr != left);
       TRI_ASSERT(nullptr != right);
-=======
-static int CmpKeyElm (void* sli,
-                      void* left,
-                      void* right) {
-  auto leftKey = static_cast<TRI_skiplist_index_key_t const*>(left);
-  auto rightElement = static_cast<TRI_skiplist_index_element_t const*>(right);
->>>>>>> 05ec6ab2
-
-      shaper = _skiplistIndex->_collection->getShaper();  // ONLY IN INDEX, PROTECTED by RUNTIME
-
-<<<<<<< HEAD
+
+      TRI_shaper_t* shaper = _skiplistIndex->_collection->getShaper();  // ONLY IN INDEX, PROTECTED by RUNTIME
+
       // Note that the key might contain fewer fields than there are indexed
       // attributes, therefore we only run the following loop to
       // leftKey->_numFields.
       for (size_t j = 0;  j < leftKey->_numFields;  j++) {
         int compareResult = CompareKeyElement(&leftKey->_fields[j], rightElement, j, shaper);
-=======
-  SkiplistIndex* skiplistindex = static_cast<SkiplistIndex*>(sli);
-  TRI_shaper_t* shaper = skiplistindex->_collection->getShaper();  // ONLY IN INDEX, PROTECTED by RUNTIME
->>>>>>> 05ec6ab2
 
         if (compareResult != 0) {
           return compareResult;
