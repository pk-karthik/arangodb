--- conflicted
+++ resolved
@@ -52,7 +52,7 @@
 
  public:
   HttpCommTask(HttpServer*, TRI_socket_t, ConnectionInfo&&,
-               double keepAliveTimeout, std::string const& authenticationRealm);
+               double keepAliveTimeout);
 
  protected:
   ~HttpCommTask();
@@ -112,12 +112,6 @@
   // prematurely
   void resetState(bool close);
 
-<<<<<<< HEAD
-  // decides whether or not we should send back a www-authenticate header
-  bool sendWwwAuthenticateHeader() const;
-
-=======
->>>>>>> 325ede06
  protected:
   bool setup(Scheduler* scheduler, EventLoop loop) override;
   void cleanup() override;
