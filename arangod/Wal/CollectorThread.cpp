////////////////////////////////////////////////////////////////////////////////
/// @brief Write-ahead log garbage collection thread
///
/// @file
///
/// DISCLAIMER
///
/// Copyright 2004-2013 triAGENS GmbH, Cologne, Germany
///
/// Licensed under the Apache License, Version 2.0 (the "License");
/// you may not use this file except in compliance with the License.
/// You may obtain a copy of the License at
///
///     http://www.apache.org/licenses/LICENSE-2.0
///
/// Unless required by applicable law or agreed to in writing, software
/// distributed under the License is distributed on an "AS IS" BASIS,
/// WITHOUT WARRANTIES OR CONDITIONS OF ANY KIND, either express or implied.
/// See the License for the specific language governing permissions and
/// limitations under the License.
///
/// Copyright holder is triAGENS GmbH, Cologne, Germany
///
/// @author Jan Steemann
/// @author Copyright 2011-2013, triAGENS GmbH, Cologne, Germany
////////////////////////////////////////////////////////////////////////////////

#include "CollectorThread.h"
#include "Basics/MutexLocker.h"
#include "BasicsC/hashes.h"
#include "BasicsC/logging.h"
#include "Basics/ConditionLocker.h"
#include "Utils/DatabaseGuard.h"
#include "VocBase/document-collection.h"
#include "VocBase/server.h"
#include "VocBase/voc-shaper.h"
#include "Wal/Logfile.h"
#include "Wal/LogfileManager.h"

using namespace triagens::wal;

// -----------------------------------------------------------------------------
// --SECTION--                                                 private functions
// -----------------------------------------------------------------------------

////////////////////////////////////////////////////////////////////////////////
/// @brief return a reference to an existing datafile statistics struct
////////////////////////////////////////////////////////////////////////////////

static inline TRI_doc_datafile_info_t& getDfi (CollectorCache* cache,
                                               TRI_voc_fid_t fid) {
  return cache->dfi[fid];
}

////////////////////////////////////////////////////////////////////////////////
/// @brief return a reference to an existing datafile statistics struct,
/// create it if it does not exist
////////////////////////////////////////////////////////////////////////////////

static inline TRI_doc_datafile_info_t& createDfi (CollectorCache* cache,
                                                  TRI_voc_fid_t fid) {
  auto it = cache->dfi.find(fid);
  if (it != cache->dfi.end()) {
    return (*it).second;
  }

  TRI_doc_datafile_info_t dfi;
  memset(&dfi, 0, sizeof(TRI_doc_datafile_info_t));
  cache->dfi.insert(std::make_pair(fid, dfi));

  return getDfi(cache, fid);
}

// -----------------------------------------------------------------------------
// --SECTION--                                                    CollectorState
// -----------------------------------------------------------------------------

////////////////////////////////////////////////////////////////////////////////
/// @brief state that is built up when scanning a WAL logfile
////////////////////////////////////////////////////////////////////////////////

struct CollectorState {
  std::unordered_map<TRI_voc_cid_t, TRI_voc_tick_t>                           collections;
  std::unordered_map<TRI_voc_cid_t, int64_t>                                  operationsCount;
  std::unordered_map<TRI_voc_cid_t, CollectorThread::OperationsType>          structuralOperations;
  std::unordered_map<TRI_voc_cid_t, CollectorThread::DocumentOperationsType>  documentOperations;
  std::unordered_set<TRI_voc_tid_t>                                           failedTransactions;
  std::unordered_set<TRI_voc_tid_t>                                           handledTransactions;
  std::unordered_set<TRI_voc_cid_t>                                           droppedCollections;
  std::unordered_set<TRI_voc_tick_t>                                          droppedDatabases;
};

////////////////////////////////////////////////////////////////////////////////
/// @brief whether or not a collection can be ignored in the gc
////////////////////////////////////////////////////////////////////////////////

static bool ShouldIgnoreCollection (CollectorState const* state,
                                    TRI_voc_cid_t cid) {
  if (state->droppedCollections.find(cid) != state->droppedCollections.end()) {
    // collection was dropped
    return true;
  }

  // look up database id for collection
  auto it = state->collections.find(cid);
  if (it == state->collections.end()) {
    // no database found for collection - should not happen normally
    return true;
  }

  TRI_voc_tick_t databaseId = (*it).second;

  if (state->droppedDatabases.find(databaseId) != state->droppedDatabases.end()) {
    // database of the collection was already dropped
    return true;
  }

  // collection not dropped, database not dropped
  return false;
}

////////////////////////////////////////////////////////////////////////////////
/// @brief callback to handle one marker during collection
////////////////////////////////////////////////////////////////////////////////

static bool ScanMarker (TRI_df_marker_t const* marker, 
                        void* data, 
                        TRI_datafile_t* datafile) { 
  CollectorState* state = reinterpret_cast<CollectorState*>(data);

  assert(marker != nullptr);

  switch (marker->_type) {
    case TRI_WAL_MARKER_ATTRIBUTE: {
      attribute_marker_t const* m = reinterpret_cast<attribute_marker_t const*>(marker);
      TRI_voc_cid_t collectionId = m->_collectionId;
      TRI_voc_tick_t databaseId = m->_databaseId;

      state->collections[collectionId] = databaseId;
      
      // fill list of structural operations 
      state->structuralOperations[collectionId].push_back(marker);
      // state->operationsCount[collectionId]++; // do not count this operation
      break;
    }

    case TRI_WAL_MARKER_SHAPE: {
      shape_marker_t const* m = reinterpret_cast<shape_marker_t const*>(marker);
      TRI_voc_cid_t collectionId = m->_collectionId;
      TRI_voc_tick_t databaseId = m->_databaseId;

      state->collections[collectionId] = databaseId;

      // fill list of structural operations 
      state->structuralOperations[collectionId].push_back(marker);
      // state->operationsCount[collectionId]++; // do not count this operation
      break;
    }
      
    case TRI_WAL_MARKER_DOCUMENT: {
      document_marker_t const* m = reinterpret_cast<document_marker_t const*>(marker);
      TRI_voc_cid_t collectionId = m->_collectionId;
      TRI_voc_tid_t transactionId = m->_transactionId;

      if (state->failedTransactions.find(transactionId) != state->failedTransactions.end()) {
        // transaction had failed
        break;
      }

      char const* key = reinterpret_cast<char const*>(m) + m->_offsetKey;
      state->documentOperations[collectionId][std::string(key)] = marker;
      state->operationsCount[collectionId]++;
      state->collections[collectionId] = m->_databaseId;
      break;
    }

    case TRI_WAL_MARKER_EDGE: {
      edge_marker_t const* m = reinterpret_cast<edge_marker_t const*>(marker);
      TRI_voc_cid_t collectionId = m->_collectionId;
      TRI_voc_tid_t transactionId = m->_transactionId;

      if (state->failedTransactions.find(transactionId) != state->failedTransactions.end()) {
        // transaction had failed
        break;
      }

      char const* key = reinterpret_cast<char const*>(m) + m->_offsetKey;
      state->documentOperations[collectionId][std::string(key)] = marker;
      state->operationsCount[collectionId]++;
      state->collections[collectionId] = m->_databaseId;
      break;
    }

    case TRI_WAL_MARKER_REMOVE: {
      remove_marker_t const* m = reinterpret_cast<remove_marker_t const*>(marker);
      TRI_voc_cid_t collectionId = m->_collectionId;
      TRI_voc_tid_t transactionId = m->_transactionId;

      if (state->failedTransactions.find(transactionId) != state->failedTransactions.end()) {
        // transaction had failed
        break;
      }

      char const* key = reinterpret_cast<char const*>(m) + sizeof(remove_marker_t);
      state->documentOperations[collectionId][std::string(key)] = marker;
      state->operationsCount[collectionId]++;
      state->collections[collectionId] = m->_databaseId;
      break;
    }

    case TRI_WAL_MARKER_BEGIN_TRANSACTION: 
    case TRI_WAL_MARKER_COMMIT_TRANSACTION: {
      break;
    }

    case TRI_WAL_MARKER_ABORT_TRANSACTION: {
      transaction_abort_marker_t const* m = reinterpret_cast<transaction_abort_marker_t const*>(marker);
      // note which abort markers we found
      state->handledTransactions.insert(m->_transactionId);
      break;
    }

    case TRI_WAL_MARKER_DROP_COLLECTION: {
      collection_drop_marker_t const* m = reinterpret_cast<collection_drop_marker_t const*>(marker);
      // note that the collection was dropped and doesn't need to be collected
      state->droppedCollections.insert(m->_collectionId);
      break;
    }
    
    case TRI_WAL_MARKER_DROP_DATABASE: {
      database_drop_marker_t const* m = reinterpret_cast<database_drop_marker_t const*>(marker);
      // note that the database was dropped and doesn't need to be collected
      state->droppedDatabases.insert(m->_databaseId);
      break;
    }

    default: {
      // do nothing intentionally
    }
  }

  return true;
}


// -----------------------------------------------------------------------------
// --SECTION--                                             class CollectorThread
// -----------------------------------------------------------------------------

////////////////////////////////////////////////////////////////////////////////
/// @brief wait interval for the collector thread when idle
////////////////////////////////////////////////////////////////////////////////

uint64_t const CollectorThread::Interval = 1000000;

// -----------------------------------------------------------------------------
// --SECTION--                                      constructors and destructors
// -----------------------------------------------------------------------------

////////////////////////////////////////////////////////////////////////////////
/// @brief create the collector thread
////////////////////////////////////////////////////////////////////////////////

CollectorThread::CollectorThread (LogfileManager* logfileManager,
                                  TRI_server_t* server) 
  : Thread("WalCollector"),
    _logfileManager(logfileManager),
    _server(server),
    _condition(),
    _stop(0) {
  
  allowAsynchronousCancelation();
}

////////////////////////////////////////////////////////////////////////////////
/// @brief destroy the collector thread
////////////////////////////////////////////////////////////////////////////////

CollectorThread::~CollectorThread () {
}

// -----------------------------------------------------------------------------
// --SECTION--                                                    public methods
// -----------------------------------------------------------------------------

////////////////////////////////////////////////////////////////////////////////
/// @brief stops the collector thread
////////////////////////////////////////////////////////////////////////////////

void CollectorThread::stop () {
  if (_stop > 0) {
    return;
  }

  _stop = 1;
  _condition.signal();

  while (_stop != 2) {
    usleep(1000);
  }
}

////////////////////////////////////////////////////////////////////////////////
/// @brief signal the thread that there is something to do
////////////////////////////////////////////////////////////////////////////////

void CollectorThread::signal () {
  CONDITION_LOCKER(guard, _condition);
  guard.signal();
}

// -----------------------------------------------------------------------------
// --SECTION--                                                    Thread methods
// -----------------------------------------------------------------------------

////////////////////////////////////////////////////////////////////////////////
/// @brief main loop
////////////////////////////////////////////////////////////////////////////////

void CollectorThread::run () {
  while (_stop == 0) {
    // collect a logfile if any qualifies
    bool worked = this->collectLogfiles();

    // update master pointers
    worked |= this->processQueuedOperations();

    // delete a logfile if any qualifies
    worked |= this->removeLogfiles();
    
    CONDITION_LOCKER(guard, _condition);
    if (! worked) {
      // sleep only if there was nothing to do
      guard.wait(Interval);
    }
  }

  _stop = 2;
}

// -----------------------------------------------------------------------------
// --SECTION--                                                   private methods
// -----------------------------------------------------------------------------

////////////////////////////////////////////////////////////////////////////////
/// @brief step 1: perform collection of a logfile (if any)
////////////////////////////////////////////////////////////////////////////////

bool CollectorThread::collectLogfiles () {
  Logfile* logfile = _logfileManager->getCollectableLogfile();

  if (logfile == nullptr) {
    return false;
  }

  _logfileManager->setCollectionRequested(logfile);

  try {
    int res = collect(logfile);

    if (res == TRI_ERROR_NO_ERROR) {
      _logfileManager->setCollectionDone(logfile);
      return true;
    }
  }
  catch (...) {
    // collection failed
    LOG_ERROR("logfile collection failed");
  }

  return false;
}

////////////////////////////////////////////////////////////////////////////////
/// @brief step 2: process all still-queued collection operations
////////////////////////////////////////////////////////////////////////////////

bool CollectorThread::processQueuedOperations () {
  MUTEX_LOCKER(_operationsQueueLock);

  // process operations for each collection
  for (auto it = _operationsQueue.begin(); it != _operationsQueue.end(); ++it) {
    auto& operations = (*it).second;
    assert(! operations.empty());

    for (auto it2 = operations.begin(); it2 != operations.end(); /* no hoisting */ ) {
      Logfile* logfile = (*it2)->logfile;

      if (processCollectionOperations((*it2)) != TRI_ERROR_NO_ERROR) {
        break;
      }
      // delete the element from the vector while iterating over the vector
      it2 = operations.erase(it2);

      _logfileManager->decreaseCollectQueueSize(logfile);
    }
    // next collection
  }

  // finally remove all entries from the map with empty vectors
  for (auto it = _operationsQueue.begin(); it != _operationsQueue.end(); /* no hoisting */) {
    if ((*it).second.empty()) {
      it = _operationsQueue.erase(it);
    }
    else {
      ++it;
    }
  }

  // TODO: report an error?
  return TRI_ERROR_NO_ERROR;
}

////////////////////////////////////////////////////////////////////////////////
/// @brief process all operations for a single collection
////////////////////////////////////////////////////////////////////////////////

int CollectorThread::processCollectionOperations (CollectorCache* cache) {
  triagens::arango::DatabaseGuard guard(_server, cache->databaseId);
    
  TRI_vocbase_t* vocbase = guard.database();

  if (vocbase == nullptr) {
    return TRI_ERROR_ARANGO_DATABASE_NOT_FOUND;
  }
  
  TRI_vocbase_col_t* collection = TRI_UseCollectionByIdVocBase(vocbase, cache->collectionId);

  if (collection == nullptr) {
    return TRI_ERROR_ARANGO_COLLECTION_NOT_FOUND;
  }

  TRI_document_collection_t* document = collection->_collection;

  // try to acquire the write lock on the collection
  if (! TRI_TRY_WRITE_LOCK_DOCUMENTS_INDEXES_PRIMARY_COLLECTION(document)) {
    TRI_ReleaseCollectionVocBase(vocbase, collection);

    LOG_TRACE("wal collector couldn't acquire write lock for collection '%llu'", (unsigned long long) document->base._info._cid);

    return TRI_ERROR_LOCK_TIMEOUT;
  }
    
  // now we have the write lock on the collection
  LOG_TRACE("wal collector processing operations for collection '%s'", document->base._info._name);

  for (auto it = cache->operations->begin(); it != cache->operations->end(); ++it) {
    auto operation = (*it);

    TRI_df_marker_t const* marker = reinterpret_cast<TRI_df_marker_t const*>(operation.mem);
    TRI_voc_fid_t fid = operation.fid;
  
    if (marker->_type == TRI_DOC_MARKER_KEY_DOCUMENT) {
      TRI_doc_document_key_marker_t const* m = reinterpret_cast<TRI_doc_document_key_marker_t const*>(operation.mem);
      char const* key = operation.mem + m->_offsetKey;

      TRI_doc_mptr_t* found = static_cast<TRI_doc_mptr_t*>(TRI_LookupByKeyPrimaryIndex(&document->_primaryIndex, key));

      if (found == nullptr || found->_rid != m->_rid) {
        // somebody inserted a new revision of the document
        auto& dfi = createDfi(cache, fid);  
        dfi._numberDead++;
        dfi._sizeDead += (int64_t) marker->_size;
      }
      else {
        // we can safely update the master pointer's dataptr value
        found->_dataptr = operation.mem;
      }
    }
    else if (marker->_type == TRI_DOC_MARKER_KEY_EDGE) {
      TRI_doc_edge_key_marker_t const* m = reinterpret_cast<TRI_doc_edge_key_marker_t const*>(operation.mem);
      char const* key = operation.mem + m->base._offsetKey;
      
      TRI_doc_mptr_t* found = static_cast<TRI_doc_mptr_t*>(TRI_LookupByKeyPrimaryIndex(&document->_primaryIndex, key));

      if (found == nullptr || found->_rid != m->base._rid) {
        // somebody inserted a new revision of the document
        auto& dfi = createDfi(cache, fid);  
        dfi._numberDead++;
        dfi._sizeDead += (int64_t) marker->_size;
      }
      else {
        // we can safely update the master pointer's dataptr value
        found->_dataptr = operation.mem;
      }
    }
    else if (marker->_type == TRI_DOC_MARKER_KEY_DELETION) {
      TRI_doc_deletion_key_marker_t const* m = reinterpret_cast<TRI_doc_deletion_key_marker_t const*>(operation.mem);
      char const* key = operation.mem + m->_offsetKey;
      
      TRI_doc_mptr_t* found = static_cast<TRI_doc_mptr_t*>(TRI_LookupByKeyPrimaryIndex(&document->_primaryIndex, key));
      
      if (found != nullptr && found->_rid > m->_rid) {
        // somebody re-created the document with a newer revision
        auto& dfi = createDfi(cache, fid);  
        dfi._numberDead++;
        dfi._sizeDead += (int64_t) marker->_size;
      }
    }
    else if (marker->_type == TRI_DF_MARKER_ATTRIBUTE) {
      // move the pointer to the attribute from WAL to the datafile
      TRI_MoveMarkerVocShaper(document->_shaper, const_cast<TRI_df_marker_t*>(marker));
    }
    else if (marker->_type == TRI_DF_MARKER_SHAPE) {
      // move the pointer to the shape from WAL to the datafile
      TRI_MoveMarkerVocShaper(document->_shaper, const_cast<TRI_df_marker_t*>(marker));
    }
    else {
      // a marker we won't care about (e.g. shapes and attributes)
    }
  }

  // finally update all datafile statistics
  LOG_TRACE("updating datafile statistics for collection '%s'", document->base._info._name);
  updateDatafileStatistics(document, cache);

  assert(document->_uncollectedLogfileEntries >= cache->totalOperationsCount);
  document->_uncollectedLogfileEntries -= cache->totalOperationsCount; 

  TRI_WRITE_UNLOCK_DOCUMENTS_INDEXES_PRIMARY_COLLECTION(document);
  
  LOG_TRACE("wal collector successfully processed operations for collection '%s'", document->base._info._name);
  TRI_ReleaseCollectionVocBase(vocbase, collection);

  delete cache;

  return TRI_ERROR_NO_ERROR;
}


////////////////////////////////////////////////////////////////////////////////
/// @brief step 3: perform removal of a logfile (if any)
////////////////////////////////////////////////////////////////////////////////

bool CollectorThread::removeLogfiles () {
  Logfile* logfile = _logfileManager->getRemovableLogfile();

  if (logfile == nullptr) {
    return false;
  }

  _logfileManager->removeLogfile(logfile, true);
  return true;
}

////////////////////////////////////////////////////////////////////////////////
/// @brief collect one logfile
////////////////////////////////////////////////////////////////////////////////

int CollectorThread::collect (Logfile* logfile) {
  LOG_TRACE("collecting logfile %llu", (unsigned long long) logfile->id());

  TRI_datafile_t* df = logfile->df();

  assert(df != nullptr);

  // create a state for the collector, beginning with the list of failed transactions 
  CollectorState state;
  state.failedTransactions = _logfileManager->getFailedTransactions();

  // scan all markers in logfile, this will fill the state
  bool result = TRI_IterateDatafile(df, &ScanMarker, static_cast<void*>(&state));

  if (! result) {
    return TRI_ERROR_INTERNAL;
  }

  // get an aggregated list of all collection ids
  std::vector<TRI_voc_cid_t> collectionIds;
  for (auto it = state.structuralOperations.begin(); it != state.structuralOperations.end(); ++it) {
    auto cid = (*it).first;

    if (! ShouldIgnoreCollection(&state, cid)) {
      collectionIds.push_back((*it).first);
    }
  }

  for (auto it = state.documentOperations.begin(); it != state.documentOperations.end(); ++it) {
    auto cid = (*it).first;

    if (state.structuralOperations.find(cid) == state.structuralOperations.end() &&
        ! ShouldIgnoreCollection(&state, cid)) {
      collectionIds.push_back(cid);
    }
  }

  // now for each collection, write all surviving markers into collection datafiles
  for (auto it = collectionIds.begin(); it != collectionIds.end(); ++it) {
    auto cid = (*it);
    
    OperationsType sortedOperations;

    // insert structural operations - those are already sorted by tick
    if (state.structuralOperations.find(cid) != state.structuralOperations.end()) {
      OperationsType const& ops = state.structuralOperations[cid];

      sortedOperations.insert(sortedOperations.begin(), ops.begin(), ops.end());
    }

    // insert document operations - those are sorted by key, not by tick
    if (state.documentOperations.find(cid) != state.documentOperations.end()) {
      DocumentOperationsType const& ops = state.documentOperations[cid];

      for (auto it2 = ops.begin(); it2 != ops.end(); ++it2) {
        sortedOperations.push_back((*it2).second);
      }

      // sort vector by marker tick
      std::sort(sortedOperations.begin(), sortedOperations.end(), [] (TRI_df_marker_t const* left, TRI_df_marker_t const* right) {
        return (left->_tick < right->_tick);
      });
    }

    if (! sortedOperations.empty()) {
      // TODO: handle errors indicated by transferMarkers!
      transferMarkers(logfile, cid, state.collections[cid], state.operationsCount[cid], sortedOperations);
    }
  }

  // TODO: what to do if an error has occurred?

  // remove all handled transactions from failedTransactions list
  if (! state.handledTransactions.empty()) {
    _logfileManager->unregisterFailedTransactions(state.handledTransactions);
  }

  return TRI_ERROR_NO_ERROR;
}

////////////////////////////////////////////////////////////////////////////////
/// @brief transfer markers into a collection
////////////////////////////////////////////////////////////////////////////////

int CollectorThread::transferMarkers (Logfile* logfile,
                                      TRI_voc_cid_t collectionId,
                                      TRI_voc_tick_t databaseId,
                                      int64_t totalOperationsCount,
                                      OperationsType const& operations) {

  // GENERAL TODO: remove TRI_SetLastCollectedDocumentOperation or remove the lock for the collection
  assert(! operations.empty());

  triagens::arango::DatabaseGuard guard(_server, databaseId);

  TRI_vocbase_t* vocbase = guard.database();

  if (vocbase == nullptr) {
    return TRI_ERROR_ARANGO_DATABASE_NOT_FOUND;
  }

  TRI_vocbase_col_t* collection = TRI_UseCollectionByIdVocBase(vocbase, collectionId);

  if (collection == nullptr) {
    return TRI_ERROR_ARANGO_COLLECTION_NOT_FOUND;
  }
  
  CollectorCache* cache = new CollectorCache(collectionId, 
                                             databaseId, 
                                             logfile,
                                             totalOperationsCount, 
                                             operations.size());


  TRI_document_collection_t* document = collection->_collection;
  assert(document != nullptr);

  TRI_voc_tick_t minTransferTick = document->base._tickMax; 
  for (auto it2 = operations.begin(); it2 != operations.end(); ++it2) {
    TRI_df_marker_t const* source = (*it2);

    if (source->_tick <= minTransferTick) {
      // we have already transferred this marker in a previous run, nothing to do
      continue;
    }

    char const* base = reinterpret_cast<char const*>(source);

    switch (source->_type) {
      case TRI_WAL_MARKER_ATTRIBUTE: {
        char const* name = base + sizeof(attribute_marker_t);
        size_t n = strlen(name) + 1; // add NULL byte
        TRI_voc_size_t const totalSize = sizeof(TRI_df_attribute_marker_t) + n;

        char* dst = nextFreeMarkerPosition(document, TRI_DF_MARKER_ATTRIBUTE, totalSize, cache);

        if (dst == nullptr) {
          return TRI_ERROR_OUT_OF_MEMORY;
        }

        // set attribute id
        TRI_df_attribute_marker_t* m = reinterpret_cast<TRI_df_attribute_marker_t*>(dst);
        m->_aid = reinterpret_cast<attribute_marker_t const*>(source)->_attributeId;

        // copy attribute name into marker
        memcpy(dst + sizeof(TRI_df_attribute_marker_t), name, n);

        finishMarker(dst, document, source->_tick, cache);
        
        // update statistics
        auto& dfi = getDfi(cache, cache->lastFid);
        dfi._numberAttributes++;
        dfi._sizeAttributes += (int64_t) totalSize;
        break;
      }

      case TRI_WAL_MARKER_SHAPE: {
        char const* shape = base + sizeof(shape_marker_t);
        ptrdiff_t shapeLength = source->_size - (shape - base);
        TRI_voc_size_t const totalSize = sizeof(TRI_df_shape_marker_t) + shapeLength;

        char* dst = nextFreeMarkerPosition(document, TRI_DF_MARKER_SHAPE, totalSize, cache);

        if (dst == nullptr) {
          return TRI_ERROR_OUT_OF_MEMORY;
        }

        // copy shape into marker
        memcpy(dst + sizeof(TRI_df_shape_marker_t), shape, shapeLength);

        finishMarker(dst, document, source->_tick, cache);
    
        // update statistics
        auto& dfi = getDfi(cache, cache->lastFid);
        dfi._numberShapes++;
        dfi._sizeShapes += (int64_t) totalSize;
        break;
      }

      case TRI_WAL_MARKER_DOCUMENT: {
        document_marker_t const* orig = reinterpret_cast<document_marker_t const*>(source);
        char const* shape = base + orig->_offsetJson;
        ptrdiff_t shapeLength = source->_size - (shape - base);

        char const* key = base + orig->_offsetKey;
        size_t n = strlen(key) + 1; // add NULL byte
        TRI_voc_size_t const totalSize = sizeof(TRI_doc_document_key_marker_t) +
                                         TRI_DF_ALIGN_BLOCK(n) + 
                                         shapeLength;
        
        char* dst = nextFreeMarkerPosition(document, TRI_DOC_MARKER_KEY_DOCUMENT, totalSize, cache);

        if (dst == nullptr) {
          return TRI_ERROR_OUT_OF_MEMORY;
        }

        TRI_doc_document_key_marker_t* m = reinterpret_cast<TRI_doc_document_key_marker_t*>(dst);
        m->_rid        = orig->_revisionId;
        m->_tid        = 0; // convert into standalone transaction 
        m->_shape      = orig->_shape;
        m->_offsetKey  = sizeof(TRI_doc_document_key_marker_t);
        m->_offsetJson = m->_offsetKey + TRI_DF_ALIGN_BLOCK(n);
  
        // copy key into marker
        memcpy(dst + m->_offsetKey, key, n);
 
        // copy shape into marker
        memcpy(dst + m->_offsetJson, shape, shapeLength);

        finishMarker(dst, document, source->_tick, cache);
        
        // update statistics
<<<<<<< HEAD
        auto& dfi = getDfi(cache, cache->lastFid);
        dfi._numberAlive++;
        dfi._sizeAlive += (int64_t) totalSize;
=======
        if (cache.dfi != nullptr) {
          cache.dfi->_numberAlive++;
          cache.dfi->_sizeAlive += (int64_t) totalSize;
        }

        // lookup the document in the primary index and update its master pointer
        TRI_doc_mptr_t* found = static_cast<TRI_doc_mptr_t*>(TRI_LookupByKeyPrimaryIndex(&document->_primaryIndex, key));

        if (found != nullptr) {
          found->setDataPtr(static_cast<void*>(dst));
        }
>>>>>>> 35e00a3a
        break;
      }

      case TRI_WAL_MARKER_EDGE: {
        edge_marker_t const* orig = reinterpret_cast<edge_marker_t const*>(source);
        char const* shape = base + orig->_offsetJson;
        ptrdiff_t shapeLength = source->_size - (shape - base);

        char const* key = base + orig->_offsetKey;
        size_t n = strlen(key) + 1; // add NULL byte
        char const* toKey = base + orig->_offsetToKey;
        size_t to = strlen(toKey) + 1; // add NULL byte
        char const* fromKey = base + orig->_offsetFromKey;
        size_t from = strlen(fromKey) + 1; // add NULL byte
        TRI_voc_size_t const totalSize = sizeof(TRI_doc_edge_key_marker_t) + 
                                         TRI_DF_ALIGN_BLOCK(n) + 
                                         TRI_DF_ALIGN_BLOCK(to) + 
                                         TRI_DF_ALIGN_BLOCK(from) + 
                                         shapeLength;

        char* dst = nextFreeMarkerPosition(document, TRI_DOC_MARKER_KEY_EDGE, totalSize, cache);

        if (dst == nullptr) {
          return TRI_ERROR_OUT_OF_MEMORY;
        }

        size_t offsetKey = sizeof(TRI_doc_edge_key_marker_t);
        TRI_doc_edge_key_marker_t* m = reinterpret_cast<TRI_doc_edge_key_marker_t*>(dst);
        m->base._rid           = orig->_revisionId;
        m->base._tid           = 0; // convert into standalone transaction 
        m->base._shape         = orig->_shape;
        m->base._offsetKey     = offsetKey;
        m->base._offsetJson    = offsetKey + TRI_DF_ALIGN_BLOCK(n) + TRI_DF_ALIGN_BLOCK(to) + TRI_DF_ALIGN_BLOCK(from);
        m->_toCid              = orig->_toCid;
        m->_fromCid            = orig->_fromCid;
        m->_offsetToKey        = offsetKey + TRI_DF_ALIGN_BLOCK(n);
        m->_offsetFromKey      = offsetKey + TRI_DF_ALIGN_BLOCK(n) + TRI_DF_ALIGN_BLOCK(to);

        // copy key into marker
        memcpy(dst + offsetKey, key, n);
        memcpy(dst + m->_offsetToKey, toKey, to);
        memcpy(dst + m->_offsetFromKey, fromKey, from);
 
        // copy shape into marker
        memcpy(dst + m->base._offsetJson, shape, shapeLength);

        finishMarker(dst, document, source->_tick, cache);
        
        // update statistics
        auto& dfi = getDfi(cache, cache->lastFid);
        dfi._numberAlive++;
        dfi._sizeAlive += (int64_t) totalSize;
        
<<<<<<< HEAD
=======
        // lookup the document in the primary index and update its master pointer
        TRI_doc_mptr_t* found = static_cast<TRI_doc_mptr_t*>(TRI_LookupByKeyPrimaryIndex(&document->_primaryIndex, key));

        if (found != nullptr) {
          found->setDataPtr(static_cast<void*>(dst));
        }
>>>>>>> 35e00a3a
        break;
      }

      case TRI_WAL_MARKER_REMOVE: {
        remove_marker_t const* orig = reinterpret_cast<remove_marker_t const*>(source);

        char const* key = base + sizeof(remove_marker_t);
        size_t n = strlen(key) + 1; // add NULL byte
        TRI_voc_size_t const totalSize = sizeof(TRI_doc_deletion_key_marker_t) + n;

        char* dst = nextFreeMarkerPosition(document, TRI_DOC_MARKER_KEY_DELETION, totalSize, cache);

        if (dst == nullptr) {
          return TRI_ERROR_OUT_OF_MEMORY;
        }

        TRI_doc_deletion_key_marker_t* m = reinterpret_cast<TRI_doc_deletion_key_marker_t*>(dst);
        m->_rid       = orig->_revisionId;
        m->_tid       = 0; // convert into standalone transaction 
        m->_offsetKey = sizeof(TRI_doc_deletion_key_marker_t);

        // copy key into marker
        memcpy(dst + m->_offsetKey, key, n);

        finishMarker(dst, document, source->_tick, cache);
        
        // update statistics
        auto& dfi = getDfi(cache, cache->lastFid);
        dfi._numberDeletion++;
        break;
      }
    }
  }

  // now sync the datafile
  int res = syncDatafileCollection(document);

  queueOperations(logfile, cache);

  TRI_ReleaseCollectionVocBase(vocbase, collection);

  return res;
}

////////////////////////////////////////////////////////////////////////////////
/// @brief insert the collect operations into a per-collection queue
////////////////////////////////////////////////////////////////////////////////

int CollectorThread::queueOperations (triagens::wal::Logfile* logfile, 
                                      CollectorCache* cache) {
  TRI_voc_cid_t cid = cache->collectionId;

  MUTEX_LOCKER(_operationsQueueLock);

  auto it = _operationsQueue.find(cid);
  if (it == _operationsQueue.end()) {
    std::vector<CollectorCache*> ops;
    ops.push_back(cache);
    _operationsQueue.insert(it, std::make_pair(cid, ops));
    
    _logfileManager->increaseCollectQueueSize(logfile);
  }
  else {
    (*it).second.push_back(cache);
    
    _logfileManager->increaseCollectQueueSize(logfile);
  }

  return TRI_ERROR_NO_ERROR;
}

////////////////////////////////////////////////////////////////////////////////
/// @brief update a collection's datafile information
////////////////////////////////////////////////////////////////////////////////
  
int CollectorThread::updateDatafileStatistics (TRI_document_collection_t* document,
                                               CollectorCache* cache) {
  // iterate over all datafile infos and update the collection's datafile stats
  for (auto it = cache->dfi.begin(); it != cache->dfi.end(); ++it) {
    TRI_voc_fid_t fid = (*it).first;
    
    TRI_doc_datafile_info_t* dst = TRI_FindDatafileInfoPrimaryCollection(document, fid, true);

    if (dst != nullptr) {
      auto& dfi = (*it).second;

      dst->_numberAttributes += dfi._numberAttributes;
      dst->_sizeAttributes   += dfi._sizeAttributes;
      dst->_numberShapes     += dfi._numberShapes;
      dst->_sizeShapes       += dfi._sizeShapes;
      dst->_numberAlive      += dfi._numberAlive;
      dst->_sizeAlive        += dfi._sizeAlive;
      dst->_numberDead       += dfi._numberDead;
      dst->_sizeDead         += dfi._sizeDead;
      dst->_numberDeletion   += dfi._numberDeletion;

      // flush the local datafile info so we don't update the statistics twice
      // with the same values
      memset(&dfi, 0, sizeof(TRI_doc_datafile_info_t));
    }
  }

  return TRI_ERROR_NO_ERROR;
}

////////////////////////////////////////////////////////////////////////////////
/// @brief sync all journals of a collection
////////////////////////////////////////////////////////////////////////////////

int CollectorThread::syncDatafileCollection (TRI_document_collection_t* document) {
  TRI_collection_t* collection = &document->base;
  int res = TRI_ERROR_NO_ERROR;

  TRI_LOCK_JOURNAL_ENTRIES_DOC_COLLECTION(document);
  // note: only journals need to be handled here as the journal is the
  // only place that's ever written to. if a journal is full, it will have been 
  // sealed and synced already
  size_t const n = collection->_journals._length;
  for (size_t i = 0; i < n; ++i) {
    TRI_datafile_t* datafile = static_cast<TRI_datafile_t*>(collection->_journals._buffer[i]);

    // we only need to care about physical datafiles
    if (! datafile->isPhysical(datafile)) {
      // anonymous regions do not need to be synced
      continue;
    }
  
    char const* synced =  datafile->_synced;
    char* written      = datafile->_written;
  
    if (synced < written) {
      bool ok = datafile->sync(datafile, synced, written);

      if (ok) {
        LOG_TRACE("msync succeeded %p, size %lu", synced, (unsigned long) (written - synced));
        datafile->_synced = written;
      }
      else {
        res = TRI_errno();
        LOG_ERROR("msync failed with: %s", TRI_last_error());
        datafile->_state = TRI_DF_STATE_WRITE_ERROR;
        break;
      }
    }
  }
  
  TRI_UNLOCK_JOURNAL_ENTRIES_DOC_COLLECTION(document);

  return res;
}

////////////////////////////////////////////////////////////////////////////////
/// @brief get the next position for a marker of the specified size
////////////////////////////////////////////////////////////////////////////////

char* CollectorThread::nextFreeMarkerPosition (TRI_document_collection_t* document,
                                               TRI_df_marker_type_e type,
                                               TRI_voc_size_t size,
                                               CollectorCache* cache) {
  TRI_collection_t* collection = &document->base;
  size = TRI_DF_ALIGN_BLOCK(size);
 
  char* dst = nullptr;
  TRI_datafile_t* datafile = nullptr;
  
  TRI_LOCK_JOURNAL_ENTRIES_DOC_COLLECTION(document);
  // start with configured journal size
  TRI_voc_size_t targetSize = document->base._info._maximalSize;

  while (collection->_state == TRI_COL_STATE_WRITE) {
    size_t const n = collection->_journals._length;

    for (size_t i = 0;  i < n;  ++i) {
      // select datafile
      datafile = static_cast<TRI_datafile_t*>(collection->_journals._buffer[i]);

      // try to reserve space
      // make sure that the document fits
      while (targetSize - 256 < size && targetSize < 512 * 1024 * 1024) { // TODO: remove magic number
        targetSize *= 2;
      }

      TRI_df_marker_t* position = nullptr;
      int res = TRI_ReserveElementDatafile(datafile, size, &position, targetSize);

      // found a datafile with enough space left
      if (res == TRI_ERROR_NO_ERROR) {
        dst = reinterpret_cast<char*>(position);
        assert(dst != nullptr);
        goto leave;
      }

      if (res != TRI_ERROR_ARANGO_DATAFILE_FULL) {
        // some other error
        LOG_ERROR("cannot select journal: '%s'", TRI_last_error());
        goto leave;
      }

      // journal is full, close it and sync
      LOG_DEBUG("closing full journal '%s'", datafile->getName(datafile));
      TRI_CloseJournalPrimaryCollection(document, i);
    }
    
    TRI_datafile_t* datafile = TRI_CreateJournalDocumentCollection(document, targetSize);

    if (datafile == nullptr) {
      LOG_ERROR("unable to create journal file");
      // could not create a datafile
      break;
    }
  }

leave: 
  TRI_UNLOCK_JOURNAL_ENTRIES_DOC_COLLECTION(document);
      
  if (dst != nullptr) {
    initMarker(reinterpret_cast<TRI_df_marker_t*>(dst), type, size);
        
    assert(datafile != nullptr);

    if (datafile->_fid != cache->lastFid) {
      // datafile has changed
      cache->lastFid = datafile->_fid;

      // create a local datafile info struct
      createDfi(cache, datafile->_fid);
    }
  }

  return dst;
}

////////////////////////////////////////////////////////////////////////////////
/// @brief initialise a marker
////////////////////////////////////////////////////////////////////////////////

void CollectorThread::initMarker (TRI_df_marker_t* marker,
                                  TRI_df_marker_type_e type,
                                  TRI_voc_size_t size) {
  assert(marker != nullptr);

  marker->_size = size; 
  marker->_type = (TRI_df_marker_type_t) type;
  marker->_crc  = 0;
  marker->_tick = 0;
}

////////////////////////////////////////////////////////////////////////////////
/// @brief set the tick of a marker and calculate its CRC value
////////////////////////////////////////////////////////////////////////////////

void CollectorThread::finishMarker (char* mem,
                                    TRI_document_collection_t* document,
                                    TRI_voc_tick_t tick,
                                    CollectorCache* cache) {
  TRI_df_marker_t* marker = reinterpret_cast<TRI_df_marker_t*>(mem);
  
  marker->_tick = tick;

  // calculate the CRC
  TRI_voc_crc_t crc = TRI_InitialCrc32();
  crc = TRI_BlockCrc32(crc, const_cast<char*>(mem), marker->_size);
  marker->_crc = TRI_FinalCrc32(crc);

  assert(document->base._tickMax < tick);
  document->base._tickMax = tick;

  cache->operations->emplace_back(CollectorOperation(mem, cache->lastFid));
}

// Local Variables:
// mode: outline-minor
// outline-regexp: "/// @brief\\|/// {@inheritDoc}\\|/// @addtogroup\\|/// @page\\|// --SECTION--\\|/// @\\}"
// End:<|MERGE_RESOLUTION|>--- conflicted
+++ resolved
@@ -464,7 +464,7 @@
       }
       else {
         // we can safely update the master pointer's dataptr value
-        found->_dataptr = operation.mem;
+        found->setDataPtr(static_cast<void*>(const_cast<char*>(operation.mem)));
       }
     }
     else if (marker->_type == TRI_DOC_MARKER_KEY_EDGE) {
@@ -481,7 +481,7 @@
       }
       else {
         // we can safely update the master pointer's dataptr value
-        found->_dataptr = operation.mem;
+        found->setDataPtr(static_cast<void*>(const_cast<char*>(operation.mem)));
       }
     }
     else if (marker->_type == TRI_DOC_MARKER_KEY_DELETION) {
@@ -759,23 +759,9 @@
         finishMarker(dst, document, source->_tick, cache);
         
         // update statistics
-<<<<<<< HEAD
         auto& dfi = getDfi(cache, cache->lastFid);
         dfi._numberAlive++;
         dfi._sizeAlive += (int64_t) totalSize;
-=======
-        if (cache.dfi != nullptr) {
-          cache.dfi->_numberAlive++;
-          cache.dfi->_sizeAlive += (int64_t) totalSize;
-        }
-
-        // lookup the document in the primary index and update its master pointer
-        TRI_doc_mptr_t* found = static_cast<TRI_doc_mptr_t*>(TRI_LookupByKeyPrimaryIndex(&document->_primaryIndex, key));
-
-        if (found != nullptr) {
-          found->setDataPtr(static_cast<void*>(dst));
-        }
->>>>>>> 35e00a3a
         break;
       }
 
@@ -828,16 +814,6 @@
         auto& dfi = getDfi(cache, cache->lastFid);
         dfi._numberAlive++;
         dfi._sizeAlive += (int64_t) totalSize;
-        
-<<<<<<< HEAD
-=======
-        // lookup the document in the primary index and update its master pointer
-        TRI_doc_mptr_t* found = static_cast<TRI_doc_mptr_t*>(TRI_LookupByKeyPrimaryIndex(&document->_primaryIndex, key));
-
-        if (found != nullptr) {
-          found->setDataPtr(static_cast<void*>(dst));
-        }
->>>>>>> 35e00a3a
         break;
       }
 
