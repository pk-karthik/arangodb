////////////////////////////////////////////////////////////////////////////////
/// DISCLAIMER
///
/// Copyright 2014-2016 ArangoDB GmbH, Cologne, Germany
/// Copyright 2004-2014 triAGENS GmbH, Cologne, Germany
///
/// Licensed under the Apache License, Version 2.0 (the "License");
/// you may not use this file except in compliance with the License.
/// You may obtain a copy of the License at
///
///     http://www.apache.org/licenses/LICENSE-2.0
///
/// Unless required by applicable law or agreed to in writing, software
/// distributed under the License is distributed on an "AS IS" BASIS,
/// WITHOUT WARRANTIES OR CONDITIONS OF ANY KIND, either express or implied.
/// See the License for the specific language governing permissions and
/// limitations under the License.
///
/// Copyright holder is ArangoDB GmbH, Cologne, Germany
///
/// @author Dr. Frank Celler
////////////////////////////////////////////////////////////////////////////////

#include "v8-vocbaseprivate.h"

#include "Aql/Query.h"
#include "Aql/QueryCache.h"
#include "Aql/QueryList.h"
#include "Aql/QueryRegistry.h"
<<<<<<< HEAD
=======
#include "Basics/conversions.h"
>>>>>>> e68a60f8
#include "Basics/MutexLocker.h"
#include "Basics/ScopeGuard.h"
#include "Basics/tri-strings.h"
#include "Basics/Utf8Helper.h"
<<<<<<< HEAD
#include "Basics/conversions.h"
#include "Basics/json-utilities.h"
#include "Cluster/AgencyComm.h"
=======
>>>>>>> e68a60f8
#include "Cluster/ClusterComm.h"
#include "Cluster/ClusterInfo.h"
#include "Cluster/ClusterMethods.h"
#include "Cluster/ServerState.h"
#include "Rest/Version.h"
#include "RestServer/ConsoleThread.h"
#include "RestServer/VocbaseContext.h"
<<<<<<< HEAD
#include "Statistics/StatisticsFeature.h"
#include "Utils/V8ResolverGuard.h"
#include "Utils/transactions.h"
=======
#include "Rest/Version.h"
#include "Utils/ExplicitTransaction.h"
#include "Utils/V8TransactionContext.h"
>>>>>>> e68a60f8
#include "V8/JSLoader.h"
#include "V8/V8LineEditor.h"
#include "V8/v8-conv.h"
#include "V8/v8-utils.h"
#include "V8/v8-vpack.h"
#include "V8Server/V8DealerFeature.h"
#include "V8Server/V8Traverser.h"
#include "V8Server/v8-collection.h"
#include "V8Server/v8-replication.h"
#include "V8Server/v8-statistics.h"
#include "V8Server/v8-voccursor.h"
#include "V8Server/v8-vocindex.h"
<<<<<<< HEAD
#include "V8Server/v8-wrapshapedjson.h"
#include "VocBase/KeyGenerator.h"
#include "VocBase/VocShaper.h"
#include "VocBase/auth.h"
=======
#include "V8Server/V8Traverser.h"
#include "V8Server/V8VPackWrapper.h"
#include "VocBase/auth.h"
#include "VocBase/KeyGenerator.h"
>>>>>>> e68a60f8
#include "Wal/LogfileManager.h"

#include <unicode/timezone.h>
#include <unicode/smpdtfmt.h>
#include <unicode/dtfmtsym.h>

#include <velocypack/Iterator.h>
#include <velocypack/Slice.h>
#include <velocypack/velocypack-aliases.h>

#include <v8.h>
#include <iostream>

using namespace arangodb;
using namespace arangodb::basics;
using namespace arangodb::rest;
using namespace arangodb::traverser;

////////////////////////////////////////////////////////////////////////////////
/// @brief wrapped class for TRI_vocbase_t
///
/// Layout:
/// - SLOT_CLASS_TYPE
/// - SLOT_CLASS
////////////////////////////////////////////////////////////////////////////////

int32_t const WRP_VOCBASE_TYPE = 1;

////////////////////////////////////////////////////////////////////////////////
/// @brief wrapped class for TRI_vocbase_col_t
///
/// Layout:
/// - SLOT_CLASS_TYPE
/// - SLOT_CLASS
/// - SLOT_COLLECTION
////////////////////////////////////////////////////////////////////////////////

int32_t const WRP_VOCBASE_COL_TYPE = 2;

struct CollectionDitchInfo {
  arangodb::DocumentDitch* ditch;
  TRI_document_collection_t* col;

  CollectionDitchInfo(arangodb::DocumentDitch* ditch,
                      TRI_document_collection_t* col)
      : ditch(ditch), col(col) {}
};

////////////////////////////////////////////////////////////////////////////////
/// @brief wraps a C++ into a v8::Object
////////////////////////////////////////////////////////////////////////////////

template <class T>
static v8::Handle<v8::Object> WrapClass(
    v8::Isolate* isolate, v8::Persistent<v8::ObjectTemplate>& classTempl,
    int32_t type, T* y) {
  v8::EscapableHandleScope scope(isolate);

  auto localClassTemplate =
      v8::Local<v8::ObjectTemplate>::New(isolate, classTempl);
  // create the new handle to return, and set its template type
  v8::Handle<v8::Object> result = localClassTemplate->NewInstance();

  if (result.IsEmpty()) {
    // error
    return scope.Escape<v8::Object>(result);
  }

  // set the c++ pointer for unwrapping later
  result->SetInternalField(SLOT_CLASS_TYPE, v8::Integer::New(isolate, type));
  result->SetInternalField(SLOT_CLASS, v8::External::New(isolate, y));

  return scope.Escape<v8::Object>(result);
}

////////////////////////////////////////////////////////////////////////////////
/// @brief executes a transaction
////////////////////////////////////////////////////////////////////////////////

static void JS_Transaction(v8::FunctionCallbackInfo<v8::Value> const& args) {
  TRI_V8_TRY_CATCH_BEGIN(isolate);
  v8::HandleScope scope(isolate);

  if (args.Length() != 1 || !args[0]->IsObject()) {
    TRI_V8_THROW_EXCEPTION_USAGE("TRANSACTION(<object>)");
  }

  TRI_vocbase_t* vocbase = GetContextVocBase(isolate);

  if (vocbase == nullptr) {
    TRI_V8_THROW_EXCEPTION(TRI_ERROR_ARANGO_DATABASE_NOT_FOUND);
  }

  // treat the argument as an object from now on
  v8::Handle<v8::Object> object = v8::Handle<v8::Object>::Cast(args[0]);

  // extract the properties from the object

  // "lockTimeout"
  double lockTimeout =
      (double)(TRI_TRANSACTION_DEFAULT_LOCK_TIMEOUT / 1000000ULL);

  if (object->Has(TRI_V8_ASCII_STRING("lockTimeout"))) {
    static std::string const timeoutError =
        "<lockTimeout> must be a valid numeric value";

    if (!object->Get(TRI_V8_ASCII_STRING("lockTimeout"))->IsNumber()) {
      TRI_V8_THROW_EXCEPTION_PARAMETER(timeoutError);
    }

    lockTimeout =
        TRI_ObjectToDouble(object->Get(TRI_V8_ASCII_STRING("lockTimeout")));

    if (lockTimeout < 0.0) {
      TRI_V8_THROW_EXCEPTION_PARAMETER(timeoutError);
    }
  }

  // "waitForSync"
  bool waitForSync = false;

  TRI_GET_GLOBALS();
  TRI_GET_GLOBAL_STRING(WaitForSyncKey);
  if (object->Has(WaitForSyncKey)) {
    if (!object->Get(WaitForSyncKey)->IsBoolean() &&
        !object->Get(WaitForSyncKey)->IsBooleanObject()) {
      TRI_V8_THROW_EXCEPTION_PARAMETER("<waitForSync> must be a boolean value");
    }

    waitForSync = TRI_ObjectToBoolean(WaitForSyncKey);
  }

  // "collections"
  static std::string const collectionError =
      "missing/invalid collections definition for transaction";

  if (!object->Has(TRI_V8_ASCII_STRING("collections")) ||
      !object->Get(TRI_V8_ASCII_STRING("collections"))->IsObject()) {
    TRI_V8_THROW_EXCEPTION_PARAMETER(collectionError);
  }

  // extract collections
  v8::Handle<v8::Object> collections = v8::Handle<v8::Object>::Cast(
      object->Get(TRI_V8_ASCII_STRING("collections")));

  if (collections.IsEmpty()) {
    TRI_V8_THROW_EXCEPTION_PARAMETER(collectionError);
  }

  bool isValid = true;
  std::vector<std::string> readCollections;
  std::vector<std::string> writeCollections;

  bool allowImplicitCollections = true;
  if (collections->Has(TRI_V8_ASCII_STRING("allowImplicit"))) {
    allowImplicitCollections = TRI_ObjectToBoolean(
        collections->Get(TRI_V8_ASCII_STRING("allowImplicit")));
  }

  // collections.read
  if (collections->Has(TRI_V8_ASCII_STRING("read"))) {
    if (collections->Get(TRI_V8_ASCII_STRING("read"))->IsArray()) {
      v8::Handle<v8::Array> names = v8::Handle<v8::Array>::Cast(
          collections->Get(TRI_V8_ASCII_STRING("read")));

      for (uint32_t i = 0; i < names->Length(); ++i) {
        v8::Handle<v8::Value> collection = names->Get(i);
        if (!collection->IsString()) {
          isValid = false;
          break;
        }

        readCollections.emplace_back(TRI_ObjectToString(collection));
      }
    } else if (collections->Get(TRI_V8_ASCII_STRING("read"))->IsString()) {
      readCollections.emplace_back(
          TRI_ObjectToString(collections->Get(TRI_V8_ASCII_STRING("read"))));
    } else {
      isValid = false;
    }
  }

  // collections.write
  if (collections->Has(TRI_V8_ASCII_STRING("write"))) {
    if (collections->Get(TRI_V8_ASCII_STRING("write"))->IsArray()) {
      v8::Handle<v8::Array> names = v8::Handle<v8::Array>::Cast(
          collections->Get(TRI_V8_ASCII_STRING("write")));

      for (uint32_t i = 0; i < names->Length(); ++i) {
        v8::Handle<v8::Value> collection = names->Get(i);
        if (!collection->IsString()) {
          isValid = false;
          break;
        }

        writeCollections.emplace_back(TRI_ObjectToString(collection));
      }
    } else if (collections->Get(TRI_V8_ASCII_STRING("write"))->IsString()) {
      writeCollections.emplace_back(
          TRI_ObjectToString(collections->Get(TRI_V8_ASCII_STRING("write"))));
    } else {
      isValid = false;
    }
  }

  if (!isValid) {
    TRI_V8_THROW_EXCEPTION_PARAMETER(collectionError);
  }

  // extract the "action" property
  static std::string const actionErrorPrototype =
      "missing/invalid action definition for transaction";
  std::string actionError = actionErrorPrototype;

  if (!object->Has(TRI_V8_ASCII_STRING("action"))) {
    TRI_V8_THROW_EXCEPTION_PARAMETER(actionError);
  }

  // function parameters
  v8::Handle<v8::Value> params;

  if (object->Has(TRI_V8_ASCII_STRING("params"))) {
    params =
        v8::Handle<v8::Array>::Cast(object->Get(TRI_V8_ASCII_STRING("params")));
  } else {
    params = v8::Undefined(isolate);
  }

  if (params.IsEmpty()) {
    TRI_V8_THROW_EXCEPTION(TRI_ERROR_INTERNAL);
  }

  bool embed = false;
  if (object->Has(TRI_V8_ASCII_STRING("embed"))) {
    v8::Handle<v8::Value> v =
        v8::Handle<v8::Object>::Cast(object->Get(TRI_V8_ASCII_STRING("embed")));
    embed = TRI_ObjectToBoolean(v);
  }

  v8::Handle<v8::Object> current = isolate->GetCurrentContext()->Global();

  // callback function
  v8::Handle<v8::Function> action;

  if (object->Get(TRI_V8_ASCII_STRING("action"))->IsFunction()) {
    action = v8::Handle<v8::Function>::Cast(
        object->Get(TRI_V8_ASCII_STRING("action")));
  } else if (object->Get(TRI_V8_ASCII_STRING("action"))->IsString()) {
    v8::TryCatch tryCatch;
    // get built-in Function constructor (see ECMA-262 5th edition 15.3.2)
    v8::Local<v8::Function> ctor = v8::Local<v8::Function>::Cast(
        current->Get(TRI_V8_ASCII_STRING("Function")));

    // Invoke Function constructor to create function with the given body and no
    // arguments
    std::string body = TRI_ObjectToString(
        object->Get(TRI_V8_ASCII_STRING("action"))->ToString());
    body = "return (" + body + ")(params);";
    v8::Handle<v8::Value> args[2] = {TRI_V8_ASCII_STRING("params"),
                                     TRI_V8_STD_STRING(body)};
    v8::Local<v8::Object> function = ctor->NewInstance(2, args);

    action = v8::Local<v8::Function>::Cast(function);
    if (tryCatch.HasCaught()) {
      actionError += " - ";
      actionError += *v8::String::Utf8Value(tryCatch.Message()->Get());
      actionError += " - ";
      actionError += *v8::String::Utf8Value(tryCatch.StackTrace());

      TRI_CreateErrorObject(isolate, TRI_ERROR_BAD_PARAMETER, actionError);
      tryCatch.ReThrow();
      return;
    }
  } else {
    TRI_V8_THROW_EXCEPTION_PARAMETER(actionError);
  }

  if (action.IsEmpty()) {
    TRI_V8_THROW_EXCEPTION_PARAMETER(actionError);
  }

  auto transactionContext = std::make_shared<V8TransactionContext>(vocbase, embed);

  // start actual transaction
  ExplicitTransaction trx(transactionContext, readCollections, writeCollections,
                          lockTimeout, waitForSync,
                          allowImplicitCollections);

  int res = trx.begin();

  if (res != TRI_ERROR_NO_ERROR) {
    TRI_V8_THROW_EXCEPTION(res);
  }

  v8::Handle<v8::Value> result;
  try {
    v8::TryCatch tryCatch;
    v8::Handle<v8::Value> arguments = params;
    result = action->Call(current, 1, &arguments);

    if (tryCatch.HasCaught()) {
      trx.abort();

      if (tryCatch.CanContinue()) {
        tryCatch.ReThrow();
        return;
      } else {
        v8g->_canceled = true;
        TRI_V8_RETURN(result);
      }
    }
  } catch (arangodb::basics::Exception const& ex) {
    TRI_V8_THROW_EXCEPTION_MESSAGE(ex.code(), ex.what());
  } catch (std::bad_alloc const&) {
    TRI_V8_THROW_EXCEPTION(TRI_ERROR_OUT_OF_MEMORY);
  } catch (std::exception const& ex) {
    TRI_V8_THROW_EXCEPTION_MESSAGE(TRI_ERROR_INTERNAL, ex.what());
  } catch (...) {
    TRI_V8_THROW_EXCEPTION(TRI_ERROR_INTERNAL);
  }

  res = trx.commit();

  if (res != TRI_ERROR_NO_ERROR) {
    TRI_V8_THROW_EXCEPTION(res);
  }

  TRI_V8_RETURN(result);
  TRI_V8_TRY_CATCH_END
}

////////////////////////////////////////////////////////////////////////////////
/// @brief was docuBlock walPropertiesGet
////////////////////////////////////////////////////////////////////////////////

////////////////////////////////////////////////////////////////////////////////
/// @brief was docuBlock walPropertiesSet
////////////////////////////////////////////////////////////////////////////////

static void JS_PropertiesWal(v8::FunctionCallbackInfo<v8::Value> const& args) {
  TRI_V8_TRY_CATCH_BEGIN(isolate);
  v8::HandleScope scope(isolate);

  if (args.Length() > 1 || (args.Length() == 1 && !args[0]->IsObject())) {
    TRI_V8_THROW_EXCEPTION_USAGE("properties(<object>)");
  }

  auto l = arangodb::wal::LogfileManager::instance();

  if (args.Length() == 1) {
    // set the properties
    v8::Handle<v8::Object> object = v8::Handle<v8::Object>::Cast(args[0]);
    if (object->Has(TRI_V8_ASCII_STRING("allowOversizeEntries"))) {
      bool value = TRI_ObjectToBoolean(
          object->Get(TRI_V8_ASCII_STRING("allowOversizeEntries")));
      l->allowOversizeEntries(value);
    }

    if (object->Has(TRI_V8_ASCII_STRING("logfileSize"))) {
      uint32_t value = static_cast<uint32_t>(TRI_ObjectToUInt64(
          object->Get(TRI_V8_ASCII_STRING("logfileSize")), true));
      l->filesize(value);
    }

    if (object->Has(TRI_V8_ASCII_STRING("historicLogfiles"))) {
      uint32_t value = static_cast<uint32_t>(TRI_ObjectToUInt64(
          object->Get(TRI_V8_ASCII_STRING("historicLogfiles")), true));
      l->historicLogfiles(value);
    }

    if (object->Has(TRI_V8_ASCII_STRING("reserveLogfiles"))) {
      uint32_t value = static_cast<uint32_t>(TRI_ObjectToUInt64(
          object->Get(TRI_V8_ASCII_STRING("reserveLogfiles")), true));
      l->reserveLogfiles(value);
    }

    if (object->Has(TRI_V8_ASCII_STRING("throttleWait"))) {
      uint64_t value = TRI_ObjectToUInt64(
          object->Get(TRI_V8_ASCII_STRING("throttleWait")), true);
      l->maxThrottleWait(value);
    }

    if (object->Has(TRI_V8_ASCII_STRING("throttleWhenPending"))) {
      uint64_t value = TRI_ObjectToUInt64(
          object->Get(TRI_V8_ASCII_STRING("throttleWhenPending")), true);
      l->throttleWhenPending(value);
    }
  }

  v8::Handle<v8::Object> result = v8::Object::New(isolate);
  result->Set(TRI_V8_ASCII_STRING("allowOversizeEntries"),
              v8::Boolean::New(isolate, l->allowOversizeEntries()));
  result->Set(TRI_V8_ASCII_STRING("logfileSize"),
              v8::Number::New(isolate, l->filesize()));
  result->Set(TRI_V8_ASCII_STRING("historicLogfiles"),
              v8::Number::New(isolate, l->historicLogfiles()));
  result->Set(TRI_V8_ASCII_STRING("reserveLogfiles"),
              v8::Number::New(isolate, l->reserveLogfiles()));
  result->Set(TRI_V8_ASCII_STRING("syncInterval"),
              v8::Number::New(isolate, (double)l->syncInterval()));
  result->Set(TRI_V8_ASCII_STRING("throttleWait"),
              v8::Number::New(isolate, (double)l->maxThrottleWait()));
  result->Set(TRI_V8_ASCII_STRING("throttleWhenPending"),
              v8::Number::New(isolate, (double)l->throttleWhenPending()));

  TRI_V8_RETURN(result);
  TRI_V8_TRY_CATCH_END
}

////////////////////////////////////////////////////////////////////////////////
/// @brief was docuBlock walFlush
////////////////////////////////////////////////////////////////////////////////

static void JS_FlushWal(v8::FunctionCallbackInfo<v8::Value> const& args) {
  TRI_V8_TRY_CATCH_BEGIN(isolate);
  v8::HandleScope scope(isolate);

  bool waitForSync = false;
  bool waitForCollector = false;
  bool writeShutdownFile = false;

  if (args.Length() > 0) {
    if (args[0]->IsObject()) {
      v8::Handle<v8::Object> obj = args[0]->ToObject();
      if (obj->Has(TRI_V8_ASCII_STRING("waitForSync"))) {
        waitForSync =
            TRI_ObjectToBoolean(obj->Get(TRI_V8_ASCII_STRING("waitForSync")));
      }
      if (obj->Has(TRI_V8_ASCII_STRING("waitForCollector"))) {
        waitForCollector = TRI_ObjectToBoolean(
            obj->Get(TRI_V8_ASCII_STRING("waitForCollector")));
      }
      if (obj->Has(TRI_V8_ASCII_STRING("writeShutdownFile"))) {
        writeShutdownFile = TRI_ObjectToBoolean(
            obj->Get(TRI_V8_ASCII_STRING("writeShutdownFile")));
      }
    } else {
      waitForSync = TRI_ObjectToBoolean(args[0]);

      if (args.Length() > 1) {
        waitForCollector = TRI_ObjectToBoolean(args[1]);

        if (args.Length() > 2) {
          writeShutdownFile = TRI_ObjectToBoolean(args[2]);
        }
      }
    }
  }

  int res;

  if (ServerState::instance()->isCoordinator()) {
    res = flushWalOnAllDBServers(waitForSync, waitForCollector);

    if (res != TRI_ERROR_NO_ERROR) {
      TRI_V8_THROW_EXCEPTION(res);
    }
    TRI_V8_RETURN_TRUE();
  }

  res = arangodb::wal::LogfileManager::instance()->flush(
      waitForSync, waitForCollector, writeShutdownFile);

  if (res != TRI_ERROR_NO_ERROR) {
    TRI_V8_THROW_EXCEPTION(res);
  }

  TRI_V8_RETURN_TRUE();
  TRI_V8_TRY_CATCH_END
}

////////////////////////////////////////////////////////////////////////////////
/// @brief wait for WAL collector to finish operations for the specified
/// collection
////////////////////////////////////////////////////////////////////////////////

static void JS_WaitCollectorWal(
    v8::FunctionCallbackInfo<v8::Value> const& args) {
  TRI_V8_TRY_CATCH_BEGIN(isolate);
  v8::HandleScope scope(isolate);

  if (ServerState::instance()->isCoordinator()) {
    TRI_V8_THROW_EXCEPTION(TRI_ERROR_NOT_IMPLEMENTED);
  }

  TRI_vocbase_t* vocbase = GetContextVocBase(isolate);

  if (vocbase == nullptr) {
    TRI_V8_THROW_EXCEPTION(TRI_ERROR_ARANGO_DATABASE_NOT_FOUND);
  }

  if (args.Length() < 1) {
    TRI_V8_THROW_EXCEPTION_USAGE(
        "WAL_WAITCOLLECTOR(<collection-id>, <timeout>)");
  }

  std::string const name = TRI_ObjectToString(args[0]);

  TRI_vocbase_col_t* col =
      TRI_LookupCollectionByNameVocBase(vocbase, name.c_str());

  if (col == nullptr) {
    TRI_V8_THROW_EXCEPTION(TRI_ERROR_ARANGO_COLLECTION_NOT_FOUND);
  }

  double timeout = 30.0;
  if (args.Length() > 1) {
    timeout = TRI_ObjectToDouble(args[1]);
  }

  int res = arangodb::wal::LogfileManager::instance()->waitForCollectorQueue(
      col->_cid, timeout);

  if (res != TRI_ERROR_NO_ERROR) {
    TRI_V8_THROW_EXCEPTION(res);
  }

  TRI_V8_RETURN_TRUE();
  TRI_V8_TRY_CATCH_END
}

////////////////////////////////////////////////////////////////////////////////
/// @brief get information about the currently running transactions
////////////////////////////////////////////////////////////////////////////////

static void JS_TransactionsWal(
    v8::FunctionCallbackInfo<v8::Value> const& args) {
  TRI_V8_TRY_CATCH_BEGIN(isolate);
  v8::HandleScope scope(isolate);

  auto const& info =
      arangodb::wal::LogfileManager::instance()->runningTransactions();

  v8::Handle<v8::Object> result = v8::Object::New(isolate);

  result->ForceSet(
      TRI_V8_ASCII_STRING("runningTransactions"),
      v8::Number::New(isolate, static_cast<double>(std::get<0>(info))));

  // lastCollectedId
  {
    auto value = std::get<1>(info);
    if (value == UINT64_MAX) {
      result->ForceSet(TRI_V8_ASCII_STRING("minLastCollected"),
                       v8::Null(isolate));
    } else {
      result->ForceSet(TRI_V8_ASCII_STRING("minLastCollected"),
                       V8TickId(isolate, static_cast<TRI_voc_tick_t>(value)));
    }
  }

  // lastSealedId
  {
    auto value = std::get<2>(info);
    if (value == UINT64_MAX) {
      result->ForceSet(TRI_V8_ASCII_STRING("minLastSealed"), v8::Null(isolate));
    } else {
      result->ForceSet(TRI_V8_ASCII_STRING("minLastSealed"),
                       V8TickId(isolate, static_cast<TRI_voc_tick_t>(value)));
    }
  }

  TRI_V8_RETURN(result);
  TRI_V8_TRY_CATCH_END
}

////////////////////////////////////////////////////////////////////////////////
/// @brief normalize UTF 16 strings
////////////////////////////////////////////////////////////////////////////////

static void JS_NormalizeString(
    v8::FunctionCallbackInfo<v8::Value> const& args) {
  TRI_V8_TRY_CATCH_BEGIN(isolate);
  v8::HandleScope scope(isolate);

  if (args.Length() != 1) {
    TRI_V8_THROW_EXCEPTION_USAGE("NORMALIZE_STRING(<string>)");
  }

  TRI_normalize_V8_Obj(args, args[0]);
  TRI_V8_TRY_CATCH_END
}

////////////////////////////////////////////////////////////////////////////////
/// @brief enables or disables native backtrace
////////////////////////////////////////////////////////////////////////////////

static void JS_EnableNativeBacktraces(
    v8::FunctionCallbackInfo<v8::Value> const& args) {
  TRI_V8_TRY_CATCH_BEGIN(isolate);
  v8::HandleScope scope(isolate);

  if (args.Length() != 1) {
    TRI_V8_THROW_EXCEPTION_USAGE("ENABLE_NATIVE_BACKTRACES(<value>)");
  }

  arangodb::basics::Exception::SetVerbose(TRI_ObjectToBoolean(args[0]));

  TRI_V8_RETURN_UNDEFINED();
  TRI_V8_TRY_CATCH_END
}

extern V8LineEditor* theConsole;

////////////////////////////////////////////////////////////////////////////////
/// @brief starts a debugging console
////////////////////////////////////////////////////////////////////////////////

static void JS_Debug(v8::FunctionCallbackInfo<v8::Value> const& args) {
  TRI_V8_TRY_CATCH_BEGIN(isolate);

  v8::Local<v8::String> name(TRI_V8_ASCII_STRING("debug loop"));
  v8::Local<v8::String> debug(TRI_V8_ASCII_STRING("debug"));

  v8::Local<v8::Object> callerScope;
  if (args.Length() >= 1) {
    TRI_AddGlobalVariableVocbase(isolate, isolate->GetCurrentContext(), debug,
                                 args[0]);
  }

  MUTEX_LOCKER(mutexLocker, ConsoleThread::serverConsoleMutex);
  V8LineEditor* console = ConsoleThread::serverConsole;

  if (console != nullptr) {
    while (true) {
      bool eof;
      std::string input = console->prompt("debug> ", "debug", eof);

      if (eof) {
        break;
      }

      if (input.empty()) {
        continue;
      }

      console->addHistory(input);

      {
        v8::HandleScope scope(isolate);
        v8::TryCatch tryCatch;

        TRI_ExecuteJavaScriptString(isolate, isolate->GetCurrentContext(),
                                    TRI_V8_STRING(input.c_str()), name, true);

        if (tryCatch.HasCaught()) {
          std::cout << TRI_StringifyV8Exception(isolate, &tryCatch);
        }
      }
    }
  }

  TRI_V8_RETURN_UNDEFINED();
  TRI_V8_TRY_CATCH_END
}

////////////////////////////////////////////////////////////////////////////////
/// @brief compare two UTF 16 strings
////////////////////////////////////////////////////////////////////////////////

static void JS_CompareString(v8::FunctionCallbackInfo<v8::Value> const& args) {
  TRI_V8_TRY_CATCH_BEGIN(isolate);
  v8::HandleScope scope(isolate);

  if (args.Length() != 2) {
    TRI_V8_THROW_EXCEPTION_USAGE(
        "COMPARE_STRING(<left string>, <right string>)");
  }

  v8::String::Value left(args[0]);
  v8::String::Value right(args[1]);

  // ..........................................................................
  // Take note here: we are assuming that the ICU type UChar is two bytes.
  // There is no guarantee that this will be the case on all platforms and
  // compilers.
  // ..........................................................................
  int result = Utf8Helper::DefaultUtf8Helper.compareUtf16(
      *left, left.length(), *right, right.length());

  TRI_V8_RETURN(v8::Integer::New(isolate, result));
  TRI_V8_TRY_CATCH_END
}

////////////////////////////////////////////////////////////////////////////////
/// @brief get list of timezones
////////////////////////////////////////////////////////////////////////////////

static void JS_GetIcuTimezones(
    v8::FunctionCallbackInfo<v8::Value> const& args) {
  TRI_V8_TRY_CATCH_BEGIN(isolate);
  v8::HandleScope scope(isolate);

  if (args.Length() != 0) {
    TRI_V8_THROW_EXCEPTION_USAGE("TIMEZONES()");
  }

  v8::Handle<v8::Array> result = v8::Array::New(isolate);

  UErrorCode status = U_ZERO_ERROR;

  StringEnumeration* timeZones = TimeZone::createEnumeration();
  if (timeZones) {
    int32_t idsCount = timeZones->count(status);

    for (int32_t i = 0; i < idsCount && U_ZERO_ERROR == status; ++i) {
      int32_t resultLength;
      char const* str = timeZones->next(&resultLength, status);
      result->Set((uint32_t)i, TRI_V8_PAIR_STRING(str, resultLength));
    }

    delete timeZones;
  }

  TRI_V8_RETURN(result);
  TRI_V8_TRY_CATCH_END
}

////////////////////////////////////////////////////////////////////////////////
/// @brief get list of locales
////////////////////////////////////////////////////////////////////////////////

static void JS_GetIcuLocales(v8::FunctionCallbackInfo<v8::Value> const& args) {
  TRI_V8_TRY_CATCH_BEGIN(isolate);
  v8::HandleScope scope(isolate);

  if (args.Length() != 0) {
    TRI_V8_THROW_EXCEPTION_USAGE("LOCALES()");
  }

  v8::Handle<v8::Array> result = v8::Array::New(isolate);

  int32_t count = 0;
  const Locale* locales = Locale::getAvailableLocales(count);
  if (locales) {
    for (int32_t i = 0; i < count; ++i) {
      const Locale* l = locales + i;
      char const* str = l->getBaseName();

      result->Set((uint32_t)i, TRI_V8_STRING(str));
    }
  }

  TRI_V8_RETURN(result);
  TRI_V8_TRY_CATCH_END
}

////////////////////////////////////////////////////////////////////////////////
/// @brief format datetime
////////////////////////////////////////////////////////////////////////////////

static void JS_FormatDatetime(v8::FunctionCallbackInfo<v8::Value> const& args) {
  TRI_V8_TRY_CATCH_BEGIN(isolate);
  v8::HandleScope scope(isolate);

  if (args.Length() < 2) {
    TRI_V8_THROW_EXCEPTION_USAGE(
        "FORMAT_DATETIME(<datetime in sec>, <pattern>, [<timezone>, "
        "[<locale>]])");
  }

  int64_t datetime = TRI_ObjectToInt64(args[0]);
  v8::String::Value pattern(args[1]);

  TimeZone* tz = 0;
  if (args.Length() > 2) {
    v8::String::Value value(args[2]);

    // ..........................................................................
    // Take note here: we are assuming that the ICU type UChar is two bytes.
    // There is no guarantee that this will be the case on all platforms and
    // compilers.
    // ..........................................................................

    UnicodeString ts((const UChar*)*value, value.length());
    tz = TimeZone::createTimeZone(ts);
  } else {
    tz = TimeZone::createDefault();
  }

  Locale locale;
  if (args.Length() > 3) {
    std::string name = TRI_ObjectToString(args[3]);
    locale = Locale::createFromName(name.c_str());
  } else {
    // use language of default collator
    std::string name = Utf8Helper::DefaultUtf8Helper.getCollatorLanguage();
    locale = Locale::createFromName(name.c_str());
  }

  UnicodeString formattedString;
  UErrorCode status = U_ZERO_ERROR;
  UnicodeString aPattern((const UChar*)*pattern, pattern.length());
  DateFormatSymbols* ds = new DateFormatSymbols(locale, status);
  SimpleDateFormat* s = new SimpleDateFormat(aPattern, ds, status);
  s->setTimeZone(*tz);
  s->format((UDate)(datetime * 1000), formattedString);

  std::string resultString;
  formattedString.toUTF8String(resultString);
  delete s;
  delete tz;

  TRI_V8_RETURN_STD_STRING(resultString);
  TRI_V8_TRY_CATCH_END
}

////////////////////////////////////////////////////////////////////////////////
/// @brief parse datetime
////////////////////////////////////////////////////////////////////////////////

static void JS_ParseDatetime(v8::FunctionCallbackInfo<v8::Value> const& args) {
  TRI_V8_TRY_CATCH_BEGIN(isolate);
  v8::HandleScope scope(isolate);

  if (args.Length() < 2) {
    TRI_V8_THROW_EXCEPTION_USAGE(
        "PARSE_DATETIME(<datetime string>, <pattern>, [<timezone>, "
        "[<locale>]])");
  }

  v8::String::Value datetimeString(args[0]);
  v8::String::Value pattern(args[1]);

  TimeZone* tz = 0;
  if (args.Length() > 2) {
    v8::String::Value value(args[2]);

    // ..........................................................................
    // Take note here: we are assuming that the ICU type UChar is two bytes.
    // There is no guarantee that this will be the case on all platforms and
    // compilers.
    // ..........................................................................

    UnicodeString ts((const UChar*)*value, value.length());
    tz = TimeZone::createTimeZone(ts);
  } else {
    tz = TimeZone::createDefault();
  }

  Locale locale;
  if (args.Length() > 3) {
    std::string name = TRI_ObjectToString(args[3]);
    locale = Locale::createFromName(name.c_str());
  } else {
    // use language of default collator
    std::string name = Utf8Helper::DefaultUtf8Helper.getCollatorLanguage();
    locale = Locale::createFromName(name.c_str());
  }

  UnicodeString formattedString((const UChar*)*datetimeString,
                                datetimeString.length());
  UErrorCode status = U_ZERO_ERROR;
  UnicodeString aPattern((const UChar*)*pattern, pattern.length());
  DateFormatSymbols* ds = new DateFormatSymbols(locale, status);
  SimpleDateFormat* s = new SimpleDateFormat(aPattern, ds, status);
  s->setTimeZone(*tz);

  UDate udate = s->parse(formattedString, status);

  delete s;
  delete tz;

  TRI_V8_RETURN(v8::Number::New(isolate, udate / 1000));
  TRI_V8_TRY_CATCH_END
}

////////////////////////////////////////////////////////////////////////////////
/// @brief reloads the authentication info, coordinator case
////////////////////////////////////////////////////////////////////////////////

static bool ReloadAuthCoordinator(TRI_vocbase_t* vocbase) {
  VPackBuilder builder;
  builder.openArray();

  int res = usersOnCoordinator(std::string(vocbase->_name), builder, 60.0);

  if (res == TRI_ERROR_NO_ERROR) {
    builder.close();
    return TRI_PopulateAuthInfo(vocbase, builder.slice());
  }

  return false;
}

////////////////////////////////////////////////////////////////////////////////
/// @brief reloads the authentication info from collection _users
////////////////////////////////////////////////////////////////////////////////

static void JS_ReloadAuth(v8::FunctionCallbackInfo<v8::Value> const& args) {
  TRI_V8_TRY_CATCH_BEGIN(isolate);
  v8::HandleScope scope(isolate);

  TRI_vocbase_t* vocbase = GetContextVocBase(isolate);

  if (vocbase == nullptr) {
    TRI_V8_THROW_EXCEPTION(TRI_ERROR_ARANGO_DATABASE_NOT_FOUND);
  }

  if (args.Length() != 0) {
    TRI_V8_THROW_EXCEPTION_USAGE("RELOAD_AUTH()");
  }

  bool result;
  if (ServerState::instance()->isCoordinator()) {
    result = ReloadAuthCoordinator(vocbase);
  } else {
    result = TRI_ReloadAuthInfo(vocbase);
  }
  if (result) {
    TRI_V8_RETURN_TRUE();
  }
  TRI_V8_RETURN_FALSE();
  TRI_V8_TRY_CATCH_END
}

////////////////////////////////////////////////////////////////////////////////
/// @brief parses an AQL query
////////////////////////////////////////////////////////////////////////////////

static void JS_ParseAql(v8::FunctionCallbackInfo<v8::Value> const& args) {
  TRI_V8_TRY_CATCH_BEGIN(isolate);
  v8::HandleScope scope(isolate);

  TRI_vocbase_t* vocbase = GetContextVocBase(isolate);

  if (vocbase == nullptr) {
    TRI_V8_THROW_EXCEPTION(TRI_ERROR_ARANGO_DATABASE_NOT_FOUND);
  }

  if (args.Length() != 1) {
    TRI_V8_THROW_EXCEPTION_USAGE("AQL_PARSE(<querystring>)");
  }

  // get the query string
  if (!args[0]->IsString()) {
    TRI_V8_THROW_TYPE_ERROR("expecting string for <querystring>");
  }

  std::string const&& queryString = TRI_ObjectToString(args[0]);

  arangodb::aql::Query query(true, vocbase, queryString.c_str(),
                             queryString.size(), nullptr, nullptr,
                             arangodb::aql::PART_MAIN);

  auto parseResult = query.parse();

  if (parseResult.code != TRI_ERROR_NO_ERROR) {
    TRI_V8_THROW_EXCEPTION_FULL(parseResult.code, parseResult.details);
  }

  v8::Handle<v8::Object> result = v8::Object::New(isolate);
  result->Set(TRI_V8_ASCII_STRING("parsed"), v8::True(isolate));

  {
    v8::Handle<v8::Array> collections = v8::Array::New(isolate);
    result->Set(TRI_V8_ASCII_STRING("collections"), collections);
    uint32_t i = 0;
    for (auto& elem : parseResult.collectionNames) {
      collections->Set(i++, TRI_V8_STD_STRING((elem)));
    }
  }

  {
    v8::Handle<v8::Array> bindVars = v8::Array::New(isolate);
    uint32_t i = 0;
    for (auto const& elem : parseResult.bindParameters) {
      bindVars->Set(i++, TRI_V8_STD_STRING((elem)));
    }
    result->Set(TRI_V8_ASCII_STRING("parameters"), bindVars);
  }

  result->Set(TRI_V8_ASCII_STRING("ast"),
              TRI_VPackToV8(isolate, parseResult.result->slice()));

  if (parseResult.warnings == nullptr) {
    result->Set(TRI_V8_ASCII_STRING("warnings"), v8::Array::New(isolate));
  } else {
    result->Set(TRI_V8_ASCII_STRING("warnings"),
                TRI_VPackToV8(isolate, parseResult.warnings->slice()));
  }

  TRI_V8_RETURN(result);
  TRI_V8_TRY_CATCH_END
}

////////////////////////////////////////////////////////////////////////////////
/// @brief registers a warning for the currently running AQL query
/// this function is called from aql.js
////////////////////////////////////////////////////////////////////////////////

static void JS_WarningAql(v8::FunctionCallbackInfo<v8::Value> const& args) {
  TRI_V8_TRY_CATCH_BEGIN(isolate);
  v8::HandleScope scope(isolate);

  if (args.Length() != 2) {
    TRI_V8_THROW_EXCEPTION_USAGE("AQL_WARNING(<code>, <message>)");
  }

  // get the query string
  if (!args[1]->IsString()) {
    TRI_V8_THROW_TYPE_ERROR("expecting string for <message>");
  }

  TRI_GET_GLOBALS();

  if (v8g->_query != nullptr) {
    // only register the error if we have a query...
    // note: we may not have a query if the AQL functions are called without
    // a query, e.g. during tests
    int code = static_cast<int>(TRI_ObjectToInt64(args[0]));
    std::string const&& message = TRI_ObjectToString(args[1]);

    auto query = static_cast<arangodb::aql::Query*>(v8g->_query);
    query->registerWarning(code, message.c_str());
  }

  TRI_V8_RETURN_UNDEFINED();
  TRI_V8_TRY_CATCH_END
}

////////////////////////////////////////////////////////////////////////////////
/// @brief explains an AQL query
////////////////////////////////////////////////////////////////////////////////

static void JS_ExplainAql(v8::FunctionCallbackInfo<v8::Value> const& args) {
  TRI_V8_TRY_CATCH_BEGIN(isolate);
  v8::HandleScope scope(isolate);

  TRI_vocbase_t* vocbase = GetContextVocBase(isolate);

  if (vocbase == nullptr) {
    TRI_V8_THROW_EXCEPTION(TRI_ERROR_ARANGO_DATABASE_NOT_FOUND);
  }

  if (args.Length() < 1 || args.Length() > 3) {
    TRI_V8_THROW_EXCEPTION_USAGE(
        "AQL_EXPLAIN(<querystring>, <bindvalues>, <options>)");
  }

  // get the query string
  if (!args[0]->IsString()) {
    TRI_V8_THROW_TYPE_ERROR("expecting string for <querystring>");
  }

  std::string const queryString(TRI_ObjectToString(args[0]));

  // bind parameters
  std::shared_ptr<VPackBuilder> bindVars;

  if (args.Length() > 1) {
    if (!args[1]->IsUndefined() && !args[1]->IsNull() && !args[1]->IsObject()) {
      TRI_V8_THROW_TYPE_ERROR("expecting object for <bindvalues>");
    }
    if (args[1]->IsObject()) {
      bindVars.reset(new VPackBuilder);

      int res = TRI_V8ToVPack(isolate, *(bindVars.get()), args[1], false);

      if (res != TRI_ERROR_NO_ERROR) {
        TRI_V8_THROW_EXCEPTION(res);
      }
    }
  }

  auto options = std::make_shared<VPackBuilder>();

  if (args.Length() > 2) {
    // handle options
    if (!args[2]->IsObject()) {
      TRI_V8_THROW_TYPE_ERROR("expecting object for <options>");
    }
    int res = TRI_V8ToVPack(isolate, *options, args[2], false);
    if (res != TRI_ERROR_NO_ERROR) {
      TRI_V8_THROW_EXCEPTION(res);
    }
  }

  // bind parameters will be freed by the query later
<<<<<<< HEAD
  arangodb::aql::Query query(true, vocbase, queryString.c_str(),
                             queryString.size(), parameters.release(),
                             options.release(), arangodb::aql::PART_MAIN);
=======
  TRI_GET_GLOBALS();
  arangodb::aql::Query query(v8g->_applicationV8, true, vocbase,
                             queryString.c_str(), queryString.size(),
                             bindVars, options,
                             arangodb::aql::PART_MAIN);
>>>>>>> e68a60f8

  auto queryResult = query.explain();

  if (queryResult.code != TRI_ERROR_NO_ERROR) {
    TRI_V8_THROW_EXCEPTION_FULL(queryResult.code, queryResult.details);
  }

  v8::Handle<v8::Object> result = v8::Object::New(isolate);
  if (queryResult.result != nullptr) {
    if (query.allPlans()) {
      result->Set(TRI_V8_ASCII_STRING("plans"),
                  TRI_VPackToV8(isolate, queryResult.result->slice()));
    } else {
      result->Set(TRI_V8_ASCII_STRING("plan"),
                  TRI_VPackToV8(isolate, queryResult.result->slice()));
      result->Set(TRI_V8_ASCII_STRING("cacheable"),
                  v8::Boolean::New(isolate, queryResult.cached));
    }

    if (queryResult.warnings == nullptr) {
      result->Set(TRI_V8_ASCII_STRING("warnings"), v8::Array::New(isolate));
    } else {
      result->Set(TRI_V8_ASCII_STRING("warnings"),
                  TRI_VPackToV8(isolate, queryResult.warnings->slice()));
    }
    if (queryResult.stats != nullptr) {
      VPackSlice stats = queryResult.stats->slice();
      if (stats.isNone()) {
        result->Set(TRI_V8_STRING("stats"), v8::Object::New(isolate));
      } else {
        result->Set(TRI_V8_STRING("stats"), TRI_VPackToV8(isolate, stats));
      }
    } else {
      result->Set(TRI_V8_STRING("stats"), v8::Object::New(isolate));
    }
  }

  TRI_V8_RETURN(result);
  TRI_V8_TRY_CATCH_END
}

////////////////////////////////////////////////////////////////////////////////
/// @brief executes an AQL query
////////////////////////////////////////////////////////////////////////////////

static void JS_ExecuteAqlJson(v8::FunctionCallbackInfo<v8::Value> const& args) {
  TRI_V8_TRY_CATCH_BEGIN(isolate);
  v8::HandleScope scope(isolate);

  TRI_vocbase_t* vocbase = GetContextVocBase(isolate);

  if (vocbase == nullptr) {
    TRI_V8_THROW_EXCEPTION(TRI_ERROR_ARANGO_DATABASE_NOT_FOUND);
  }
 
  if (args.Length() < 1 || args.Length() > 2) {
    TRI_V8_THROW_EXCEPTION_USAGE("AQL_EXECUTEJSON(<queryjson>, <options>)");
  }

  if (!args[0]->IsObject()) {
    TRI_V8_THROW_TYPE_ERROR("expecting object for <queryjson>");
  }

  auto queryBuilder = std::make_shared<VPackBuilder>();
  int res = TRI_V8ToVPack(isolate, *queryBuilder, args[0], false);
  if (res != TRI_ERROR_NO_ERROR) {
    TRI_V8_THROW_EXCEPTION(res);
  }

  auto options = std::make_shared<VPackBuilder>();

  if (args.Length() > 1) {
    // we have options! yikes!
    if (!args[1]->IsUndefined() && !args[1]->IsObject()) {
      TRI_V8_THROW_TYPE_ERROR("expecting object for <options>");
    }

    res = TRI_V8ToVPack(isolate, *options, args[1], false);
    if (res != TRI_ERROR_NO_ERROR) {
      TRI_V8_THROW_EXCEPTION(res);
    }
  }

  TRI_GET_GLOBALS();
<<<<<<< HEAD
  arangodb::aql::Query query(true, vocbase,
                             Json(TRI_UNKNOWN_MEM_ZONE, queryjson.release()),
                             options.get(), arangodb::aql::PART_MAIN);

  options.release();
=======
  arangodb::aql::Query query(v8g->_applicationV8, true, vocbase, queryBuilder,
                             options, arangodb::aql::PART_MAIN);
>>>>>>> e68a60f8

  auto queryResult = query.execute(
      static_cast<arangodb::aql::QueryRegistry*>(v8g->_queryRegistry));

  if (queryResult.code != TRI_ERROR_NO_ERROR) {
    TRI_V8_THROW_EXCEPTION_FULL(queryResult.code, queryResult.details);
  }

  auto transactionContext = std::make_shared<StandaloneTransactionContext>(vocbase);
  // return the array value as it is. this is a performance optimisation
  v8::Handle<v8::Object> result = v8::Object::New(isolate);
  if (queryResult.result != nullptr) {
    result->ForceSet(TRI_V8_ASCII_STRING("json"),
                     TRI_VPackToV8(isolate, queryResult.result->slice(),
                                   transactionContext->getVPackOptions()));
  }
  if (queryResult.stats != nullptr) {
    VPackSlice stats = queryResult.stats->slice();
    if (!stats.isNone()) {
      result->ForceSet(TRI_V8_ASCII_STRING("stats"),
                       TRI_VPackToV8(isolate, stats));
    }
  }
  if (queryResult.profile != nullptr) {
    result->ForceSet(TRI_V8_ASCII_STRING("profile"),
                     TRI_VPackToV8(isolate, queryResult.profile->slice()));
  }
  if (queryResult.warnings == nullptr) {
    result->ForceSet(TRI_V8_ASCII_STRING("warnings"), v8::Array::New(isolate));
  } else {
    result->ForceSet(TRI_V8_ASCII_STRING("warnings"),
                     TRI_VPackToV8(isolate, queryResult.warnings->slice()));
  }
  result->ForceSet(TRI_V8_ASCII_STRING("cached"),
                   v8::Boolean::New(isolate, queryResult.cached));

  TRI_V8_RETURN(result);
  TRI_V8_TRY_CATCH_END
}

////////////////////////////////////////////////////////////////////////////////
/// @brief executes an AQL query
////////////////////////////////////////////////////////////////////////////////

static void JS_ExecuteAql(v8::FunctionCallbackInfo<v8::Value> const& args) {
  TRI_V8_TRY_CATCH_BEGIN(isolate);
  v8::HandleScope scope(isolate);

  TRI_vocbase_t* vocbase = GetContextVocBase(isolate);

  if (vocbase == nullptr) {
    TRI_V8_THROW_EXCEPTION(TRI_ERROR_ARANGO_DATABASE_NOT_FOUND);
  }

  if (args.Length() < 1 || args.Length() > 3) {
    TRI_V8_THROW_EXCEPTION_USAGE(
        "AQL_EXECUTE(<querystring>, <bindvalues>, <options>)");
  }

  // get the query string
  if (!args[0]->IsString()) {
    TRI_V8_THROW_TYPE_ERROR("expecting string for <querystring>");
  }

  std::string const queryString(TRI_ObjectToString(args[0]));

  // bind parameters
  std::shared_ptr<VPackBuilder> bindVars;

  // options
  auto options = std::make_shared<VPackBuilder>();

  if (args.Length() > 1) {
    if (!args[1]->IsUndefined() && !args[1]->IsNull() && !args[1]->IsObject()) {
      TRI_V8_THROW_TYPE_ERROR("expecting object for <bindvalues>");
    }
    if (args[1]->IsObject()) {
      bindVars.reset(new VPackBuilder);
      int res = TRI_V8ToVPack(isolate, *(bindVars.get()), args[1], false);

      if (res != TRI_ERROR_NO_ERROR) {
        TRI_V8_THROW_EXCEPTION(res);
      }
    }
  }

  if (args.Length() > 2) {
    // we have options! yikes!
    if (!args[2]->IsObject()) {
      TRI_V8_THROW_TYPE_ERROR("expecting object for <options>");
    }

    int res = TRI_V8ToVPack(isolate, *options, args[2], false);
    if (res != TRI_ERROR_NO_ERROR) {
      TRI_V8_THROW_EXCEPTION(res);
    }
  }

  // bind parameters will be freed by the query later
  TRI_GET_GLOBALS();
<<<<<<< HEAD
  arangodb::aql::Query query(true, vocbase, queryString.c_str(),
                             queryString.size(), parameters.get(),
                             options.get(), arangodb::aql::PART_MAIN);

  options.release();
  parameters.release();
=======
  arangodb::aql::Query query(v8g->_applicationV8, true, vocbase,
                             queryString.c_str(), queryString.size(), bindVars,
                             options, arangodb::aql::PART_MAIN);
>>>>>>> e68a60f8

  auto queryResult = query.executeV8(
      isolate, static_cast<arangodb::aql::QueryRegistry*>(v8g->_queryRegistry));

  if (queryResult.code != TRI_ERROR_NO_ERROR) {
    if (queryResult.code == TRI_ERROR_REQUEST_CANCELED) {
      TRI_GET_GLOBALS();
      v8g->_canceled = true;
      TRI_V8_THROW_EXCEPTION(TRI_ERROR_REQUEST_CANCELED);
    }

    TRI_V8_THROW_EXCEPTION_FULL(queryResult.code, queryResult.details);
  }

  // return the array value as it is. this is a performance optimisation
  v8::Handle<v8::Object> result = v8::Object::New(isolate);

  result->ForceSet(TRI_V8_ASCII_STRING("json"), queryResult.result);

  if (queryResult.stats != nullptr) {
    VPackSlice stats = queryResult.stats->slice();
    if (!stats.isNone()) {
      result->ForceSet(TRI_V8_ASCII_STRING("stats"),
                       TRI_VPackToV8(isolate, stats));
    }
  }
  if (queryResult.profile != nullptr) {
    result->ForceSet(TRI_V8_ASCII_STRING("profile"),
                     TRI_VPackToV8(isolate, queryResult.profile->slice()));
  }
  if (queryResult.warnings == nullptr) {
    result->ForceSet(TRI_V8_ASCII_STRING("warnings"), v8::Array::New(isolate));
  } else {
    result->ForceSet(TRI_V8_ASCII_STRING("warnings"),
                     TRI_VPackToV8(isolate, queryResult.warnings->slice()));
  }
  result->ForceSet(TRI_V8_ASCII_STRING("cached"),
                   v8::Boolean::New(isolate, queryResult.cached));

  TRI_V8_RETURN(result);
  TRI_V8_TRY_CATCH_END
}

////////////////////////////////////////////////////////////////////////////////
/// @brief retrieve global query options or configure them
////////////////////////////////////////////////////////////////////////////////

static void JS_QueriesPropertiesAql(
    v8::FunctionCallbackInfo<v8::Value> const& args) {
  TRI_V8_TRY_CATCH_BEGIN(isolate);
  v8::HandleScope scope(isolate);

  TRI_vocbase_t* vocbase = GetContextVocBase(isolate);

  if (vocbase == nullptr) {
    TRI_V8_THROW_EXCEPTION(TRI_ERROR_ARANGO_DATABASE_NOT_FOUND);
  }

  auto queryList = static_cast<arangodb::aql::QueryList*>(vocbase->_queries);
  TRI_ASSERT(queryList != nullptr);

  if (args.Length() > 1) {
    TRI_V8_THROW_EXCEPTION_USAGE("AQL_QUERIES_PROPERTIES(<options>)");
  }

  if (args.Length() == 1) {
    // store options
    if (!args[0]->IsObject()) {
      TRI_V8_THROW_EXCEPTION_USAGE("AQL_QUERIES_PROPERTIES(<options>)");
    }

    auto obj = args[0]->ToObject();
    if (obj->Has(TRI_V8_ASCII_STRING("enabled"))) {
      queryList->enabled(
          TRI_ObjectToBoolean(obj->Get(TRI_V8_ASCII_STRING("enabled"))));
    }
    if (obj->Has(TRI_V8_ASCII_STRING("trackSlowQueries"))) {
      queryList->trackSlowQueries(TRI_ObjectToBoolean(
          obj->Get(TRI_V8_ASCII_STRING("trackSlowQueries"))));
    }
    if (obj->Has(TRI_V8_ASCII_STRING("maxSlowQueries"))) {
      queryList->maxSlowQueries(static_cast<size_t>(
          TRI_ObjectToInt64(obj->Get(TRI_V8_ASCII_STRING("maxSlowQueries")))));
    }
    if (obj->Has(TRI_V8_ASCII_STRING("slowQueryThreshold"))) {
      queryList->slowQueryThreshold(TRI_ObjectToDouble(
          obj->Get(TRI_V8_ASCII_STRING("slowQueryThreshold"))));
    }
    if (obj->Has(TRI_V8_ASCII_STRING("maxQueryStringLength"))) {
      queryList->maxQueryStringLength(static_cast<size_t>(TRI_ObjectToInt64(
          obj->Get(TRI_V8_ASCII_STRING("maxQueryStringLength")))));
    }

    // fall-through intentional
  }

  // return current settings
  auto result = v8::Object::New(isolate);
  result->Set(TRI_V8_ASCII_STRING("enabled"),
              v8::Boolean::New(isolate, queryList->enabled()));
  result->Set(TRI_V8_ASCII_STRING("trackSlowQueries"),
              v8::Boolean::New(isolate, queryList->trackSlowQueries()));
  result->Set(TRI_V8_ASCII_STRING("maxSlowQueries"),
              v8::Number::New(
                  isolate, static_cast<double>(queryList->maxSlowQueries())));
  result->Set(TRI_V8_ASCII_STRING("slowQueryThreshold"),
              v8::Number::New(isolate, queryList->slowQueryThreshold()));
  result->Set(TRI_V8_ASCII_STRING("maxQueryStringLength"),
              v8::Number::New(isolate, static_cast<double>(
                                           queryList->maxQueryStringLength())));

  TRI_V8_RETURN(result);
  TRI_V8_TRY_CATCH_END
}

////////////////////////////////////////////////////////////////////////////////
/// @brief returns the list of currently running queries
////////////////////////////////////////////////////////////////////////////////

static void JS_QueriesCurrentAql(
    v8::FunctionCallbackInfo<v8::Value> const& args) {
  TRI_V8_TRY_CATCH_BEGIN(isolate);
  v8::HandleScope scope(isolate);

  TRI_vocbase_t* vocbase = GetContextVocBase(isolate);

  if (vocbase == nullptr) {
    TRI_V8_THROW_EXCEPTION(TRI_ERROR_ARANGO_DATABASE_NOT_FOUND);
  }

  if (args.Length() != 0) {
    TRI_V8_THROW_EXCEPTION_USAGE("AQL_QUERIES_CURRENT()");
  }

  auto queryList = static_cast<arangodb::aql::QueryList*>(vocbase->_queries);
  TRI_ASSERT(queryList != nullptr);

  try {
    auto const&& queries = queryList->listCurrent();

    uint32_t i = 0;
    auto result = v8::Array::New(isolate, static_cast<int>(queries.size()));

    for (auto q : queries) {
      auto const&& timeString = TRI_StringTimeStamp(q.started);
      auto const& queryState = q.queryState.substr(8, q.queryState.size() - 9);

      v8::Handle<v8::Object> obj = v8::Object::New(isolate);
      obj->Set(TRI_V8_ASCII_STRING("id"), V8TickId(isolate, q.id));
      obj->Set(TRI_V8_ASCII_STRING("query"), TRI_V8_STD_STRING(q.queryString));
      obj->Set(TRI_V8_ASCII_STRING("started"), TRI_V8_STD_STRING(timeString));
      obj->Set(TRI_V8_ASCII_STRING("runTime"),
               v8::Number::New(isolate, q.runTime));
      obj->Set(TRI_V8_ASCII_STRING("state"), TRI_V8_STD_STRING(queryState));
      result->Set(i++, obj);
    }

    TRI_V8_RETURN(result);
  } catch (...) {
    TRI_V8_THROW_EXCEPTION_MEMORY();
  }
  TRI_V8_TRY_CATCH_END
}

////////////////////////////////////////////////////////////////////////////////
/// @brief returns the list of slow running queries or clears the list
////////////////////////////////////////////////////////////////////////////////

static void JS_QueriesSlowAql(v8::FunctionCallbackInfo<v8::Value> const& args) {
  TRI_V8_TRY_CATCH_BEGIN(isolate);
  v8::HandleScope scope(isolate);

  TRI_vocbase_t* vocbase = GetContextVocBase(isolate);

  if (vocbase == nullptr) {
    TRI_V8_THROW_EXCEPTION(TRI_ERROR_ARANGO_DATABASE_NOT_FOUND);
  }

  auto queryList = static_cast<arangodb::aql::QueryList*>(vocbase->_queries);
  TRI_ASSERT(queryList != nullptr);

  if (args.Length() == 1) {
    queryList->clearSlow();
    TRI_V8_RETURN_TRUE();
  }

  if (args.Length() != 0) {
    TRI_V8_THROW_EXCEPTION_USAGE("AQL_QUERIES_SLOW()");
  }

  try {
    auto const&& queries = queryList->listSlow();

    uint32_t i = 0;
    auto result = v8::Array::New(isolate, static_cast<int>(queries.size()));

    for (auto q : queries) {
      auto const&& timeString = TRI_StringTimeStamp(q.started);
      auto const& queryState = q.queryState.substr(8, q.queryState.size() - 9);

      v8::Handle<v8::Object> obj = v8::Object::New(isolate);
      obj->Set(TRI_V8_ASCII_STRING("id"), V8TickId(isolate, q.id));
      obj->Set(TRI_V8_ASCII_STRING("query"), TRI_V8_STD_STRING(q.queryString));
      obj->Set(TRI_V8_ASCII_STRING("started"), TRI_V8_STD_STRING(timeString));
      obj->Set(TRI_V8_ASCII_STRING("runTime"),
               v8::Number::New(isolate, q.runTime));
      obj->Set(TRI_V8_ASCII_STRING("state"), TRI_V8_STD_STRING(queryState));
      result->Set(i++, obj);
    }

    TRI_V8_RETURN(result);
  } catch (...) {
    TRI_V8_THROW_EXCEPTION_MEMORY();
  }
  TRI_V8_TRY_CATCH_END
}

////////////////////////////////////////////////////////////////////////////////
/// @brief kills an AQL query
////////////////////////////////////////////////////////////////////////////////

static void JS_QueriesKillAql(v8::FunctionCallbackInfo<v8::Value> const& args) {
  TRI_V8_TRY_CATCH_BEGIN(isolate);
  v8::HandleScope scope(isolate);

  TRI_vocbase_t* vocbase = GetContextVocBase(isolate);

  if (vocbase == nullptr) {
    TRI_V8_THROW_EXCEPTION(TRI_ERROR_ARANGO_DATABASE_NOT_FOUND);
  }

  if (args.Length() != 1) {
    TRI_V8_THROW_EXCEPTION_USAGE("AQL_QUERIES_KILL(<id>)");
  }

  auto id = TRI_ObjectToUInt64(args[0], true);

  auto queryList = static_cast<arangodb::aql::QueryList*>(vocbase->_queries);
  TRI_ASSERT(queryList != nullptr);

  auto res = queryList->kill(id);

  if (res == TRI_ERROR_NO_ERROR) {
    TRI_V8_RETURN_TRUE();
  }

  TRI_V8_THROW_EXCEPTION(res);
  TRI_V8_TRY_CATCH_END
}

////////////////////////////////////////////////////////////////////////////////
/// @brief whether or not a query is killed
////////////////////////////////////////////////////////////////////////////////

static void JS_QueryIsKilledAql(
    v8::FunctionCallbackInfo<v8::Value> const& args) {
  TRI_V8_TRY_CATCH_BEGIN(isolate);
  v8::HandleScope scope(isolate);

  TRI_GET_GLOBALS();
  if (v8g->_query != nullptr &&
      static_cast<arangodb::aql::Query*>(v8g->_query)->killed()) {
    TRI_V8_RETURN_TRUE();
  }

  TRI_V8_RETURN_FALSE();
  TRI_V8_TRY_CATCH_END
}

////////////////////////////////////////////////////////////////////////////////
/// @brief configures the AQL query cache
////////////////////////////////////////////////////////////////////////////////

static void JS_QueryCachePropertiesAql(
    v8::FunctionCallbackInfo<v8::Value> const& args) {
  TRI_V8_TRY_CATCH_BEGIN(isolate);
  v8::HandleScope scope(isolate);

  TRI_vocbase_t* vocbase = GetContextVocBase(isolate);

  if (vocbase == nullptr) {
    TRI_V8_THROW_EXCEPTION(TRI_ERROR_ARANGO_DATABASE_NOT_FOUND);
  }

  if (args.Length() > 1 || (args.Length() == 1 && !args[0]->IsObject())) {
    TRI_V8_THROW_EXCEPTION_USAGE("AQL_QUERY_CACHE_PROPERTIES(<properties>)");
  }

  auto queryCache = arangodb::aql::QueryCache::instance();

  if (args.Length() == 1) {
    // called with options
    auto obj = args[0]->ToObject();

    std::pair<std::string, size_t> cacheProperties;
    // fetch current configuration
    queryCache->properties(cacheProperties);

    if (obj->Has(TRI_V8_ASCII_STRING("mode"))) {
      cacheProperties.first =
          TRI_ObjectToString(obj->Get(TRI_V8_ASCII_STRING("mode")));
    }

    if (obj->Has(TRI_V8_ASCII_STRING("maxResults"))) {
      cacheProperties.second = static_cast<size_t>(
          TRI_ObjectToInt64(obj->Get(TRI_V8_ASCII_STRING("maxResults"))));
    }

    // set mode and max elements
    queryCache->setProperties(cacheProperties);
  }

  auto properties = queryCache->properties();
  TRI_V8_RETURN(TRI_VPackToV8(isolate, properties.slice()));

  // fetch current configuration and return it
  TRI_V8_TRY_CATCH_END
}

////////////////////////////////////////////////////////////////////////////////
/// @brief invalidates the AQL query cache
////////////////////////////////////////////////////////////////////////////////

static void JS_QueryCacheInvalidateAql(
    v8::FunctionCallbackInfo<v8::Value> const& args) {
  TRI_V8_TRY_CATCH_BEGIN(isolate);
  v8::HandleScope scope(isolate);

  TRI_vocbase_t* vocbase = GetContextVocBase(isolate);

  if (vocbase == nullptr) {
    TRI_V8_THROW_EXCEPTION(TRI_ERROR_ARANGO_DATABASE_NOT_FOUND);
  }

  if (args.Length() != 0) {
    TRI_V8_THROW_EXCEPTION_USAGE("AQL_QUERY_CACHE_INVALIDATE()");
  }

  arangodb::aql::QueryCache::instance()->invalidate();
  TRI_V8_TRY_CATCH_END
}

////////////////////////////////////////////////////////////////////////////////
/// @brief throw collection not loaded
////////////////////////////////////////////////////////////////////////////////

static void JS_ThrowCollectionNotLoaded(
    v8::FunctionCallbackInfo<v8::Value> const& args) {
  TRI_V8_TRY_CATCH_BEGIN(isolate);
  v8::HandleScope scope(isolate);

  if (args.Length() == 0) {
    bool value = TRI_GetThrowCollectionNotLoadedVocBase();
    TRI_V8_RETURN(v8::Boolean::New(isolate, value));
  } else if (args.Length() == 1) {
    TRI_SetThrowCollectionNotLoadedVocBase(TRI_ObjectToBoolean(args[0]));
  } else {
    TRI_V8_THROW_EXCEPTION_USAGE("THROW_COLLECTION_NOT_LOADED(<value>)");
  }

  TRI_V8_TRY_CATCH_END
}

////////////////////////////////////////////////////////////////////////////////
/// @brief Transforms VertexId to v8 object
///        NOTE: Collection has to be known to the transaction.
////////////////////////////////////////////////////////////////////////////////

static v8::Handle<v8::Value> VertexIdToData(
    v8::Isolate* isolate,
    Transaction* trx,
    std::string const& vertexId) {
  OperationOptions options;
  std::vector<std::string> parts =
      arangodb::basics::StringUtils::split(vertexId, "/");
  TRI_ASSERT(parts.size() == 2); // All internal _id attributes

  VPackBuilder builder;
  builder.openObject();
  builder.add(TRI_VOC_ATTRIBUTE_KEY, VPackValue(parts[1]));
  builder.close();

  OperationResult opRes = trx->document(parts[0], builder.slice(), options);

  if (opRes.failed()) {
    v8::EscapableHandleScope scope(isolate);
    return scope.Escape<v8::Value>(v8::Null(isolate));
  }
  VPackOptions resultOptions = VPackOptions::Defaults;
  resultOptions.customTypeHandler = opRes.customTypeHandler.get();
  return TRI_VPackToV8(isolate, opRes.slice(), &resultOptions);
}

////////////////////////////////////////////////////////////////////////////////
/// @brief Transforms EdgeId to v8 object
///        NOTE: Collection has to be known to the transaction.
////////////////////////////////////////////////////////////////////////////////

static v8::Handle<v8::Value> EdgeIdToData(
    v8::Isolate* isolate,
    Transaction* trx,
    std::string const& edgeId) {
  return VertexIdToData(isolate, trx, edgeId);
}

////////////////////////////////////////////////////////////////////////////////
/// @brief Start a new transaction for the given collections and request
///        all necessary ditches.
///        The caller is responsible to finish and delete the transaction.
///        If this function throws the transaction is non-existent.
////////////////////////////////////////////////////////////////////////////////

static ExplicitTransaction* BeginTransaction(
    std::shared_ptr<V8TransactionContext> transactionContext, 
    std::vector<std::string> const& readCollections,
    std::vector<std::string> const& writeCollections) {
  // IHHF isCoordinator
  double lockTimeout =
      (double)(TRI_TRANSACTION_DEFAULT_LOCK_TIMEOUT / 1000000ULL);
  bool waitForSync = false;

  // Start Transaction to collect all parts of the path
  auto trx = std::make_unique<ExplicitTransaction>(
      transactionContext, readCollections, writeCollections, lockTimeout, waitForSync,
      true);

  int res = trx->begin();
  if (res != TRI_ERROR_NO_ERROR) {
    THROW_ARANGO_EXCEPTION(res);
  }
  return trx.release();
}

////////////////////////////////////////////////////////////////////////////////
/// @brief Transforms an ArangoDBPathFinder::Path to v8 json values
////////////////////////////////////////////////////////////////////////////////

static v8::Handle<v8::Value> PathIdsToV8(v8::Isolate* isolate,
                                         TRI_vocbase_t* vocbase,
                                         arangodb::Transaction* trx,
                                         ArangoDBPathFinder::Path const& p,
                                         bool& includeData) {
  v8::EscapableHandleScope scope(isolate);
  v8::Handle<v8::Object> result = v8::Object::New(isolate);

  uint32_t const vn = static_cast<uint32_t>(p.vertices.size());
  v8::Handle<v8::Array> vertices =
      v8::Array::New(isolate, static_cast<int>(vn));

  uint32_t const en = static_cast<uint32_t>(p.edges.size());
  v8::Handle<v8::Array> edges = v8::Array::New(isolate, static_cast<int>(en));

  if (includeData) {
    for (uint32_t j = 0; j < vn; ++j) {
      vertices->Set(j, VertexIdToData(isolate, trx, p.vertices[j]));
    }
    for (uint32_t j = 0; j < en; ++j) {
      edges->Set(j, EdgeIdToData(isolate, trx, p.edges[j]));
    }
  } else {
    for (uint32_t j = 0; j < vn; ++j) {
      vertices->Set(j, TRI_V8_STD_STRING(p.vertices[j]));
    }
    for (uint32_t j = 0; j < en; ++j) {
      edges->Set(j, TRI_V8_STD_STRING(p.edges[j]));
    }
  }

  result->Set(TRI_V8_STRING("vertices"), vertices);
  result->Set(TRI_V8_STRING("edges"), edges);
  result->Set(TRI_V8_STRING("distance"),
              v8::Number::New(isolate, static_cast<double>(p.weight)));

  return scope.Escape<v8::Value>(result);
}

////////////////////////////////////////////////////////////////////////////////
/// @brief Transforms an ConstDistanceFinder::Path to v8 json values
////////////////////////////////////////////////////////////////////////////////

static v8::Handle<v8::Value> PathIdsToV8(
    v8::Isolate* isolate, TRI_vocbase_t* vocbase, arangodb::Transaction* trx,
    ArangoDBConstDistancePathFinder::Path const& p, bool& includeData) {
  v8::EscapableHandleScope scope(isolate);
  v8::Handle<v8::Object> result = v8::Object::New(isolate);

  uint32_t const vn = static_cast<uint32_t>(p.vertices.size());
  v8::Handle<v8::Array> vertices =
      v8::Array::New(isolate, static_cast<int>(vn));

  uint32_t const en = static_cast<uint32_t>(p.edges.size());
  v8::Handle<v8::Array> edges = v8::Array::New(isolate, static_cast<int>(en));

  if (includeData) {
    for (uint32_t j = 0; j < vn; ++j) {
      vertices->Set(j, VertexIdToData(isolate, trx, p.vertices[j]));
    }
    for (uint32_t j = 0; j < en; ++j) {
      edges->Set(j, EdgeIdToData(isolate, trx, p.edges[j]));
    }
  } else {
    for (uint32_t j = 0; j < vn; ++j) {
      vertices->Set(j, TRI_V8_STD_STRING(p.vertices[j]));
    }
    for (uint32_t j = 0; j < en; ++j) {
      edges->Set(j, TRI_V8_STD_STRING(p.edges[j]));
    }
  }

  result->Set(TRI_V8_STRING("vertices"), vertices);
  result->Set(TRI_V8_STRING("edges"), edges);
  result->Set(TRI_V8_STRING("distance"),
              v8::Number::New(isolate, static_cast<double>(p.weight)));

  return scope.Escape<v8::Value>(result);
}

////////////////////////////////////////////////////////////////////////////////
/// @brief Extract collection names from v8 array.
////////////////////////////////////////////////////////////////////////////////

static void V8ArrayToStrings(const v8::Handle<v8::Value>& parameter,
                             std::unordered_set<std::string>& result) {
  v8::Handle<v8::Array> array = v8::Handle<v8::Array>::Cast(parameter);
  uint32_t const n = array->Length();
  for (uint32_t i = 0; i < n; ++i) {
    if (array->Get(i)->IsString()) {
      result.emplace(TRI_ObjectToString(array->Get(i)));
    }
  }
}

////////////////////////////////////////////////////////////////////////////////
/// @brief Define edge weight by the number of hops.
///        Respectively 1 for any edge.
////////////////////////////////////////////////////////////////////////////////

class HopWeightCalculator {
 public:
  HopWeightCalculator(){};

  //////////////////////////////////////////////////////////////////////////////
  /// @brief Callable weight calculator for edge
  //////////////////////////////////////////////////////////////////////////////

  double operator()(VPackSlice const edge) { return 1; }
};

////////////////////////////////////////////////////////////////////////////////
/// @brief Define edge weight by ony special attribute.
///        Respectively 1 for any edge.
////////////////////////////////////////////////////////////////////////////////

class AttributeWeightCalculator {
  std::string const _attribute;
  double const _defaultWeight;

 public:
  AttributeWeightCalculator(std::string const& attribute, double defaultWeight)
      : _attribute(attribute), _defaultWeight(defaultWeight) {}

  //////////////////////////////////////////////////////////////////////////////
  /// @brief Callable weight calculator for edge
  //////////////////////////////////////////////////////////////////////////////

  double operator()(VPackSlice const edge) {
    if (_attribute.empty()) {
      return _defaultWeight;
    }

    VPackSlice attr = edge.get(_attribute);
    if (!attr.isNumber()) {
      return _defaultWeight;
    }
    return attr.getNumericValue<double>();
  }
};

////////////////////////////////////////////////////////////////////////////////
/// @brief Executes a shortest Path Traversal
////////////////////////////////////////////////////////////////////////////////

static void JS_QueryShortestPath(
    v8::FunctionCallbackInfo<v8::Value> const& args) {
  TRI_V8_TRY_CATCH_BEGIN(isolate);
  v8::HandleScope scope(isolate);

  if (args.Length() < 4 || args.Length() > 5) {
    TRI_V8_THROW_EXCEPTION_USAGE(
        "CPP_SHORTEST_PATH(<vertexcollcetions[]>, <edgecollections[]>, "
        "<start>, <end>, <options>)");
  }

  // get the vertex collections
  if (!args[0]->IsArray()) {
    TRI_V8_THROW_TYPE_ERROR("expecting array for <vertexcollections[]>");
  }
  std::unordered_set<std::string> vertexCollectionNames;
  V8ArrayToStrings(args[0], vertexCollectionNames);

  // get the edge collections
  if (!args[1]->IsArray()) {
    TRI_V8_THROW_TYPE_ERROR("expecting array for <edgecollections[]>");
  }
  std::unordered_set<std::string> edgeCollectionNames;
  V8ArrayToStrings(args[1], edgeCollectionNames);

  TRI_vocbase_t* vocbase = GetContextVocBase(isolate);

  if (vocbase == nullptr) {
    TRI_V8_THROW_EXCEPTION(TRI_ERROR_ARANGO_DATABASE_NOT_FOUND);
  }

  if (!args[2]->IsString()) {
    TRI_V8_THROW_TYPE_ERROR("expecting id for <startVertex>");
  }
  std::string const startVertex = TRI_ObjectToString(args[2]);

  if (!args[3]->IsString()) {
    TRI_V8_THROW_TYPE_ERROR("expecting id for <targetVertex>");
  }
  std::string const targetVertex = TRI_ObjectToString(args[3]);

  auto transactionContext = std::make_shared<V8TransactionContext>(vocbase, true);

  int res = TRI_ERROR_NO_ERROR;
  std::vector<std::string> readCollections;
  std::vector<std::string> writeCollections;

  for (auto const& it : edgeCollectionNames) {
    readCollections.emplace_back(it);
  }
  for (auto const& it : vertexCollectionNames) {
    readCollections.emplace_back(it);
  }

  // Start the transaction
  std::unique_ptr<ExplicitTransaction> trx;

  try {
    trx.reset(BeginTransaction(transactionContext, readCollections,
                               writeCollections));
  } catch (Exception& e) {
    TRI_V8_THROW_EXCEPTION(e.code());
  }

  traverser::ShortestPathOptions opts(trx.get());

  bool includeData = false;
  v8::Handle<v8::Object> edgeExample;
  v8::Handle<v8::Object> vertexExample;
  if (args.Length() == 5) {
    if (!args[4]->IsObject()) {
      TRI_V8_THROW_TYPE_ERROR("expecting json for <options>");
    }
    v8::Handle<v8::Object> options = args[4]->ToObject();

    // Parse direction
    v8::Local<v8::String> keyDirection = TRI_V8_ASCII_STRING("direction");
    if (options->Has(keyDirection)) {
      opts.direction = TRI_ObjectToString(options->Get(keyDirection));
      if (opts.direction != "outbound" && opts.direction != "inbound" &&
          opts.direction != "any") {
        TRI_V8_THROW_TYPE_ERROR(
            "expecting direction to be 'outbound', 'inbound' or 'any'");
      }
    }

    // Parse Distance
    v8::Local<v8::String> keyWeight = TRI_V8_ASCII_STRING("weight");
    v8::Local<v8::String> keyDefaultWeight =
        TRI_V8_ASCII_STRING("defaultWeight");
    if (options->Has(keyWeight) && options->Has(keyDefaultWeight)) {
      opts.useWeight = true;
      opts.weightAttribute = TRI_ObjectToString(options->Get(keyWeight));
      opts.defaultWeight = TRI_ObjectToDouble(options->Get(keyDefaultWeight));
    }

    // Parse includeData
    v8::Local<v8::String> keyIncludeData = TRI_V8_ASCII_STRING("includeData");
    if (options->Has(keyIncludeData)) {
      includeData = TRI_ObjectToBoolean(options->Get(keyIncludeData));
    }

    // Parse bidirectional
    v8::Local<v8::String> keyBidirectional =
        TRI_V8_ASCII_STRING("bidirectional");
    if (options->Has(keyBidirectional)) {
      opts.bidirectional = TRI_ObjectToBoolean(options->Get(keyBidirectional));
    }

    // Parse multiThreaded
    v8::Local<v8::String> keyMultiThreaded =
        TRI_V8_ASCII_STRING("multiThreaded");
    if (options->Has(keyMultiThreaded)) {
      opts.multiThreaded = TRI_ObjectToBoolean(options->Get(keyMultiThreaded));
    }

    // Parse filterEdges
    // note: only works with edge examples and not with user-defined AQL
    // functions
    v8::Local<v8::String> keyFilterEdges = TRI_V8_ASCII_STRING("filterEdges");
    if (options->Has(keyFilterEdges)) {
      opts.useEdgeFilter = true;
      edgeExample = v8::Handle<v8::Object>::Cast(options->Get(keyFilterEdges));
    }

    // Parse vertexFilter
    // note: only works with vertex examples and not with user-defined AQL
    // functions
    v8::Local<v8::String> keyFilterVertices =
        TRI_V8_ASCII_STRING("filterVertices");
    if (options->Has(keyFilterVertices)) {
      opts.useVertexFilter = true;
      vertexExample =
          v8::Handle<v8::Object>::Cast(options->Get(keyFilterVertices));
    }
  }



  std::vector<EdgeCollectionInfo*> edgeCollectionInfos;

  arangodb::basics::ScopeGuard guard{
      []() -> void {},
      [&edgeCollectionInfos]() -> void {
        for (auto& p : edgeCollectionInfos) {
          delete p;
        }
      }};

  if (opts.useWeight) {
    for (auto const& it : edgeCollectionNames) {
      edgeCollectionInfos.emplace_back(new EdgeCollectionInfo(
          trx.get(), it,
          AttributeWeightCalculator(opts.weightAttribute, opts.defaultWeight)));
    }
  } else {
    for (auto const& it : edgeCollectionNames) {
      edgeCollectionInfos.emplace_back(
          new EdgeCollectionInfo(trx.get(), it, HopWeightCalculator()));
    }
  }

  if (opts.useEdgeFilter) {
    std::string errorMessage;
    for (auto const& it : edgeCollectionNames) {
      try {
        opts.addEdgeFilter(isolate, edgeExample, it, errorMessage);
      } catch (Exception& e) {
        // ELEMENT not found is expected, if there is no shape of this type in
        // this collection
        if (e.code() != TRI_RESULT_ELEMENT_NOT_FOUND) {
          TRI_V8_THROW_EXCEPTION(e.code());
        }
      }
    }
  }

  if (opts.useVertexFilter) {
    std::string errorMessage;
    for (auto const& it : vertexCollectionNames) {
      try {
        opts.addVertexFilter(isolate, vertexExample, trx.get(), it,
                             errorMessage);
      } catch (Exception& e) {
        // ELEMENT not found is expected, if there is no shape of this type in
        // this collection
        if (e.code() != TRI_RESULT_ELEMENT_NOT_FOUND) {
          TRI_V8_THROW_EXCEPTION(e.code());
        }
      }
    }
  }

  try {
    opts.start = startVertex;
    opts.end = targetVertex;
  } catch (Exception& e) {
    // Id string might have illegal collection name
    trx->finish(e.code());
    TRI_V8_THROW_EXCEPTION(e.code());
  }

  if (opts.useVertexFilter || opts.useEdgeFilter || opts.useWeight) {
    // Compute the path
    std::unique_ptr<ArangoDBPathFinder::Path> path;

    try {
      path = TRI_RunShortestPathSearch(edgeCollectionInfos, opts);
    } catch (Exception& e) {
      trx->finish(e.code());
      TRI_V8_THROW_EXCEPTION(e.code());
    }

    // Lift the result to v8
    if (path.get() == nullptr) {
      v8::EscapableHandleScope scope(isolate);
      trx->finish(res);
      TRI_V8_RETURN(scope.Escape<v8::Value>(v8::Null(isolate)));
    }


    try {
      auto result = PathIdsToV8(isolate, vocbase, trx.get(), *path, includeData);
      TRI_V8_RETURN(result);
    } catch (Exception& e) {
      TRI_V8_THROW_EXCEPTION(e.code());
    }
  } else {
    // No Data reading required for this path. Use shortcuts.
    // Compute the path
    std::unique_ptr<ArangoDBConstDistancePathFinder::Path> path;

    try {
      path = TRI_RunSimpleShortestPathSearch(edgeCollectionInfos, trx.get(), opts);
    } catch (Exception& e) {
      trx->finish(e.code());
      TRI_V8_THROW_EXCEPTION(e.code());
    }

    // Lift the result to v8
    if (path.get() == nullptr) {
      v8::EscapableHandleScope scope(isolate);
      trx->finish(res);
      TRI_V8_RETURN(scope.Escape<v8::Value>(v8::Null(isolate)));
    }

    try {
      auto result = PathIdsToV8(isolate, vocbase, trx.get(), *path, includeData);
      TRI_V8_RETURN(result);
    } catch (Exception& e) {
      TRI_V8_THROW_EXCEPTION(e.code());
    }
  }
  trx->finish(res);
  TRI_V8_TRY_CATCH_END
}

////////////////////////////////////////////////////////////////////////////////
/// @brief Transforms an vector<VertexId> to v8 json values
////////////////////////////////////////////////////////////////////////////////

static v8::Handle<v8::Value> VertexIdsToV8(
    v8::Isolate* isolate, ExplicitTransaction* trx,
    std::unordered_set<std::string>& ids,
    bool includeData = false) {
  v8::EscapableHandleScope scope(isolate);
  uint32_t const vn = static_cast<uint32_t>(ids.size());
  v8::Handle<v8::Array> vertices =
      v8::Array::New(isolate, static_cast<int>(vn));

  uint32_t j = 0;
  if (includeData) {
    for (auto& it : ids) {
      vertices->Set(j, VertexIdToData(isolate, trx, it));
      ++j;
    }
  } else {
    for (auto& it : ids) {
      vertices->Set(j, TRI_V8_STD_STRING(it));
      ++j;
    }
  }
  return scope.Escape<v8::Value>(vertices);
}

////////////////////////////////////////////////////////////////////////////////
/// @brief Executes a Neighbors computation
////////////////////////////////////////////////////////////////////////////////

static void JS_QueryNeighbors(v8::FunctionCallbackInfo<v8::Value> const& args) {
  TRI_V8_TRY_CATCH_BEGIN(isolate);
  v8::HandleScope scope(isolate);

  if (args.Length() < 3 || args.Length() > 4) {
    TRI_V8_THROW_EXCEPTION_USAGE(
        "CPP_NEIGHBORS(<vertexcollections[]>, <edgecollections[]>, <start>, "
        "<options>)");
  }

  // get the vertex collections
  if (!args[0]->IsArray()) {
    TRI_V8_THROW_TYPE_ERROR("expecting array for <vertexcollections[]>");
  }
  std::unordered_set<std::string> vertexCollectionNames;
  V8ArrayToStrings(args[0], vertexCollectionNames);

  // get the edge collections
  if (!args[1]->IsArray()) {
    TRI_V8_THROW_TYPE_ERROR("expecting array for <edgecollections[]>");
  }
  std::unordered_set<std::string> edgeCollectionNames;
  V8ArrayToStrings(args[1], edgeCollectionNames);

  TRI_vocbase_t* vocbase = GetContextVocBase(isolate);

  if (vocbase == nullptr) {
    TRI_V8_THROW_EXCEPTION(TRI_ERROR_ARANGO_DATABASE_NOT_FOUND);
  }

  std::vector<std::string> startVertices;
  if (args[2]->IsString()) {
    startVertices.emplace_back(TRI_ObjectToString(args[2]));
  } else if (args[2]->IsArray()) {
    auto list = v8::Handle<v8::Array>::Cast(args[2]);
    for (uint32_t i = 0; i < list->Length(); i++) {
      if (list->Get(i)->IsString()) {
        startVertices.emplace_back(TRI_ObjectToString(list->Get(i)));
      } else {
        TRI_V8_THROW_TYPE_ERROR("expecting array of IDs for <startVertex>");
      }
    }
  } else {
    TRI_V8_THROW_TYPE_ERROR("expecting string ID for <startVertex>");
  }

  std::vector<std::string> readCollections;
  std::vector<std::string> writeCollections;

  auto transactionContext = std::make_shared<V8TransactionContext>(vocbase, true);

  int res = TRI_ERROR_NO_ERROR;

  for (auto const& it : edgeCollectionNames) {
    readCollections.emplace_back(it);
  }
  for (auto const& it : vertexCollectionNames) {
    readCollections.emplace_back(it);
  }

  std::unique_ptr<ExplicitTransaction> trx;

  try {
    trx.reset(BeginTransaction(transactionContext, readCollections,
                               writeCollections));
  } catch (Exception& e) {
    TRI_V8_THROW_EXCEPTION(e.code());
  }

  traverser::NeighborsOptions opts(trx.get());
  bool includeData = false;
  v8::Handle<v8::Value> edgeExample;
  v8::Handle<v8::Value> vertexExample;

  if (args.Length() == 4) {
    if (!args[3]->IsObject()) {
      TRI_V8_THROW_TYPE_ERROR("expecting json for <options>");
    }
    v8::Handle<v8::Object> options = args[3]->ToObject();

    // Parse direction
    v8::Local<v8::String> keyDirection = TRI_V8_ASCII_STRING("direction");
    if (options->Has(keyDirection)) {
      std::string dir = TRI_ObjectToString(options->Get(keyDirection));
      if (dir == "outbound") {
        opts.direction = TRI_EDGE_OUT;
      } else if (dir == "inbound") {
        opts.direction = TRI_EDGE_IN;
      } else if (dir == "any") {
        opts.direction = TRI_EDGE_ANY;
      } else {
        TRI_V8_THROW_TYPE_ERROR(
            "expecting direction to be 'outbound', 'inbound' or 'any'");
      }
    }

    // Parse includeData
    v8::Local<v8::String> keyIncludeData = TRI_V8_ASCII_STRING("includeData");
    if (options->Has(keyIncludeData)) {
      includeData = TRI_ObjectToBoolean(options->Get(keyIncludeData));
    }

    // Parse filterEdges
    v8::Local<v8::String> keyFilterEdges = TRI_V8_ASCII_STRING("filterEdges");
    if (options->Has(keyFilterEdges)) {
      opts.useEdgeFilter = true;
      edgeExample = options->Get(keyFilterEdges);
    }

    // Parse vertexFilter
    v8::Local<v8::String> keyFilterVertices =
        TRI_V8_ASCII_STRING("filterVertices");
    if (options->Has(keyFilterVertices)) {
      opts.useVertexFilter = true;
      // note: only works with vertex examples and not with user-defined AQL
      // functions
      vertexExample =
          v8::Handle<v8::Object>::Cast(options->Get(keyFilterVertices));
    }

    // Parse minDepth
    v8::Local<v8::String> keyMinDepth = TRI_V8_ASCII_STRING("minDepth");
    if (options->Has(keyMinDepth)) {
      opts.minDepth = TRI_ObjectToUInt64(options->Get(keyMinDepth), false);
    }

    // Parse maxDepth
    v8::Local<v8::String> keyMaxDepth = TRI_V8_ASCII_STRING("maxDepth");
    if (options->Has(keyMaxDepth)) {
      opts.maxDepth = TRI_ObjectToUInt64(options->Get(keyMaxDepth), false);
    }
  }



  std::vector<EdgeCollectionInfo*> edgeCollectionInfos;

  arangodb::basics::ScopeGuard guard{
      []() -> void {},
      [&edgeCollectionInfos]() -> void {
        for (auto& p : edgeCollectionInfos) {
          delete p;
        }
      }};

  for (auto const& it : edgeCollectionNames) {
    edgeCollectionInfos.emplace_back(
        new EdgeCollectionInfo(trx.get(), it, HopWeightCalculator()));
    TRI_IF_FAILURE("EdgeCollectionDitchOOM") {
      THROW_ARANGO_EXCEPTION(TRI_ERROR_DEBUG);
    }
  }

  for (auto const& it : vertexCollectionNames) {
    opts.addCollectionRestriction(it);
  }

  std::unordered_set<std::string> neighbors;

  if (opts.useEdgeFilter) {
    std::string errorMessage;
    for (auto const& it : edgeCollectionInfos) {
      try {
        opts.addEdgeFilter(isolate, edgeExample, it->getName(), errorMessage);
      } catch (Exception& e) {
        // ELEMENT not found is expected, if there is no shape of this type in
        // this collection
        if (e.code() != TRI_RESULT_ELEMENT_NOT_FOUND) {
          TRI_V8_THROW_EXCEPTION(e.code());
        }
      }
    }
  }

  if (opts.useVertexFilter) {
    std::string errorMessage;
    for (auto const& it : vertexCollectionNames) {
      try {
        opts.addVertexFilter(isolate, vertexExample, trx.get(), it,
                             errorMessage);
      } catch (Exception& e) {
        // ELEMENT not found is expected, if there is no shape of this type in
        // this collection
        if (e.code() != TRI_RESULT_ELEMENT_NOT_FOUND) {
          TRI_V8_THROW_EXCEPTION(e.code());
        }
      }
    }
  }

  for (auto const& startVertex : startVertices) {
    opts.start = startVertex;
    try {
      TRI_RunNeighborsSearch(edgeCollectionInfos, opts, neighbors);
    } catch (Exception& e) {
      trx->finish(e.code());
      TRI_V8_THROW_EXCEPTION(e.code());
    }
  }

  auto result = VertexIdsToV8(isolate, trx.get(), neighbors, includeData);

  trx->finish(res);

  TRI_V8_RETURN(result);
  TRI_V8_TRY_CATCH_END
}

////////////////////////////////////////////////////////////////////////////////
/// @brief sleeps and checks for query abortion in between
////////////////////////////////////////////////////////////////////////////////

static void JS_QuerySleepAql(v8::FunctionCallbackInfo<v8::Value> const& args) {
  TRI_V8_TRY_CATCH_BEGIN(isolate);
  v8::HandleScope scope(isolate);

  // extract arguments
  if (args.Length() != 1) {
    TRI_V8_THROW_EXCEPTION_USAGE("sleep(<seconds>)");
  }

  TRI_GET_GLOBALS();
  arangodb::aql::Query* query = static_cast<arangodb::aql::Query*>(v8g->_query);

  if (query == nullptr) {
    TRI_V8_THROW_EXCEPTION(TRI_ERROR_QUERY_NOT_FOUND);
  }

  double n = TRI_ObjectToDouble(args[0]);
  double const until = TRI_microtime() + n;

  while (TRI_microtime() < until) {
    usleep(10000);

    if (query != nullptr) {
      if (query->killed()) {
        TRI_V8_THROW_EXCEPTION(TRI_ERROR_QUERY_KILLED);
      }
    }
  }

  TRI_V8_RETURN_UNDEFINED();
  TRI_V8_TRY_CATCH_END
}

////////////////////////////////////////////////////////////////////////////////
/// @brief wraps a TRI_vocbase_t
////////////////////////////////////////////////////////////////////////////////

static v8::Handle<v8::Object> WrapVocBase(v8::Isolate* isolate,
                                          TRI_vocbase_t const* database) {
  TRI_GET_GLOBALS();

  v8::Handle<v8::Object> result =
      WrapClass(isolate, v8g->VocbaseTempl, WRP_VOCBASE_TYPE,
                const_cast<TRI_vocbase_t*>(database));
  return result;
}

////////////////////////////////////////////////////////////////////////////////
/// @brief was docuBlock collectionDatabaseCollectionName
////////////////////////////////////////////////////////////////////////////////

static void MapGetVocBase(v8::Local<v8::String> const name,
                          v8::PropertyCallbackInfo<v8::Value> const& args) {
  v8::Isolate* isolate = args.GetIsolate();
  v8::HandleScope scope(isolate);

  TRI_vocbase_t* vocbase = GetContextVocBase(isolate);

  if (vocbase == nullptr) {
    TRI_V8_THROW_EXCEPTION(TRI_ERROR_ARANGO_DATABASE_NOT_FOUND);
  }

  // convert the JavaScript string to a string
  v8::String::Utf8Value s(name);
  char* key = *s;

  size_t keyLength = s.length();
  if (keyLength > 2 && key[keyLength - 2] == '(') {
    keyLength -= 2;
    key[keyLength] = '\0';
  }

  // empty or null
  if (key == nullptr || *key == '\0') {
    TRI_V8_RETURN(v8::Handle<v8::Value>());
  }

  if (strcmp(key, "hasOwnProperty") == 0 ||  // this prevents calling the
                                             // property getter again (i.e.
                                             // recursion!)
      strcmp(key, "toString") == 0 || strcmp(key, "toJSON") == 0) {
    TRI_V8_RETURN(v8::Handle<v8::Value>());
  }

  TRI_vocbase_col_t* collection = nullptr;

  // generate a name under which the cached property is stored
  std::string cacheKey(key, keyLength);
  cacheKey.push_back('*');

  v8::Local<v8::String> cacheName = TRI_V8_STD_STRING(cacheKey);
  v8::Handle<v8::Object> holder = args.Holder()->ToObject();

  if (*key == '_') {
    // special treatment for all properties starting with _
    v8::Local<v8::String> const l = TRI_V8_PAIR_STRING(key, (int)keyLength);

    if (holder->HasRealNamedProperty(l)) {
      // some internal function inside db
      TRI_V8_RETURN(v8::Handle<v8::Value>());
    }

    // something in the prototype chain?
    v8::Local<v8::Value> v = holder->GetRealNamedPropertyInPrototypeChain(l);

    if (!v.IsEmpty()) {
      if (!v->IsExternal()) {
        // something but an external... this means we can directly return this
        TRI_V8_RETURN(v8::Handle<v8::Value>());
      }
    }
  }
  
  TRI_GET_GLOBALS();

  auto globals = isolate->GetCurrentContext()->Global();

  v8::Handle<v8::Object> cacheObject;
  TRI_GET_GLOBAL_STRING(_DbCacheKey);
  if (globals->Has(_DbCacheKey)) {
    cacheObject = globals->Get(_DbCacheKey)->ToObject();
  } 

  if (!cacheObject.IsEmpty() && cacheObject->HasRealNamedProperty(cacheName)) {
    v8::Handle<v8::Object> value =
        cacheObject->GetRealNamedProperty(cacheName)->ToObject();

    collection =
        TRI_UnwrapClass<TRI_vocbase_col_t>(value, WRP_VOCBASE_COL_TYPE);

    // check if the collection is from the same database
    if (collection != nullptr && collection->_vocbase == vocbase) {
      bool lock = true;
      auto ctx = static_cast<arangodb::V8TransactionContext*>(
          v8g->_transactionContext);
      if (ctx != nullptr && ctx->getParentTransaction() != nullptr) {
        TRI_transaction_t* trx = ctx->getParentTransaction();
        if (TRI_IsContainedCollectionTransaction(trx, collection->_cid)) {
          lock = false;
        }
      }

      TRI_vocbase_col_status_e status;
      TRI_voc_cid_t cid;
      uint32_t internalVersion;

      if (lock) {
        READ_LOCKER(readLocker, collection->_lock);
        status = collection->_status;
        cid = collection->_cid;
        internalVersion = collection->_internalVersion;
      } else {
        status = collection->_status;
        cid = collection->_cid;
        internalVersion = collection->_internalVersion;
      }

      // check if the collection is still alive
      if (status != TRI_VOC_COL_STATUS_DELETED && cid > 0 &&
          collection->_isLocal) {
        TRI_GET_GLOBAL_STRING(_IdKey);
        TRI_GET_GLOBAL_STRING(VersionKeyHidden);
        if (value->Has(_IdKey)) {
          auto cachedCid = static_cast<TRI_voc_cid_t>(
              TRI_ObjectToUInt64(value->Get(_IdKey), true));
          uint32_t cachedVersion =
              (uint32_t)TRI_ObjectToInt64(value->Get(VersionKeyHidden));

          if (cachedCid == cid && cachedVersion == internalVersion) {
            // cache hit
            TRI_V8_RETURN(value);
          }

          // store the updated version number in the object for future
          // comparisons
          value->ForceSet(VersionKeyHidden,
                          v8::Number::New(isolate, (double)internalVersion),
                          v8::DontEnum);

          // cid has changed (i.e. collection has been dropped and re-created)
          // or version has changed
        }
      }
    }

    // cache miss
    cacheObject->Delete(cacheName);
  }

  if (ServerState::instance()->isCoordinator()) {
    std::shared_ptr<CollectionInfo> const ci =
        ClusterInfo::instance()->getCollection(vocbase->_name,
                                               std::string(key));

    if ((*ci).empty()) {
      collection = nullptr;
    } else {
      collection = CoordinatorCollection(vocbase, *ci);

      if (collection != nullptr && collection->_cid == 0) {
        delete collection;
        collection = nullptr;
        TRI_V8_RETURN(v8::Handle<v8::Value>());
      }
    }
  } else {
    collection = TRI_LookupCollectionByNameVocBase(vocbase, key);
  }

  if (collection == nullptr) {
    if (*key == '_') {
      TRI_V8_RETURN(v8::Handle<v8::Value>());
    }

    TRI_V8_RETURN_UNDEFINED();
  }

  v8::Handle<v8::Value> result = WrapCollection(isolate, collection);

  if (result.IsEmpty()) {
    if (ServerState::instance()->isCoordinator()) {
      delete collection;
    }
    TRI_V8_RETURN_UNDEFINED();
  }

  if (!cacheObject.IsEmpty()) {
    cacheObject->ForceSet(cacheName, result);
  }

  TRI_V8_RETURN(result);
}

////////////////////////////////////////////////////////////////////////////////
/// @brief was docuBlock databaseVersion
////////////////////////////////////////////////////////////////////////////////

static void JS_VersionServer(v8::FunctionCallbackInfo<v8::Value> const& args) {
  v8::Isolate* isolate = args.GetIsolate();
  v8::HandleScope scope(isolate);

  TRI_V8_RETURN(TRI_V8_ASCII_STRING(ARANGODB_VERSION));
}

////////////////////////////////////////////////////////////////////////////////
/// @brief was docuBlock databasePath
////////////////////////////////////////////////////////////////////////////////

static void JS_PathDatabase(v8::FunctionCallbackInfo<v8::Value> const& args) {
  v8::Isolate* isolate = args.GetIsolate();
  v8::HandleScope scope(isolate);

  TRI_vocbase_t* vocbase = GetContextVocBase(isolate);

  if (vocbase == nullptr) {
    TRI_V8_THROW_EXCEPTION(TRI_ERROR_ARANGO_DATABASE_NOT_FOUND);
  }

  TRI_V8_RETURN_STRING(vocbase->_path);
}

////////////////////////////////////////////////////////////////////////////////
/// @brief was docuBlock databaseId
////////////////////////////////////////////////////////////////////////////////

static void JS_IdDatabase(v8::FunctionCallbackInfo<v8::Value> const& args) {
  v8::Isolate* isolate = args.GetIsolate();
  v8::HandleScope scope(isolate);

  TRI_vocbase_t* vocbase = GetContextVocBase(isolate);

  if (vocbase == nullptr) {
    TRI_V8_THROW_EXCEPTION(TRI_ERROR_ARANGO_DATABASE_NOT_FOUND);
  }

  TRI_V8_RETURN(V8TickId(isolate, vocbase->_id));
}

////////////////////////////////////////////////////////////////////////////////
/// @brief was docuBlock databaseName
////////////////////////////////////////////////////////////////////////////////

static void JS_NameDatabase(v8::FunctionCallbackInfo<v8::Value> const& args) {
  v8::Isolate* isolate = args.GetIsolate();
  v8::HandleScope scope(isolate);

  TRI_vocbase_t* vocbase = GetContextVocBase(isolate);

  if (vocbase == nullptr) {
    TRI_V8_THROW_EXCEPTION(TRI_ERROR_ARANGO_DATABASE_NOT_FOUND);
  }

  TRI_V8_RETURN_STRING(vocbase->_name);
}

////////////////////////////////////////////////////////////////////////////////
/// @brief was docuBlock databaseIsSystem
////////////////////////////////////////////////////////////////////////////////

static void JS_IsSystemDatabase(
    v8::FunctionCallbackInfo<v8::Value> const& args) {
  v8::Isolate* isolate = args.GetIsolate();
  v8::HandleScope scope(isolate);

  TRI_vocbase_t* vocbase = GetContextVocBase(isolate);

  if (vocbase == nullptr) {
    TRI_V8_THROW_EXCEPTION(TRI_ERROR_ARANGO_DATABASE_NOT_FOUND);
  }

  TRI_V8_RETURN(v8::Boolean::New(isolate, TRI_IsSystemVocBase(vocbase)));
}

////////////////////////////////////////////////////////////////////////////////
/// @brief was docuBlock databaseUseDatabase
////////////////////////////////////////////////////////////////////////////////

static void JS_UseDatabase(v8::FunctionCallbackInfo<v8::Value> const& args) {
  v8::Isolate* isolate = args.GetIsolate();
  v8::HandleScope scope(isolate);

  if (args.Length() != 1) {
    TRI_V8_THROW_EXCEPTION_USAGE("db._useDatabase(<name>)");
  }

  TRI_GET_GLOBALS();

  if (!v8g->_allowUseDatabase) {
    TRI_V8_THROW_EXCEPTION(TRI_ERROR_FORBIDDEN);
  }

  std::string&& name = TRI_ObjectToString(args[0]);

  TRI_vocbase_t* vocbase = GetContextVocBase(isolate);

  if (vocbase == nullptr) {
    TRI_V8_THROW_EXCEPTION(TRI_ERROR_INTERNAL);
  }

  if (TRI_IsDeletedVocBase(vocbase)) {
    TRI_V8_THROW_EXCEPTION(TRI_ERROR_ARANGO_DATABASE_NOT_FOUND);
  }

  if (TRI_EqualString(name.c_str(), vocbase->_name)) {
    // same database. nothing to do
    TRI_V8_RETURN(WrapVocBase(isolate, vocbase));
  }

  if (ServerState::instance()->isCoordinator()) {
    vocbase = TRI_UseCoordinatorDatabaseServer(
        static_cast<TRI_server_t*>(v8g->_server), name.c_str());
  } else {
    // check if the other database exists, and increase its refcount
    vocbase = TRI_UseDatabaseServer(static_cast<TRI_server_t*>(v8g->_server),
                                    name.c_str());
  }

  if (vocbase == nullptr) {
    TRI_V8_THROW_EXCEPTION(TRI_ERROR_ARANGO_DATABASE_NOT_FOUND);
  }

  // switch databases
  void* orig = v8g->_vocbase;
  TRI_ASSERT(orig != nullptr);

  v8g->_vocbase = vocbase;
  TRI_ASSERT(orig != vocbase);
  TRI_ReleaseDatabaseServer(static_cast<TRI_server_t*>(v8g->_server),
                            static_cast<TRI_vocbase_t*>(orig));

  TRI_V8_RETURN(WrapVocBase(isolate, vocbase));
}

////////////////////////////////////////////////////////////////////////////////
/// @brief return the list of all existing databases in a coordinator
////////////////////////////////////////////////////////////////////////////////

static void ListDatabasesCoordinator(
    v8::FunctionCallbackInfo<v8::Value> const& args) {
  v8::Isolate* isolate = args.GetIsolate();
  v8::HandleScope scope(isolate);

  // Arguments are already checked, there are 0 or 3.

  ClusterInfo* ci = ClusterInfo::instance();

  if (args.Length() == 0) {
    std::vector<DatabaseID> list = ci->listDatabases(true);
    v8::Handle<v8::Array> result = v8::Array::New(isolate);
    for (size_t i = 0; i < list.size(); ++i) {
      result->Set((uint32_t)i, TRI_V8_STD_STRING(list[i]));
    }
    TRI_V8_RETURN(result);
  } else {
    // We have to ask a DBServer, any will do:
    int tries = 0;
    std::vector<ServerID> DBServers;
    while (true) {
      DBServers = ci->getCurrentDBServers();

      if (!DBServers.empty()) {
        ServerID sid = DBServers[0];
        ClusterComm* cc = ClusterComm::instance();

        std::map<std::string, std::string> headers;
        headers["Authentication"] = TRI_ObjectToString(args[2]);
        auto res = cc->syncRequest(
            "", 0, "server:" + sid, arangodb::GeneralRequest::RequestType::GET,
            "/_api/database/user", std::string(""), headers, 0.0);

        if (res->status == CL_COMM_SENT) {
          // We got an array back as JSON, let's parse it and build a v8
          StringBuffer& body = res->result->getBody();

          std::shared_ptr<VPackBuilder> builder = VPackParser::fromJson(body.c_str(), body.length()); 
          VPackSlice resultSlice = builder->slice();

          if (resultSlice.isObject()) {
            VPackSlice r = resultSlice.get("result");
            if (r.isArray()) {
              uint32_t i = 0;
              v8::Handle<v8::Array> result = v8::Array::New(isolate);
              for (auto const& it : VPackArrayIterator(r)) {
                std::string v = it.copyString();
                result->Set(i++, TRI_V8_STD_STRING(v));
              }
              TRI_V8_RETURN(result);
            }
          }
        }
      }
      if (++tries >= 2) {
        break;
      }
      ci->loadCurrentDBServers();  // just in case some new have arrived
    }
    // Give up:
    TRI_V8_RETURN_UNDEFINED();
  }
}

////////////////////////////////////////////////////////////////////////////////
/// @brief was docuBlock databaseListDatabase
////////////////////////////////////////////////////////////////////////////////

static void JS_ListDatabases(v8::FunctionCallbackInfo<v8::Value> const& args) {
  v8::Isolate* isolate = args.GetIsolate();
  v8::HandleScope scope(isolate);

  uint32_t const argc = args.Length();
  if (argc > 1) {
    TRI_V8_THROW_EXCEPTION_USAGE("db._listDatabases()");
  }

  TRI_vocbase_t* vocbase = GetContextVocBase(isolate);

  if (vocbase == nullptr) {
    TRI_V8_THROW_EXCEPTION(TRI_ERROR_ARANGO_DATABASE_NOT_FOUND);
  }

  if (argc == 0 && !TRI_IsSystemVocBase(vocbase)) {
    TRI_V8_THROW_EXCEPTION(TRI_ERROR_ARANGO_USE_SYSTEM_DATABASE);
  }

  // If we are a coordinator in a cluster, we have to behave differently:
  if (ServerState::instance()->isCoordinator()) {
    ListDatabasesCoordinator(args);
    return;
  }

  TRI_GET_GLOBALS();

  std::vector<std::string> names;

  int res;

  if (argc == 0) {
    // return all databases
    res = TRI_GetDatabaseNamesServer(static_cast<TRI_server_t*>(v8g->_server),
                                     names);
  } else {
    // return all databases for a specific user
    std::string&& username = TRI_ObjectToString(args[0]);

    res = TRI_GetUserDatabasesServer(static_cast<TRI_server_t*>(v8g->_server),
                                     username.c_str(), names);
  }

  if (res != TRI_ERROR_NO_ERROR) {
    TRI_V8_THROW_EXCEPTION(res);
  }

  v8::Handle<v8::Array> result = v8::Array::New(isolate, (int)names.size());
  for (size_t i = 0; i < names.size(); ++i) {
    result->Set((uint32_t)i, TRI_V8_STD_STRING(names[i]));
  }

  TRI_V8_RETURN(result);
}

////////////////////////////////////////////////////////////////////////////////
/// @brief create a new database, case of a coordinator in a cluster
////////////////////////////////////////////////////////////////////////////////

////////////////////////////////////////////////////////////////////////////////
/// @brief helper function for the agency
///
/// `place` can be "/Target", "/Plan" or "/Current" and name is the database
/// name.
////////////////////////////////////////////////////////////////////////////////

static void CreateDatabaseCoordinator(
    v8::FunctionCallbackInfo<v8::Value> const& args) {
  v8::Isolate* isolate = args.GetIsolate();
  v8::HandleScope scope(isolate);

  // First work with the arguments to create a VelocyPack entry:
  std::string const name = TRI_ObjectToString(args[0]);

  if (!TRI_IsAllowedNameVocBase(false, name.c_str())) {
    TRI_V8_THROW_EXCEPTION(TRI_ERROR_ARANGO_DATABASE_NAME_INVALID);
  }

  uint64_t const id = ClusterInfo::instance()->uniqid();
  VPackBuilder builder;
  try {
    VPackObjectBuilder b(&builder);
    std::string const idString(StringUtils::itoa(id));

    builder.add("id", VPackValue(idString));

    std::string const valueString(TRI_ObjectToString(args[0]));
    builder.add("name", VPackValue(valueString));

    if (args.Length() > 1) {
      VPackBuilder tmpBuilder;
      int res = TRI_V8ToVPack(isolate, tmpBuilder, args[1], false);
      if (res != TRI_ERROR_NO_ERROR) {
        TRI_V8_THROW_EXCEPTION_MEMORY();
      }
      builder.add("options", tmpBuilder.slice());
    }

    std::string const serverId(ServerState::instance()->getId());
    builder.add("coordinator", VPackValue(serverId));
  } catch (VPackException const&) {
    TRI_V8_THROW_EXCEPTION_MEMORY();
  }

  ClusterInfo* ci = ClusterInfo::instance();
  std::string errorMsg;

  int res =
      ci->createDatabaseCoordinator(name, builder.slice(), errorMsg, 120.0);

  if (res != TRI_ERROR_NO_ERROR) {
    TRI_V8_THROW_EXCEPTION_MESSAGE(res, errorMsg);
  }

  // database was created successfully in agency

  TRI_GET_GLOBALS();

  // now wait for heartbeat thread to create the database object
  TRI_vocbase_t* vocbase = nullptr;
  int tries = 0;

  while (++tries <= 6000) {
    vocbase = TRI_UseByIdCoordinatorDatabaseServer(
        static_cast<TRI_server_t*>(v8g->_server), id);

    if (vocbase != nullptr) {
      break;
    }

    // sleep
    usleep(10000);
  }

  if (vocbase == nullptr) {
    TRI_V8_THROW_EXCEPTION(TRI_ERROR_INTERNAL);
  }

  // now run upgrade and copy users into context
  if (args.Length() >= 3 && args[2]->IsArray()) {
    v8::Handle<v8::Object> users = v8::Object::New(isolate);
    users->Set(TRI_V8_ASCII_STRING("users"), args[2]);

    isolate->GetCurrentContext()->Global()->Set(
        TRI_V8_ASCII_STRING("UPGRADE_ARGS"), users);
  } else {
    isolate->GetCurrentContext()->Global()->Set(
        TRI_V8_ASCII_STRING("UPGRADE_ARGS"), v8::Object::New(isolate));
  }

  // switch databases
  TRI_vocbase_t* orig = v8g->_vocbase;
  TRI_ASSERT(orig != nullptr);

  v8g->_vocbase = vocbase;

  // initalise database
  bool allowUseDatabase = v8g->_allowUseDatabase;
  v8g->_allowUseDatabase = true;

  V8DealerFeature::DEALER->startupLoader()->executeGlobalScript(
      isolate, isolate->GetCurrentContext(),
      "server/bootstrap/coordinator-database.js");

  v8g->_allowUseDatabase = allowUseDatabase;

  // and switch back
  v8g->_vocbase = orig;

  TRI_ReleaseVocBase(vocbase);

  TRI_V8_RETURN_TRUE();
}

////////////////////////////////////////////////////////////////////////////////
/// @brief was docuBlock databaseCreateDatabase
////////////////////////////////////////////////////////////////////////////////

static void JS_CreateDatabase(v8::FunctionCallbackInfo<v8::Value> const& args) {
  v8::Isolate* isolate = args.GetIsolate();
  v8::HandleScope scope(isolate);

  if (args.Length() < 1 || args.Length() > 3) {
    TRI_V8_THROW_EXCEPTION_USAGE(
        "db._createDatabase(<name>, <options>, <users>)");
  }

  TRI_vocbase_t* vocbase = GetContextVocBase(isolate);

  if (vocbase == nullptr) {
    TRI_V8_THROW_EXCEPTION(TRI_ERROR_ARANGO_DATABASE_NOT_FOUND);
  }

  if (TRI_GetOperationModeServer() == TRI_VOCBASE_MODE_NO_CREATE) {
    TRI_V8_THROW_EXCEPTION(TRI_ERROR_ARANGO_READ_ONLY);
  }

  if (!TRI_IsSystemVocBase(vocbase)) {
    TRI_V8_THROW_EXCEPTION(TRI_ERROR_ARANGO_USE_SYSTEM_DATABASE);
  }

  if (ServerState::instance()->isCoordinator()) {
    CreateDatabaseCoordinator(args);
    return;
  }

  TRI_GET_GLOBALS();
  TRI_voc_tick_t id = 0;

  // get database defaults from server
  TRI_vocbase_defaults_t defaults;
  TRI_GetDatabaseDefaultsServer(static_cast<TRI_server_t*>(v8g->_server),
                                &defaults);

  v8::Local<v8::String> keyDefaultMaximalSize =
      TRI_V8_ASCII_STRING("defaultMaximalSize");
  v8::Local<v8::String> keyDefaultWaitForSync =
      TRI_V8_ASCII_STRING("defaultWaitForSync");
  v8::Local<v8::String> keyRequireAuthentication =
      TRI_V8_ASCII_STRING("requireAuthentication");
  v8::Local<v8::String> keyRequireAuthenticationUnixSockets =
      TRI_V8_ASCII_STRING("requireAuthenticationUnixSockets");
  v8::Local<v8::String> keyAuthenticateSystemOnly =
      TRI_V8_ASCII_STRING("authenticateSystemOnly");
  v8::Local<v8::String> keyForceSyncProperties =
      TRI_V8_ASCII_STRING("forceSyncProperties");

  // overwrite database defaults from args[2]
  if (args.Length() > 1 && args[1]->IsObject()) {
    v8::Handle<v8::Object> options = args[1]->ToObject();

    if (options->Has(keyDefaultMaximalSize)) {
      defaults.defaultMaximalSize =
          (TRI_voc_size_t)options->Get(keyDefaultMaximalSize)->IntegerValue();
    }

    if (options->Has(keyDefaultWaitForSync)) {
      defaults.defaultWaitForSync =
          options->Get(keyDefaultWaitForSync)->BooleanValue();
    }

    if (options->Has(keyRequireAuthentication)) {
      defaults.requireAuthentication =
          options->Get(keyRequireAuthentication)->BooleanValue();
    }

    if (options->Has(keyRequireAuthenticationUnixSockets)) {
      defaults.requireAuthenticationUnixSockets =
          options->Get(keyRequireAuthenticationUnixSockets)->BooleanValue();
    }

    if (options->Has(keyAuthenticateSystemOnly)) {
      defaults.authenticateSystemOnly =
          options->Get(keyAuthenticateSystemOnly)->BooleanValue();
    }

    if (options->Has(keyForceSyncProperties)) {
      defaults.forceSyncProperties =
          options->Get(keyForceSyncProperties)->BooleanValue();
    }

    TRI_GET_GLOBAL_STRING(IdKey);
    if (options->Has(IdKey)) {
      // only used for testing to create database with a specific id
      id = TRI_ObjectToUInt64(options->Get(IdKey), true);
    }
  }

  std::string const name = TRI_ObjectToString(args[0]);

  TRI_vocbase_t* database;
  int res =
      TRI_CreateDatabaseServer(static_cast<TRI_server_t*>(v8g->_server), id,
                               name.c_str(), &defaults, &database, true);

  if (res != TRI_ERROR_NO_ERROR) {
    TRI_V8_THROW_EXCEPTION(res);
  }

  TRI_ASSERT(database != nullptr);

  database->_deadlockDetector.enabled(
      !arangodb::ServerState::instance()->isRunningInCluster());

  // copy users into context
  if (args.Length() >= 3 && args[2]->IsArray()) {
    v8::Handle<v8::Object> users = v8::Object::New(isolate);
    users->Set(TRI_V8_ASCII_STRING("users"), args[2]);

    isolate->GetCurrentContext()->Global()->Set(
        TRI_V8_ASCII_STRING("UPGRADE_ARGS"), users);
  } else {
    isolate->GetCurrentContext()->Global()->Set(
        TRI_V8_ASCII_STRING("UPGRADE_ARGS"), v8::Object::New(isolate));
  }

  // switch databases
  TRI_vocbase_t* orig = v8g->_vocbase;
  TRI_ASSERT(orig != nullptr);

  v8g->_vocbase = database;

  // initalise database
  V8DealerFeature::DEALER->startupLoader()->executeGlobalScript(
      isolate, isolate->GetCurrentContext(),
      "server/bootstrap/local-database.js");

  // and switch back
  v8g->_vocbase = orig;

  // populate the authentication cache. otherwise no one can access the new
  // database
  TRI_ReloadAuthInfo(database);

  // finally decrease the reference-counter
  TRI_ReleaseVocBase(database);

  TRI_V8_RETURN_TRUE();
}

////////////////////////////////////////////////////////////////////////////////
/// @brief drop a database, case of a coordinator in a cluster
////////////////////////////////////////////////////////////////////////////////

static void DropDatabaseCoordinator(
    v8::FunctionCallbackInfo<v8::Value> const& args) {
  v8::Isolate* isolate = args.GetIsolate();
  v8::HandleScope scope(isolate);

  TRI_GET_GLOBALS();

  // Arguments are already checked, there is exactly one argument
  std::string const name = TRI_ObjectToString(args[0]);
  TRI_vocbase_t* vocbase = TRI_UseCoordinatorDatabaseServer(
      static_cast<TRI_server_t*>(v8g->_server), name.c_str());

  if (vocbase == nullptr) {
    // no such database
    TRI_V8_THROW_EXCEPTION(TRI_ERROR_ARANGO_DATABASE_NOT_FOUND);
  }

  TRI_voc_tick_t const id = vocbase->_id;
  TRI_ReleaseVocBase(vocbase);

  ClusterInfo* ci = ClusterInfo::instance();
  std::string errorMsg;

  // clear local sid cache for database
  arangodb::VocbaseContext::clearSid(name);

  int res = ci->dropDatabaseCoordinator(name, errorMsg, 120.0);

  if (res != TRI_ERROR_NO_ERROR) {
    TRI_V8_THROW_EXCEPTION_MESSAGE(res, errorMsg);
  }

  // now wait for heartbeat thread to drop the database object
  int tries = 0;

  while (++tries <= 6000) {
    TRI_vocbase_t* vocbase = TRI_UseByIdCoordinatorDatabaseServer(
        static_cast<TRI_server_t*>(v8g->_server), id);

    if (vocbase == nullptr) {
      // object has vanished
      break;
    }

    TRI_ReleaseVocBase(vocbase);
    // sleep
    usleep(10000);
  }

  TRI_V8_RETURN_TRUE();
}

////////////////////////////////////////////////////////////////////////////////
/// @brief was docuBlock databaseDropDatabase
////////////////////////////////////////////////////////////////////////////////

static void JS_DropDatabase(v8::FunctionCallbackInfo<v8::Value> const& args) {
  v8::Isolate* isolate = args.GetIsolate();
  v8::HandleScope scope(isolate);

  if (args.Length() != 1) {
    TRI_V8_THROW_EXCEPTION_USAGE("db._dropDatabase(<name>)");
  }

  TRI_vocbase_t* vocbase = GetContextVocBase(isolate);

  if (vocbase == nullptr) {
    TRI_V8_THROW_EXCEPTION(TRI_ERROR_ARANGO_DATABASE_NOT_FOUND);
  }

  if (!TRI_IsSystemVocBase(vocbase)) {
    TRI_V8_THROW_EXCEPTION(TRI_ERROR_ARANGO_USE_SYSTEM_DATABASE);
  }

  // clear collections in cache object
  TRI_ClearObjectCacheV8(isolate);

  // If we are a coordinator in a cluster, we have to behave differently:
  if (ServerState::instance()->isCoordinator()) {
    DropDatabaseCoordinator(args);
    return;
  }

  std::string const name = TRI_ObjectToString(args[0]);
  TRI_GET_GLOBALS();

  int res = TRI_DropDatabaseServer(static_cast<TRI_server_t*>(v8g->_server),
                                   name.c_str(), true, true);

  if (res != TRI_ERROR_NO_ERROR) {
    TRI_V8_THROW_EXCEPTION(res);
  }

  // clear local sid cache for the database
  arangodb::VocbaseContext::clearSid(name);

  // run the garbage collection in case the database held some objects which can
  // now be freed
  TRI_RunGarbageCollectionV8(isolate, 0.25);

  TRI_V8ReloadRouting(isolate);

  TRI_V8_RETURN_TRUE();
}

////////////////////////////////////////////////////////////////////////////////
/// @brief returns a list of all endpoints
///
/// @FUN{LIST_ENDPOINTS}
////////////////////////////////////////////////////////////////////////////////

static void JS_ListEndpoints(v8::FunctionCallbackInfo<v8::Value> const& args) {
  TRI_V8_TRY_CATCH_BEGIN(isolate);
  v8::HandleScope scope(isolate);

#warning TODO JS_ListEndpoints
#if 0
  if (args.Length() != 0) {
    TRI_V8_THROW_EXCEPTION_USAGE("db._listEndpoints()");
  }

  TRI_GET_GLOBALS();
  TRI_server_t* server = static_cast<TRI_server_t*>(v8g->_server);
  ApplicationEndpointServer* s = static_cast<ApplicationEndpointServer*>(
      server->_applicationEndpointServer);

  if (s == nullptr) {
    // not implemented in console mode
    TRI_V8_THROW_EXCEPTION(TRI_ERROR_NOT_IMPLEMENTED);
  }

  TRI_vocbase_t* vocbase = GetContextVocBase(isolate);

  if (vocbase == nullptr) {
    TRI_V8_THROW_EXCEPTION(TRI_ERROR_ARANGO_DATABASE_NOT_FOUND);
  }

  if (!TRI_IsSystemVocBase(vocbase)) {
    TRI_V8_THROW_EXCEPTION(TRI_ERROR_ARANGO_USE_SYSTEM_DATABASE);
  }

  v8::Handle<v8::Array> result = v8::Array::New(isolate);
  uint32_t j = 0;

  for (auto const& it : s->getEndpoints()) {
    v8::Handle<v8::Object> item = v8::Object::New(isolate);
    item->Set(TRI_V8_ASCII_STRING("endpoint"), TRI_V8_STD_STRING(it));

    result->Set(j++, item);
  }

  TRI_V8_RETURN(result);
#endif
  TRI_V8_TRY_CATCH_END
}

////////////////////////////////////////////////////////////////////////////////
/// @brief return the private WRP_VOCBASE_COL_TYPE value
////////////////////////////////////////////////////////////////////////////////

int32_t TRI_GetVocBaseColType() { return WRP_VOCBASE_COL_TYPE; }

////////////////////////////////////////////////////////////////////////////////
/// @brief run version check
////////////////////////////////////////////////////////////////////////////////

bool TRI_UpgradeDatabase(TRI_vocbase_t* vocbase,
                         v8::Handle<v8::Context> context) {
  auto isolate = context->GetIsolate();

  v8::HandleScope scope(isolate);
  TRI_GET_GLOBALS();
  TRI_vocbase_t* orig = v8g->_vocbase;
  v8g->_vocbase = vocbase;

  auto startupLoader = V8DealerFeature::DEALER->startupLoader();
  v8::Handle<v8::Value> result = startupLoader->executeGlobalScript(
      isolate, isolate->GetCurrentContext(), "server/upgrade-database.js");
  bool ok = TRI_ObjectToBoolean(result);

  if (!ok) {
    vocbase->_state = (sig_atomic_t)TRI_VOCBASE_STATE_FAILED_VERSION;
  }

  v8g->_vocbase = orig;

  return ok;
}

////////////////////////////////////////////////////////////////////////////////
/// @brief run upgrade check
////////////////////////////////////////////////////////////////////////////////

int TRI_CheckDatabaseVersion(TRI_vocbase_t* vocbase,
                             v8::Handle<v8::Context> context) {
  auto isolate = context->GetIsolate();
  v8::HandleScope scope(isolate);
  TRI_GET_GLOBALS();
  TRI_vocbase_t* orig = v8g->_vocbase;
  v8g->_vocbase = vocbase;

  auto startupLoader = V8DealerFeature::DEALER->startupLoader();
  v8::Handle<v8::Value> result = startupLoader->executeGlobalScript(
      isolate, isolate->GetCurrentContext(), "server/check-version.js");
  int code = (int)TRI_ObjectToInt64(result);

  v8g->_vocbase = orig;

  return code;
}

////////////////////////////////////////////////////////////////////////////////
/// @brief reloads routing
////////////////////////////////////////////////////////////////////////////////

void TRI_V8ReloadRouting(v8::Isolate* isolate) {
  TRI_ExecuteJavaScriptString(
      isolate, isolate->GetCurrentContext(),
      TRI_V8_ASCII_STRING(
          "require('internal').executeGlobalContextFunction('reloadRouting')"),
      TRI_V8_ASCII_STRING("reload routing"), false);
}

////////////////////////////////////////////////////////////////////////////////
/// @brief creates a TRI_vocbase_t global context
////////////////////////////////////////////////////////////////////////////////

void TRI_InitV8VocBridge(v8::Isolate* isolate, v8::Handle<v8::Context> context,
                         arangodb::aql::QueryRegistry* queryRegistry,
                         TRI_server_t* server, TRI_vocbase_t* vocbase,
                         size_t threadNumber) {
  v8::HandleScope scope(isolate);

  // check the isolate
  TRI_GET_GLOBALS();

  TRI_ASSERT(v8g->_transactionContext == nullptr);
  v8g->_transactionContext = new V8TransactionContext(vocbase, true);
  static_cast<V8TransactionContext*>(v8g->_transactionContext)->makeGlobal();

  // register the query registry
  v8g->_queryRegistry = queryRegistry;

  // register the server
  v8g->_server = server;

  // register the database
  v8g->_vocbase = vocbase;

  v8::Handle<v8::ObjectTemplate> ArangoNS;
  v8::Handle<v8::ObjectTemplate> rt;
  v8::Handle<v8::FunctionTemplate> ft;
  v8::Handle<v8::Template> pt;

  // .............................................................................
  // generate the TRI_vocbase_t template
  // .............................................................................

  ft = v8::FunctionTemplate::New(isolate);
  ft->SetClassName(TRI_V8_ASCII_STRING("ArangoDatabase"));

  ArangoNS = ft->InstanceTemplate();
  ArangoNS->SetInternalFieldCount(2);
  ArangoNS->SetNamedPropertyHandler(MapGetVocBase);

  // for any database function added here, be sure to add it to in function
  // JS_CompletionsVocbase, too for the auto-completion

  TRI_AddMethodVocbase(isolate, ArangoNS, TRI_V8_ASCII_STRING("_version"),
                       JS_VersionServer);
  TRI_AddMethodVocbase(isolate, ArangoNS, TRI_V8_ASCII_STRING("_id"),
                       JS_IdDatabase);
  TRI_AddMethodVocbase(isolate, ArangoNS, TRI_V8_ASCII_STRING("_isSystem"),
                       JS_IsSystemDatabase);
  TRI_AddMethodVocbase(isolate, ArangoNS, TRI_V8_ASCII_STRING("_name"),
                       JS_NameDatabase);
  TRI_AddMethodVocbase(isolate, ArangoNS, TRI_V8_ASCII_STRING("_path"),
                       JS_PathDatabase);
  TRI_AddMethodVocbase(isolate, ArangoNS,
                       TRI_V8_ASCII_STRING("_createDatabase"),
                       JS_CreateDatabase);
  TRI_AddMethodVocbase(isolate, ArangoNS, TRI_V8_ASCII_STRING("_dropDatabase"),
                       JS_DropDatabase);
  TRI_AddMethodVocbase(isolate, ArangoNS, TRI_V8_ASCII_STRING("_listDatabases"),
                       JS_ListDatabases);
  TRI_AddMethodVocbase(isolate, ArangoNS, TRI_V8_ASCII_STRING("_useDatabase"),
                       JS_UseDatabase);

  TRI_InitV8Statistics(isolate, context);

  TRI_InitV8indexArangoDB(isolate, ArangoNS);

  TRI_InitV8collection(context, server, vocbase, threadNumber, v8g, isolate,
                       ArangoNS);

  v8g->VocbaseTempl.Reset(isolate, ArangoNS);
  TRI_AddGlobalFunctionVocbase(isolate, context,
                               TRI_V8_ASCII_STRING("ArangoDatabase"),
                               ft->GetFunction());

  arangodb::V8VPackWrapper::initialize(isolate, context, v8g);

  TRI_InitV8cursor(context, v8g);

  // .............................................................................
  // generate global functions
  // .............................................................................

  // AQL functions. not intended to be used directly by end users
  TRI_AddGlobalFunctionVocbase(isolate, context,
                               TRI_V8_ASCII_STRING("AQL_EXECUTE"),
                               JS_ExecuteAql, true);
  TRI_AddGlobalFunctionVocbase(isolate, context,
                               TRI_V8_ASCII_STRING("AQL_EXECUTEJSON"),
                               JS_ExecuteAqlJson, true);
  TRI_AddGlobalFunctionVocbase(isolate, context,
                               TRI_V8_ASCII_STRING("AQL_EXPLAIN"),
                               JS_ExplainAql, true);
  TRI_AddGlobalFunctionVocbase(
      isolate, context, TRI_V8_ASCII_STRING("AQL_PARSE"), JS_ParseAql, true);
  TRI_AddGlobalFunctionVocbase(isolate, context,
                               TRI_V8_ASCII_STRING("AQL_WARNING"),
                               JS_WarningAql, true);
  TRI_AddGlobalFunctionVocbase(isolate, context,
                               TRI_V8_ASCII_STRING("AQL_QUERIES_PROPERTIES"),
                               JS_QueriesPropertiesAql, true);
  TRI_AddGlobalFunctionVocbase(isolate, context,
                               TRI_V8_ASCII_STRING("AQL_QUERIES_CURRENT"),
                               JS_QueriesCurrentAql, true);
  TRI_AddGlobalFunctionVocbase(isolate, context,
                               TRI_V8_ASCII_STRING("AQL_QUERIES_SLOW"),
                               JS_QueriesSlowAql, true);
  TRI_AddGlobalFunctionVocbase(isolate, context,
                               TRI_V8_ASCII_STRING("AQL_QUERIES_KILL"),
                               JS_QueriesKillAql, true);
  TRI_AddGlobalFunctionVocbase(isolate, context,
                               TRI_V8_ASCII_STRING("AQL_QUERY_SLEEP"),
                               JS_QuerySleepAql, true);
  TRI_AddGlobalFunctionVocbase(isolate, context,
                               TRI_V8_ASCII_STRING("AQL_QUERY_IS_KILLED"),
                               JS_QueryIsKilledAql, true);
  TRI_AddGlobalFunctionVocbase(
      isolate, context, TRI_V8_ASCII_STRING("AQL_QUERY_CACHE_PROPERTIES"),
      JS_QueryCachePropertiesAql, true);
  TRI_AddGlobalFunctionVocbase(
      isolate, context, TRI_V8_ASCII_STRING("AQL_QUERY_CACHE_INVALIDATE"),
      JS_QueryCacheInvalidateAql, true);

  TRI_AddGlobalFunctionVocbase(
      isolate, context, TRI_V8_ASCII_STRING("THROW_COLLECTION_NOT_LOADED"),
      JS_ThrowCollectionNotLoaded, true);

  TRI_AddGlobalFunctionVocbase(isolate, context,
                               TRI_V8_ASCII_STRING("CPP_SHORTEST_PATH"),
                               JS_QueryShortestPath, true);
  TRI_AddGlobalFunctionVocbase(isolate, context,
                               TRI_V8_ASCII_STRING("CPP_NEIGHBORS"),
                               JS_QueryNeighbors, true);

  TRI_InitV8Replication(isolate, context, server, vocbase, threadNumber,
                        v8g);

  TRI_AddGlobalFunctionVocbase(isolate, context,
                               TRI_V8_ASCII_STRING("COMPARE_STRING"),
                               JS_CompareString);
  TRI_AddGlobalFunctionVocbase(isolate, context,
                               TRI_V8_ASCII_STRING("NORMALIZE_STRING"),
                               JS_NormalizeString);
  TRI_AddGlobalFunctionVocbase(
      isolate, context, TRI_V8_ASCII_STRING("TIMEZONES"), JS_GetIcuTimezones);
  TRI_AddGlobalFunctionVocbase(isolate, context, TRI_V8_ASCII_STRING("LOCALES"),
                               JS_GetIcuLocales);
  TRI_AddGlobalFunctionVocbase(isolate, context,
                               TRI_V8_ASCII_STRING("FORMAT_DATETIME"),
                               JS_FormatDatetime);
  TRI_AddGlobalFunctionVocbase(isolate, context,
                               TRI_V8_ASCII_STRING("PARSE_DATETIME"),
                               JS_ParseDatetime);

  TRI_AddGlobalFunctionVocbase(isolate, context,
                               TRI_V8_ASCII_STRING("LIST_ENDPOINTS"),
                               JS_ListEndpoints, true);
  TRI_AddGlobalFunctionVocbase(isolate, context,
                               TRI_V8_ASCII_STRING("RELOAD_AUTH"),
                               JS_ReloadAuth, true);
  TRI_AddGlobalFunctionVocbase(isolate, context,
                               TRI_V8_ASCII_STRING("TRANSACTION"),
                               JS_Transaction, true);
  TRI_AddGlobalFunctionVocbase(
      isolate, context, TRI_V8_ASCII_STRING("WAL_FLUSH"), JS_FlushWal, true);
  TRI_AddGlobalFunctionVocbase(isolate, context,
                               TRI_V8_ASCII_STRING("WAL_WAITCOLLECTOR"),
                               JS_WaitCollectorWal, true);
  TRI_AddGlobalFunctionVocbase(isolate, context,
                               TRI_V8_ASCII_STRING("WAL_PROPERTIES"),
                               JS_PropertiesWal, true);
  TRI_AddGlobalFunctionVocbase(isolate, context,
                               TRI_V8_ASCII_STRING("WAL_TRANSACTIONS"),
                               JS_TransactionsWal, true);

  TRI_AddGlobalFunctionVocbase(isolate, context,
                               TRI_V8_ASCII_STRING("ENABLE_NATIVE_BACKTRACES"),
                               JS_EnableNativeBacktraces, true);

  TRI_AddGlobalFunctionVocbase(isolate, context, TRI_V8_ASCII_STRING("Debug"),
                               JS_Debug, true);

  // .............................................................................
  // create global variables
  // .............................................................................

  v8::Handle<v8::Object> v = WrapVocBase(isolate, vocbase);
  if (v.IsEmpty()) {
    LOG(ERR) << "out of memory when initializing VocBase";
  } else {
    TRI_AddGlobalVariableVocbase(isolate, context, TRI_V8_ASCII_STRING("db"),
                                 v);
  }

  // add collections cache object
  context->Global()->ForceSet(TRI_V8_ASCII_STRING("__dbcache__"),
                              v8::Object::New(isolate), v8::DontEnum);

  // current thread number
  context->Global()->ForceSet(TRI_V8_ASCII_STRING("THREAD_NUMBER"),
                              v8::Number::New(isolate, (double)threadNumber),
                              v8::ReadOnly);

  // whether or not statistics are enabled
  context->Global()->ForceSet(TRI_V8_ASCII_STRING("ENABLE_STATISTICS"),
                              v8::Boolean::New(isolate, StatisticsFeature::enabled()),
                              v8::ReadOnly);

  // a thread-global variable that will is supposed to contain the AQL module
  // do not remove this, otherwise AQL queries will break
  context->Global()->ForceSet(TRI_V8_ASCII_STRING("_AQL"),
                              v8::Undefined(isolate), v8::DontEnum);
}<|MERGE_RESOLUTION|>--- conflicted
+++ resolved
@@ -23,24 +23,26 @@
 
 #include "v8-vocbaseprivate.h"
 
+#include <unicode/timezone.h>
+#include <unicode/smpdtfmt.h>
+#include <unicode/dtfmtsym.h>
+
+#include <velocypack/Iterator.h>
+#include <velocypack/Slice.h>
+#include <velocypack/velocypack-aliases.h>
+
+#include <v8.h>
+#include <iostream>
+
 #include "Aql/Query.h"
 #include "Aql/QueryCache.h"
 #include "Aql/QueryList.h"
 #include "Aql/QueryRegistry.h"
-<<<<<<< HEAD
-=======
-#include "Basics/conversions.h"
->>>>>>> e68a60f8
 #include "Basics/MutexLocker.h"
 #include "Basics/ScopeGuard.h"
+#include "Basics/Utf8Helper.h"
+#include "Basics/conversions.h"
 #include "Basics/tri-strings.h"
-#include "Basics/Utf8Helper.h"
-<<<<<<< HEAD
-#include "Basics/conversions.h"
-#include "Basics/json-utilities.h"
-#include "Cluster/AgencyComm.h"
-=======
->>>>>>> e68a60f8
 #include "Cluster/ClusterComm.h"
 #include "Cluster/ClusterInfo.h"
 #include "Cluster/ClusterMethods.h"
@@ -48,15 +50,8 @@
 #include "Rest/Version.h"
 #include "RestServer/ConsoleThread.h"
 #include "RestServer/VocbaseContext.h"
-<<<<<<< HEAD
-#include "Statistics/StatisticsFeature.h"
-#include "Utils/V8ResolverGuard.h"
-#include "Utils/transactions.h"
-=======
-#include "Rest/Version.h"
 #include "Utils/ExplicitTransaction.h"
 #include "Utils/V8TransactionContext.h"
->>>>>>> e68a60f8
 #include "V8/JSLoader.h"
 #include "V8/V8LineEditor.h"
 #include "V8/v8-conv.h"
@@ -64,34 +59,15 @@
 #include "V8/v8-vpack.h"
 #include "V8Server/V8DealerFeature.h"
 #include "V8Server/V8Traverser.h"
+#include "V8Server/V8VPackWrapper.h"
 #include "V8Server/v8-collection.h"
 #include "V8Server/v8-replication.h"
 #include "V8Server/v8-statistics.h"
 #include "V8Server/v8-voccursor.h"
 #include "V8Server/v8-vocindex.h"
-<<<<<<< HEAD
-#include "V8Server/v8-wrapshapedjson.h"
 #include "VocBase/KeyGenerator.h"
-#include "VocBase/VocShaper.h"
 #include "VocBase/auth.h"
-=======
-#include "V8Server/V8Traverser.h"
-#include "V8Server/V8VPackWrapper.h"
-#include "VocBase/auth.h"
-#include "VocBase/KeyGenerator.h"
->>>>>>> e68a60f8
 #include "Wal/LogfileManager.h"
-
-#include <unicode/timezone.h>
-#include <unicode/smpdtfmt.h>
-#include <unicode/dtfmtsym.h>
-
-#include <velocypack/Iterator.h>
-#include <velocypack/Slice.h>
-#include <velocypack/velocypack-aliases.h>
-
-#include <v8.h>
-#include <iostream>
 
 using namespace arangodb;
 using namespace arangodb::basics;
@@ -1159,17 +1135,11 @@
   }
 
   // bind parameters will be freed by the query later
-<<<<<<< HEAD
-  arangodb::aql::Query query(true, vocbase, queryString.c_str(),
-                             queryString.size(), parameters.release(),
-                             options.release(), arangodb::aql::PART_MAIN);
-=======
   TRI_GET_GLOBALS();
   arangodb::aql::Query query(v8g->_applicationV8, true, vocbase,
                              queryString.c_str(), queryString.size(),
                              bindVars, options,
                              arangodb::aql::PART_MAIN);
->>>>>>> e68a60f8
 
   auto queryResult = query.explain();
 
@@ -1254,16 +1224,8 @@
   }
 
   TRI_GET_GLOBALS();
-<<<<<<< HEAD
-  arangodb::aql::Query query(true, vocbase,
-                             Json(TRI_UNKNOWN_MEM_ZONE, queryjson.release()),
-                             options.get(), arangodb::aql::PART_MAIN);
-
-  options.release();
-=======
   arangodb::aql::Query query(v8g->_applicationV8, true, vocbase, queryBuilder,
                              options, arangodb::aql::PART_MAIN);
->>>>>>> e68a60f8
 
   auto queryResult = query.execute(
       static_cast<arangodb::aql::QueryRegistry*>(v8g->_queryRegistry));
@@ -1364,18 +1326,9 @@
 
   // bind parameters will be freed by the query later
   TRI_GET_GLOBALS();
-<<<<<<< HEAD
-  arangodb::aql::Query query(true, vocbase, queryString.c_str(),
-                             queryString.size(), parameters.get(),
-                             options.get(), arangodb::aql::PART_MAIN);
-
-  options.release();
-  parameters.release();
-=======
   arangodb::aql::Query query(v8g->_applicationV8, true, vocbase,
                              queryString.c_str(), queryString.size(), bindVars,
                              options, arangodb::aql::PART_MAIN);
->>>>>>> e68a60f8
 
   auto queryResult = query.executeV8(
       isolate, static_cast<arangodb::aql::QueryRegistry*>(v8g->_queryRegistry));
