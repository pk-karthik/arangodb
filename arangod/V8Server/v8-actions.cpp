--- conflicted
+++ resolved
@@ -53,12 +53,6 @@
 #include "V8Server/v8-vocbase.h"
 #include "VocBase/ticks.h"
 #include "VocBase/vocbase.h"
-#include <velocypack/Validator.h>
-#include <velocypack/Builder.h>
-#include <velocypack/Parser.h>
-#include <velocypack/velocypack-aliases.h>
-
-#include <iostream>
 
 #include <iostream>
 
@@ -430,13 +424,8 @@
 
       // auto result = TRI_VPackToV8(isolate, slice);
       std::string jsonString = slice.toJson();
-<<<<<<< HEAD
-      LOG_TOPIC(DEBUG, Logger::COMMUNICATION)
-          << "json handed into v8 request:\n" << jsonString;
-=======
       LOG_TOPIC(DEBUG, Logger::REQUESTS) << "json handed into v8 request:\n"
                                          << jsonString;
->>>>>>> ed111a39
 
       // V8Buffer* buffer =
       //    V8Buffer::New(isolate, slice.startAs<char>(),
@@ -562,15 +551,9 @@
                             v8::Handle<v8::Object> const res,
                             GeneralResponse* response) {
   rest::ResponseCode code = rest::ResponseCode::OK;
-<<<<<<< HEAD
 
   using arangodb::Endpoint;
 
-=======
-
-  using arangodb::Endpoint;
-
->>>>>>> ed111a39
   // set response code
   TRI_GET_GLOBAL_STRING(ResponseCodeKey);
   if (res->Has(ResponseCodeKey)) {
@@ -732,12 +715,8 @@
                              // json could not be converted
                              // there was no json - change content type?
               LOG_TOPIC(DEBUG, Logger::COMMUNICATION)
-<<<<<<< HEAD
-                  << "failed to parse json:\n" << out;
-=======
                   << "failed to parse json:\n"
                   << out;
->>>>>>> ed111a39
             }
           }
 
@@ -750,13 +729,6 @@
         response->setContentType(rest::ContentType::VPACK);
         response->setPayload(builder.slice(), true);
         break;
-<<<<<<< HEAD
-      } 
-
-      default: { 
-        throw std::logic_error("unknown transport type"); 
-=======
->>>>>>> ed111a39
       }
 
       default: { throw std::logic_error("unknown transport type"); }
@@ -784,32 +756,18 @@
                             "': " + TRI_last_error();
 
           httpResponse->body().appendText(msg.c_str(), msg.size());
-<<<<<<< HEAD
-          response->setResponseCode(
-              rest::ResponseCode::SERVER_ERROR);
-=======
           response->setResponseCode(rest::ResponseCode::SERVER_ERROR);
->>>>>>> ed111a39
         }
       } break;
 
       case Endpoint::TransportType::VPP: {
         VPackBuilder builder;
-<<<<<<< HEAD
 
         // create vpack form file
         response->setContentType(rest::ContentType::VPACK);
         response->setPayload(builder.slice(), true);
       } break;
 
-=======
-
-        // create vpack form file
-        response->setContentType(rest::ContentType::VPACK);
-        response->setPayload(builder.slice(), true);
-      } break;
-
->>>>>>> ed111a39
       default:
         throw std::logic_error("unknown transport type");
     }
@@ -950,10 +908,6 @@
     result.isValid = false;
     result.canceled = false;
 
-<<<<<<< HEAD
-    // TODO how to generalize this?
-=======
->>>>>>> ed111a39
     response->setResponseCode(rest::ResponseCode::SERVER_ERROR);
 
     if (errorMessage.empty()) {
@@ -979,14 +933,9 @@
       // TODO how to generalize this?
       if (response->transportType() ==
           Endpoint::TransportType::HTTP) {  // FIXME
-<<<<<<< HEAD
-        ((HttpResponse*)response)->body().appendText(
-            TRI_StringifyV8Exception(isolate, &tryCatch));
-=======
         ((HttpResponse*)response)
             ->body()
             .appendText(TRI_StringifyV8Exception(isolate, &tryCatch));
->>>>>>> ed111a39
       }
     } else {
       v8g->_canceled = true;
@@ -1417,12 +1366,7 @@
 static bool clusterSendToAllServers(
     std::string const& dbname,
     std::string const& path,  // Note: Has to be properly encoded!
-<<<<<<< HEAD
-    arangodb::rest::RequestType const& method,
-    std::string const& body) {
-=======
     arangodb::rest::RequestType const& method, std::string const& body) {
->>>>>>> ed111a39
   ClusterInfo* ci = ClusterInfo::instance();
   ClusterComm* cc = ClusterComm::instance();
   std::string url = "/_db/" + StringUtils::urlEncode(dbname) + "/" + path;
@@ -1605,15 +1549,9 @@
     }
     std::string dbname(v8g->_vocbase->name());
 
-<<<<<<< HEAD
-    int res = clusterSendToAllServers(
-        dbname, "_admin/debug/failat",
-        arangodb::rest::RequestType::DELETE_REQ, "");
-=======
     int res =
         clusterSendToAllServers(dbname, "_admin/debug/failat",
                                 arangodb::rest::RequestType::DELETE_REQ, "");
->>>>>>> ed111a39
     if (res != TRI_ERROR_NO_ERROR) {
       TRI_V8_THROW_EXCEPTION(res);
     }
