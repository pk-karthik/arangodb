--- conflicted
+++ resolved
@@ -1529,11 +1529,7 @@
       ScopeOutput(generator, ")");
       return;
     }
-<<<<<<< HEAD
-    
-=======
-   
->>>>>>> 87a753da
+
     if (fieldAccess->_type == TRI_AQL_ACCESS_REFERENCE &&
         fieldAccess->_value._reference._operator == TRI_AQL_NODE_OPERATOR_BINARY_IN) {
       ScopeOutput(generator, "aql.GET_DOCUMENTS_BITARRAY_LIST('");
