<<<<<<< HEAD
=======
////////////////////////////////////////////////////////////////////////////////
/// DISCLAIMER
///
/// Copyright 2014-2016 ArangoDB GmbH, Cologne, Germany
/// Copyright 2004-2014 triAGENS GmbH, Cologne, Germany
///
/// Licensed under the Apache License, Version 2.0 (the "License");
/// you may not use this file except in compliance with the License.
/// You may obtain a copy of the License at
///
///     vpp://www.apache.org/licenses/LICENSE-2.0
///
/// Unless required by applicable law or agreed to in writing, software
/// distributed under the License is distributed on an "AS IS" BASIS,
/// WITHOUT WARRANTIES OR CONDITIONS OF ANY KIND, either express or implied.
/// See the License for the specific language governing permissions and
/// limitations under the License.
///
/// Copyright holder is ArangoDB GmbH, Cologne, Germany
///
/// @author Jan Christoph Uhde
////////////////////////////////////////////////////////////////////////////////

// TODO -- error handling

>>>>>>> 61e384e8
#ifndef ARANGOD_GENERAL_SERVER_VPP_COMM_TASK_H
#define ARANGOD_GENERAL_SERVER_VPP_COMM_TASK_H 1

#include "GeneralServer/GeneralCommTask.h"
<<<<<<< HEAD
=======
#include "lib/Rest/VppMessage.h"
>>>>>>> 61e384e8
#include "lib/Rest/VppResponse.h"
#include "lib/Rest/VppRequest.h"

#include <stdexcept>

namespace arangodb {
namespace rest {

class VppCommTask : public GeneralCommTask {
 public:
  VppCommTask(GeneralServer*, TRI_socket_t, ConnectionInfo&&, double timeout);

  // read data check if chunk and message are complete
  // if message is complete execute a request
  bool processRead() override;

  // convert from GeneralResponse to vppResponse ad dispatch request to class
  // internal addResponse
  void addResponse(GeneralResponse* response, bool isError) override {
    VppResponse* vppResponse = dynamic_cast<VppResponse*>(response);
    if (vppResponse == nullptr) {
      throw std::logic_error("invalid response or response Type");
    }
    addResponse(vppResponse, isError);
  };

 protected:
  void completedWriteBuffer() override final;
<<<<<<< HEAD

 private:
  void processRequest();
  // resets the internal state this method can be called to clean up when the
  // request handling aborts prematurely
  void resetState(bool close);
=======
  virtual void handleChunk(char const*, size_t) {}

 private:
  // resets the internal state this method can be called to clean up when the
  // request handling aborts prematurely
  void resetState(bool close);
  void replyToIncompleteMessages() {}
>>>>>>> 61e384e8

  void addResponse(VppResponse*, bool isError);
  VppRequest* requestAsVpp();

 private:
  using MessageID = uint64_t;

  struct IncompleteVPackMessage {
    IncompleteVPackMessage(uint32_t length, std::size_t numberOfChunks)
        : _length(length),
          _buffer(_length),
          _numberOfChunks(numberOfChunks),
<<<<<<< HEAD
          _currentChunk(1UL) {}
=======
          _currentChunk(0) {}
>>>>>>> 61e384e8
    uint32_t _length;  // length of total message in bytes
    VPackBuffer<uint8_t> _buffer;
    std::size_t _numberOfChunks;
    std::size_t _currentChunk;
  };
  std::unordered_map<MessageID, IncompleteVPackMessage> _incompleteMessages;

  struct ProcessReadVariables {
<<<<<<< HEAD
    uint32_t
        _currentChunkLength;  // size of chunk processed or 0 when expectiong
                              // new chunk
=======
    ProcessReadVariables()
        : _currentChunkLength(0),
          _readBufferCursor(nullptr),
          _cleanupLength(4096UL) {}
    uint32_t
        _currentChunkLength;     // size of chunk processed or 0 when expecting
                                 // new chunk
    char* _readBufferCursor;     // data up to this position has been processed
    std::size_t _cleanupLength;  // length of data after that the read buffer
                                 // will be cleaned
>>>>>>> 61e384e8
  };
  ProcessReadVariables _processReadVariables;

  struct ChunkHeader {
    std::size_t _headerLength;
    uint32_t _chunkLength;
    uint32_t _chunk;
<<<<<<< HEAD
    uint64_t _messageId;
    uint64_t _messageLength;
    bool _isFirst;
  };

  bool isChunkComplete();         // subfunction of processRead
  ChunkHeader readChunkHeader();  // subfuncaion of processRead
=======
    uint64_t _messageID;
    uint64_t _messageLength;
    bool _isFirst;
  };
  bool isChunkComplete(char*);    // sub-function of processRead
  ChunkHeader readChunkHeader();  // sub-function of processRead
>>>>>>> 61e384e8

  // user
  // authenticated or not
  // database aus url
};
<<<<<<< HEAD
}  // rest
}  // arangodb
=======
}
}
>>>>>>> 61e384e8

#endif<|MERGE_RESOLUTION|>--- conflicted
+++ resolved
@@ -1,5 +1,3 @@
-<<<<<<< HEAD
-=======
 ////////////////////////////////////////////////////////////////////////////////
 /// DISCLAIMER
 ///
@@ -25,15 +23,11 @@
 
 // TODO -- error handling
 
->>>>>>> 61e384e8
 #ifndef ARANGOD_GENERAL_SERVER_VPP_COMM_TASK_H
 #define ARANGOD_GENERAL_SERVER_VPP_COMM_TASK_H 1
 
 #include "GeneralServer/GeneralCommTask.h"
-<<<<<<< HEAD
-=======
 #include "lib/Rest/VppMessage.h"
->>>>>>> 61e384e8
 #include "lib/Rest/VppResponse.h"
 #include "lib/Rest/VppRequest.h"
 
@@ -62,14 +56,6 @@
 
  protected:
   void completedWriteBuffer() override final;
-<<<<<<< HEAD
-
- private:
-  void processRequest();
-  // resets the internal state this method can be called to clean up when the
-  // request handling aborts prematurely
-  void resetState(bool close);
-=======
   virtual void handleChunk(char const*, size_t) {}
 
  private:
@@ -77,7 +63,6 @@
   // request handling aborts prematurely
   void resetState(bool close);
   void replyToIncompleteMessages() {}
->>>>>>> 61e384e8
 
   void addResponse(VppResponse*, bool isError);
   VppRequest* requestAsVpp();
@@ -90,11 +75,7 @@
         : _length(length),
           _buffer(_length),
           _numberOfChunks(numberOfChunks),
-<<<<<<< HEAD
-          _currentChunk(1UL) {}
-=======
           _currentChunk(0) {}
->>>>>>> 61e384e8
     uint32_t _length;  // length of total message in bytes
     VPackBuffer<uint8_t> _buffer;
     std::size_t _numberOfChunks;
@@ -103,11 +84,6 @@
   std::unordered_map<MessageID, IncompleteVPackMessage> _incompleteMessages;
 
   struct ProcessReadVariables {
-<<<<<<< HEAD
-    uint32_t
-        _currentChunkLength;  // size of chunk processed or 0 when expectiong
-                              // new chunk
-=======
     ProcessReadVariables()
         : _currentChunkLength(0),
           _readBufferCursor(nullptr),
@@ -118,7 +94,6 @@
     char* _readBufferCursor;     // data up to this position has been processed
     std::size_t _cleanupLength;  // length of data after that the read buffer
                                  // will be cleaned
->>>>>>> 61e384e8
   };
   ProcessReadVariables _processReadVariables;
 
@@ -126,33 +101,18 @@
     std::size_t _headerLength;
     uint32_t _chunkLength;
     uint32_t _chunk;
-<<<<<<< HEAD
-    uint64_t _messageId;
-    uint64_t _messageLength;
-    bool _isFirst;
-  };
-
-  bool isChunkComplete();         // subfunction of processRead
-  ChunkHeader readChunkHeader();  // subfuncaion of processRead
-=======
     uint64_t _messageID;
     uint64_t _messageLength;
     bool _isFirst;
   };
   bool isChunkComplete(char*);    // sub-function of processRead
   ChunkHeader readChunkHeader();  // sub-function of processRead
->>>>>>> 61e384e8
 
   // user
   // authenticated or not
   // database aus url
 };
-<<<<<<< HEAD
-}  // rest
-}  // arangodb
-=======
 }
 }
->>>>>>> 61e384e8
 
 #endif