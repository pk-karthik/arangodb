--- conflicted
+++ resolved
@@ -2847,12 +2847,7 @@
   LEAVE_BLOCK;
 }
 
-<<<<<<< HEAD
-struct RemoveRedundantOR {
-
-=======
 struct RemoveRedundantOr {
->>>>>>> d05b47cd
   AstNode const*    bestValue = nullptr;
   AstNodeType       comparison;
   bool              inclusive;
@@ -2881,34 +2876,22 @@
           (type == NODE_TYPE_OPERATOR_BINARY_GE
            || type == NODE_TYPE_OPERATOR_BINARY_GT)) {
         return -1; //high bound
-<<<<<<< HEAD
-      } else if ((comparison == NODE_TYPE_OPERATOR_BINARY_GE
-=======
       } 
       else if ((comparison == NODE_TYPE_OPERATOR_BINARY_GE
->>>>>>> d05b47cd
             || comparison == NODE_TYPE_OPERATOR_BINARY_GT) &&
           (type == NODE_TYPE_OPERATOR_BINARY_LE 
            || type == NODE_TYPE_OPERATOR_BINARY_LT)) {
         return 1; //low bound
       }
-<<<<<<< HEAD
-    } else {
-=======
     } 
     else {
->>>>>>> d05b47cd
       if ((comparison == NODE_TYPE_OPERATOR_BINARY_LE
             || comparison == NODE_TYPE_OPERATOR_BINARY_LT) &&
           (type == NODE_TYPE_OPERATOR_BINARY_LE
            || type == NODE_TYPE_OPERATOR_BINARY_LT)) {
         return -1; //high bound
-<<<<<<< HEAD
-      } else if ((comparison == NODE_TYPE_OPERATOR_BINARY_GE
-=======
       } 
       else if ((comparison == NODE_TYPE_OPERATOR_BINARY_GE
->>>>>>> d05b47cd
             || comparison == NODE_TYPE_OPERATOR_BINARY_GT) &&
           (type == NODE_TYPE_OPERATOR_BINARY_GE 
            || type == NODE_TYPE_OPERATOR_BINARY_GT)) {
@@ -2928,32 +2911,10 @@
       return (isInclusiveBound(type) ? true : false);
     }
     return (cmp * lowhigh == 1);
-<<<<<<< HEAD
-  };
-
-  AstNodeType reverseComparison (AstNodeType type) {
-    if (type ==  NODE_TYPE_OPERATOR_BINARY_LE) {
-      return NODE_TYPE_OPERATOR_BINARY_GE;
-    }
-    else if (type ==  NODE_TYPE_OPERATOR_BINARY_LT) {
-      return NODE_TYPE_OPERATOR_BINARY_GT;
-    }
-    else if (type ==  NODE_TYPE_OPERATOR_BINARY_GT) {
-      return NODE_TYPE_OPERATOR_BINARY_LT;
-    }
-    else {
-      return NODE_TYPE_OPERATOR_BINARY_LE;
-    }
-  }
-
-  bool hasRedundantCondition (AstNode const* node) {
-    if(finder.find(node, NODE_TYPE_OPERATOR_BINARY_LT, commonNode, commonName)){
-=======
   }
 
   bool hasRedundantCondition (AstNode const* node) {
     if (finder.find(node, NODE_TYPE_OPERATOR_BINARY_LT, commonNode, commonName)) {
->>>>>>> d05b47cd
       return hasRedundantConditionWalker(node);
     }
     return false;
@@ -2967,17 +2928,10 @@
               hasRedundantConditionWalker(node->getMember(1)));
     }
     
-<<<<<<< HEAD
-    if( type == NODE_TYPE_OPERATOR_BINARY_LE 
-     || type == NODE_TYPE_OPERATOR_BINARY_LT
-     || type == NODE_TYPE_OPERATOR_BINARY_GE 
-     || type == NODE_TYPE_OPERATOR_BINARY_GT ) {
-=======
     if (type == NODE_TYPE_OPERATOR_BINARY_LE 
      || type == NODE_TYPE_OPERATOR_BINARY_LT
      || type == NODE_TYPE_OPERATOR_BINARY_GE 
      || type == NODE_TYPE_OPERATOR_BINARY_GT) {
->>>>>>> d05b47cd
 
       auto lhs = node->getMember(0);
       auto rhs = node->getMember(1);
@@ -2986,13 +2940,8 @@
           && ! hasRedundantConditionWalker(lhs)
           && lhs->isConstant()) {
         
-<<<<<<< HEAD
-        if (!isComparisonSet) {
-          comparison = reverseComparison(type);
-=======
         if (! isComparisonSet) {
           comparison = Ast::ReverseOperator(type);
->>>>>>> d05b47cd
           bestValue = lhs;
           isComparisonSet = true;
           return true;
@@ -3004,11 +2953,7 @@
         }
 
         if (compareBounds(type, lhs, lowhigh)) {
-<<<<<<< HEAD
-          comparison = reverseComparison(type);
-=======
           comparison = Ast::ReverseOperator(type);
->>>>>>> d05b47cd
           bestValue = lhs;
         }
         return true;
@@ -3016,11 +2961,7 @@
       if (hasRedundantConditionWalker(lhs) 
           && ! hasRedundantConditionWalker(rhs)
           && rhs->isConstant()) {
-<<<<<<< HEAD
-        if (!isComparisonSet) {
-=======
         if (! isComparisonSet) {
->>>>>>> d05b47cd
           comparison = type;
           bestValue = rhs;
           isComparisonSet = true;
@@ -3047,12 +2988,8 @@
              type == NODE_TYPE_INDEXED_ACCESS) {
       // get a string representation of the node for comparisons 
       return (node->toString() == commonName);
-<<<<<<< HEAD
-    } else if (node->isBoolValue()) {
-=======
     } 
     else if (node->isBoolValue()) {
->>>>>>> d05b47cd
       return true;
     }
 
@@ -3060,11 +2997,7 @@
   }
 };
 
-<<<<<<< HEAD
-int triagens::aql::removeRedundantOR (Optimizer* opt, 
-=======
 int triagens::aql::removeRedundantOr (Optimizer* opt, 
->>>>>>> d05b47cd
                                       ExecutionPlan* plan, 
                                       Optimizer::Rule const* rule) {
   ENTER_BLOCK;
@@ -3092,28 +3025,13 @@
       continue;
     }
 
-<<<<<<< HEAD
-    RemoveRedundantOR remover;
-    if(remover.hasRedundantCondition(cn->expression()->node())){
-=======
     RemoveRedundantOr remover;
     if (remover.hasRedundantCondition(cn->expression()->node())) {
->>>>>>> d05b47cd
       Expression* expr = nullptr;
       ExecutionNode* newNode = nullptr;
       auto astNode = remover.createReplacementNode(plan->getAst());
 
-<<<<<<< HEAD
-      try {
-        expr = new Expression(plan->getAst(), astNode);
-      }
-      catch (...) {
-        delete astNode;
-        throw;
-      }
-=======
       expr = new Expression(plan->getAst(), astNode);
->>>>>>> d05b47cd
 
       try {
         newNode = new CalculationNode(plan, plan->nextId(), expr, outVar[0]);
