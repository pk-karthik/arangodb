--- conflicted
+++ resolved
@@ -1316,7 +1316,6 @@
                   basics::Json(static_cast<double>(inVarReg._range->_low + _index++)));
             }
             case AqlValue::DOCVEC: { // incoming doc vec has a single column 
-<<<<<<< HEAD
               AqlValue out = inVarReg._vector->at(_thisblock)->getValue(_index -
                   _seen, 0).clone();
               if(++_index == (inVarReg._vector->at(_thisblock)->size() + _seen)){
@@ -1324,15 +1323,6 @@
                 _thisblock++;
               }
               return out;
-=======
-                AqlValue out = inVarReg._vector->at(_thisblock)->getValue(_index -
-                    _seen, 0).clone();
-                if(++_index == (inVarReg._vector->at(_thisblock)->size() + _seen)){
-                  _seen += inVarReg._vector->at(_thisblock)->size();
-                  _thisblock++;
-                }
-                return out;
->>>>>>> 8b830974
             }
             default: {
               THROW_ARANGO_EXCEPTION_MESSAGE(TRI_ERROR_INTERNAL, "unexpected value in variable to iterate over");
