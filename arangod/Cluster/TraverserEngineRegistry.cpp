--- conflicted
+++ resolved
@@ -64,27 +64,7 @@
 
 /// @brief Destroy the engine with the given id
 void TraverserEngineRegistry::destroy(TraverserEngineID id) {
-<<<<<<< HEAD
-  WRITE_LOCKER(writeLocker, _lock);
-  auto e = _engines.find(id);
-  if (e == _engines.end()) {
-    // Nothing to destroy
-    // TODO: Should we throw an error instead?
-    return;
-  }
-  // TODO what about shard locking?
-  // TODO what about multiple dbs?
-  if (e->second->_isInUse) {
-    // Someone is still working with this engine.
-    // TODO can we just delete it? Or throw an error?
-    THROW_ARANGO_EXCEPTION(TRI_ERROR_DEADLOCK);
-  }
-
-  delete e->second;
-  _engines.erase(id);
-=======
   destroy(id, true);
->>>>>>> 3bfd0a87
 }
 
 /// @brief Get the engine with the given id
@@ -144,6 +124,5 @@
     _engines.erase(id);
   }
 
-  delete engine->_engine;
   delete engine;
 }