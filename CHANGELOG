v1.4.5-rc1 (XXXX-XX-XX)
-------------------

<<<<<<< HEAD
* defer evaluation of AQL subqueries and logical operators (lazy evaluation)
=======
* Updated font in WebFrontend, it now contains a version that renders properly on windows
>>>>>>> 9befe8da

* generally allow function return values as call parameters to AQL functions

* fixed potential deadlock in global context method execution

* added override file "arangod.conf.local" (and co)

v1.4.4 (2013-12-24)
-------------------

* uid and gid are now set in the scripts, there is no longer a separate config file for 
  arangod when started from a script

* foxx-manager is now an alias for arangosh

* arango-dfdb is now an alias for arangod, moved from bin to sbin

* changed from readline to linenoise for Windows

* added --install-service and --uninstall-service for Windows

* removed --daemon and --supervisor for Windows

* arangosh and arangod now uses the config-file which maps the binary name, i. e. if you
  rename arangosh to foxx-manager it will use the config file foxx-manager.conf

* fixed lock file for Windows

* fixed issue #711, #687: foxx-manager throws internal errors

* added `--server.ssl-protocol` option for client tools
  this allows connecting from arangosh, arangoimp, arangoimp etc. to an ArangoDB
  server that uses a non-default value for `--server.ssl-protocol`. The default
  value for the SSL protocol is 4 (TLSv1). If the server is configured to use a
  different protocol, it was not possible to connect to it with the client tools.

* added more detailed request statistics 

  This adds the number of async-executed HTTP requests plus the number of HTTP
  requests per individual HTTP method type.

* added `--force` option for arangorestore
  this option allows continuing a restore operation even if the server reports errors
  in the middle of the restore operation

* better error reporting for arangorestore
  in case the server returned an HTTP error, arangorestore previously reported this
  error as `internal error` without any details only. Now server-side errors are
  reported by arangorestore with the server's error message

* include more system collections in dumps produced by arangodump
  previously some system collections were intentionally excluded from dumps, even if the
  dump was run with `--include-system-collections`. for example, the collections `_aal`,
  `_modules`, `_routing`, and `_users` were excluded. This makes sense in a replication
  context but not always in a dump context.
  When specifying `--include-system-collections`, arangodump will now include the above-
  mentioned collections in the dump, too. Some other system collections are still excluded
  even when the dump is run with `--include-system-collections`, for example `_replication`
  and `_trx`.

* fixed issue #701: ArangoStatement undefined in arangosh

* fixed typos in configuration files


v1.4.3 (2013-11-25)
-------------------

* fixed a segfault in the AQL optimiser, occurring when a constant non-list value was
  used on the right-hand side of an IN operator that had a collection attribute on the
  left-hand side

* issue #662:
 
  Fixed access violation errors (crashes) in the Windows version, occurring under some
  circumstances when accessing databases with multiple clients in parallel

* fixed issue #681: Problem with ArchLinux PKGBUILD configuration


v1.4.2 (2013-11-20)
-------------------

* ported Windows version to use native Windows API SRWLocks (slim read-write locks) 
  and condition variables instead of homemade versions

  MSDN states the following about the compatibility of SRWLocks and Condition Variables:

      Minimum supported client:
      Windows Server 2008 [desktop apps | Windows Store apps]

      Minimum supported server:
      Windows Vista [desktop apps | Windows Store apps]
  
* fixed issue #662: ArangoDB on Windows hanging

  This fixes a deadlock issue that occurred on Windows when documents were written to
  a collection at the same time when some other thread tried to drop the collection.

* fixed file-based logging in Windows
 
  the logger complained on startup if the specified log file already existed

* fixed startup of server in daemon mode (`--daemon` startup option)

* fixed a segfault in the AQL optimiser

* issue #671: Method graph.measurement does not exist

* changed Windows condition variable implementation to use Windows native
  condition variables
  
  This is an attempt to fix spurious Windows hangs as described in issue #662.

* added documentation for JavaScript traversals 

* added --code-page command-line option for Windows version of arangosh

* fixed a problem when creating edges via the web interface.

  The problem only occurred if a collection was created with type "document
  collection" via the web interface, and afterwards was dropped and re-created
  with type "edge collection". If the web interface page was not reloaded,
  the old collection type (document) was cached, making the subsequent creation
  of edges into the (seeming-to-be-document) collection fail.

  The fix is to not cache the collection type in the web interface. Users of
  an older version of the web interface can reload the collections page if they
  are affected.

* fixed a caching problem in arangosh: if a collection was created using the web
  interface, and then removed via arangosh, arangosh did not actually drop the
  collection due to caching.

  Because the `drop` operation was not carried out, this caused misleading error
  messages when trying to re-create the collection (e.g. `cannot create collection:
  duplicate name`).

* fixed ALT-introduced characters for arangosh console input on Windows

  The Windows readline port was not able to handle characters that are built
  using CTRL or ALT keys. Regular characters entered using the CTRL or ALT keys
  were silently swallowed and not passed to the terminal input handler.
  
  This did not seem to cause problems for the US keyboard layout, but was a
  severe issue for keyboard layouts that require the ALT (or ALT-GR) key to 
  construct characters. For example, entering the character `{` with a German
  keyboard layout requires pressing ALT-GR + 9. 

* fixed issue #665: Hash/skiplist combo madness bit my ass

  this fixes a problem with missing/non-deterministic rollbacks of inserts in
  case of a unique constraint violation into a collection with multiple secondary
  indexes (with at least one of them unique)

* fixed issue #664: ArangoDB installer on windows requires drive c:

* partly fixed issue #662: ArangoDB on Windows hanging

  This fixes dropping databases on Windows. In previous 1.4 versions on Windows,
  one shape collection file was not unloaded and removed when dropping a database,
  leaving one directory and one shape collection file in the otherwise-dropped
  database directory.

* fixed issue #660: updated documentation on indexes


v1.4.1 (2013-11-08)
-------------------

* performance improvements for skip-list deletes


v1.4.1-rc1 (2013-11-07)
-----------------------

* fixed issue #635: Web-Interface should have a "Databases" Menu for Management

* fixed issue #624: Web-Interface is missing a Database selector

* fixed segfault in bitarray query

* fixed issue #656: Cannot create unique index through web interface

* fixed issue #654: bitarray index makes server down

* fixed issue #653: Slow query

* fixed issue #650: Randonmess of any() should be improved

* made AQL `DOCUMENT()` function polymorphic and work with just one parameter.

  This allows using the `DOCUMENT` function like this:

      DOCUMENT('users/john') 
      DOCUMENT([ 'users/john', 'users/amy' ]) 

  in addition to the existing use cases:

      DOCUMENT(users, 'users/john')
      DOCUMENT(users, 'john')
      DOCUMENT(users, [ 'users/john' ])
      DOCUMENT(users, [ 'users/john', 'users/amy' ])
      DOCUMENT(users, [ 'john', 'amy' ])

* simplified usage of ArangoDB batch API

  It is not necessary anymore to send the batch boundary in the HTTP `Content-Type`
  header. Previously, the batch API expected the client to send a Content-Type header
  of`multipart/form-data; boundary=<some boundary value>`. This is still supported in
  ArangoDB 1.5, but clients can now also omit this header. If the header is not 
  present in a client request, ArangoDB will ignore the request content type and
  read the MIME boundary from the beginning of the request body.

  This also allows using the batch API with the Swagger "Try it out" feature (which is
  not too good at sending a different or even dynamic content-type request header).

* added API method GET `/_api/database/user` 

  This returns the list of databases a specific user can see without changing the
  username/passwd.

* issue #424: Documentation about IDs needs to be upgraded


v1.4.0 (2013-10-29)
-------------------

* fixed issue #648: /batch API is missing from Web Interface API Docummentation (Swagger)

* fixed issue #647: Icon tooltips missing

* fixed issue #646: index creation in web interface

* fixed issue #645: Allow jumping from edge to linked vertices

* merged PR for issue #643: Some minor corrections and a link to "Downloads"

* fixed issue #642: Completion of error handling

* fixed issue #639: compiling v1.4 on maverick produces warnings on -Wstrict-null-sentinel

* fixed issue #634: Web interface bug: Escape does not always propagate

* fixed issue #620: added startup option `--server.default-api-compatibility`

  This adds the following changes to the ArangoDB server and clients:
  - the server provides a new startup option `--server.default-api-compatibility`.
    This option can be used to determine the compatibility of (some) server API
    return values. The value for this parameter is a server version number,
    calculated as follows: `10000 * major + 100 * minor` (e.g. `10400` for ArangoDB
    1.3). The default value is `10400` (1.4), the minimum allowed value is `10300`
    (1.3).

    When setting this option to a value lower than the current server version,
    the server might respond with old-style results to "old" clients, increasing
    compatibility with "old" (non-up-to-date) clients.

  - the server will on each incoming request check for an HTTP header 
    `x-arango-version`. Clients can optionally set this header to the API
    version number they support. For example, if a client sends the HTTP header
    `x-arango-version: 10300`, the server will pick this up and might send ArangoDB
    1.3-style responses in some situations.

    Setting either the startup parameter or using the HTTP header (or both) allows
    running "old" clients with newer versions of ArangoDB, without having to adjust
    the clients too much.

  - the `location` headers returned by the server for the APIs `/_api/document/...` 
    and `/_api/collection/...` will have different values depending on the used API
    version. If the API compatibility is `10300`, the `location` headers returned
    will look like this:

        location: /_api/document/....

    whereas when an API compatibility of `10400` or higher is used, the `location`
    headers will look like this:

        location: /_db/<database name>/_api/document/...

  Please note that even in the presence of this, old API versions still may not 
  be supported forever by the server. 
  
* fixed issue #643: Some minor corrections and a link to "Downloads" by @frankmayer

* started issue #642: Completion of error handling

* fixed issue #639: compiling v1.4 on maverick produces warnings on 
  -Wstrict-null-sentinel 

* fixed issue #621: Standard Config needs to be fixed

* added function to manage indexes (web interface)

* improved server shutdown time by signalling shutdown to applicationserver,
  logging, cleanup and compactor threads

* added foxx-manager `replace` command

* added foxx-manager `installed` command (a more intuitive alias for `list`) 

* fixed issue #617: Swagger API is missing '/_api/version'

* fixed issue #615: Swagger API: Some commands have no parameter entry forms

* fixed issue #614: API : Typo in : Request URL /_api/database/current

* fixed issue #609: Graph viz tool - different background color 

* fixed issue #608: arangosh config files - eventually missing in the manual

* fixed issue #607: Admin interface: no core documentation

* fixed issue #603: Aardvark Foxx App Manager 

* fixed a bug in type-mapping between AQL user functions and the AQL layer

  The bug caused errors like the following when working with collection documents
  in an AQL user function:

      TypeError: Cannot assign to read only property '_id' of #<ShapedJson>

* create less system collections when creating a new database

  This is achieved by deferring collection creation until the collections are actually
  needed by ArangoDB. The following collections are affected by the change:
  - `_fishbowl`
  - `_structures`


v1.4.0-beta2 (2013-10-14)
-------------------------

* fixed compaction on Windows 

  The compaction on Windows did not ftruncate the cleaned datafiles to a smaller size.
  This has been fixed so not only the content of the files is cleaned but also files
  are re-created with potentially smaller sizes.

* only the following system collections will be excluded from replication from now on:
  - `_replication`
  - `_trx`
  - `_users`
  - `_aal`
  - `_fishbowl`
  - `_modules`
  - `_routing`

  Especially the following system collections will now be included in replication:
  - `_aqlfunctions`
  - `_graphs`
  
  In previous versions of ArangoDB, all system collections were excluded from the 
  replication.

  The change also caused a change in the replication logger and applier:
  in previous versions of ArangoDB, only a collection's id was logged for an operation.
  This has not caused problems for non-system collections but for system collections 
  there ids might differ. In addition to a collection id ArangoDB will now also log the
  name of a collection for each replication event.

  The replication applier will now look for the collection name attribute in logged
  events preferrably.

* added database selection to arango-dfdb

* provide foxx-manager, arangodump, and arangorestore in Windows build

* ArangoDB 1.4 will refuse to start if option `--javascript.app-path` is not set.

* added startup option `--server.allow-method-override`

  This option can be set to allow overriding the HTTP request method in a request using
  one of the following custom headers:

  - x-http-method-override
  - x-http-method
  - x-method-override

  This allows bypassing proxies and tools that would otherwise just let certain types of
  requests pass. Enabling this option may impose a security risk, so it should only be
  used in very controlled environments.

  The default value for this option is `false` (no method overriding allowed).

* added "details" URL parameter for bulk import API
  
  Setting the `details` URL parameter to `true` in a call to POST `/_api/import` will make
  the import return details about non-imported documents in the `details` attribute. If
  `details` is `false` or omitted, no `details` attribute will be present in the response.
  This is the same behavior that previous ArangoDB versions exposed.

* added "complete" option for bulk import API
 
  Setting the `complete` URL parameter to `true` in a call to POST `/_api/import` will make
  the import completely fail if at least one of documents cannot be imported successfully.

  It defaults to `false`, which will make ArangoDB continue importing the other documents
  from the import even if some documents cannot be imported. This is the same behaviour that
  previous ArangoDB versions exposed.

* added missing swagger documentation for `/_api/log`

* calling `/_api/logs` (or `/_admin/logs`) is only permitted from the `_system` database now.
  
  Calling this API method for/from other database will result in an HTTP 400.

' ported fix from https://github.com/novus/nvd3/commit/0894152def263b8dee60192f75f66700cea532cc
  
  This prevents JavaScript errors from occurring in Chrome when in the admin interface, 
  section "Dashboard".

* show current database name in web interface (bottom right corner)

* added missing documentation for /_api/import in swagger API docs 

* allow specification of database name for replication sync command replication applier

  This allows syncing from a master database with a different name than the slave database.

* issue #601: Show DB in prompt

  arangosh now displays the database name as part of the prompt by default.
  
  Can change the prompt by using the `--prompt` option, e.g.

      > arangosh --prompt "my db is named \"%d\"> "


v1.4.0-beta1 (2013-10-01)
-------------------------

* make the Foxx manager use per-database app directories

  Each database now has its own subdirectory for Foxx applications. Each database
  can thus use different Foxx applications if required. A Foxx app for a specific
  database resides in `<app-path>/databases/<database-name>/<app-name>`.

  System apps are shared between all databases. They reside in `<app-path>/system/<app-name>`.

* only trigger an engine reset in development mode for URLs starting with `/dev/`

  This prevents ArangoDB from reloading all Foxx applications when it is not
  actually necessary.

* changed error code from 10 (bad parameter) to 1232 (invalid key generator) for 
  errors that are due to an invalid key generator specification when creating a new
  collection

* automatic detection of content-type / mime-type for Foxx assets based on filenames,
  added possibility to override auto detection

* added endpoint management API at `/_api/endpoint`

* changed HTTP return code of PUT `/_api/cursor` from 400 to 404 in case a
  non-existing cursor is referred to

* issue #360: added support for asynchronous requests

  Incoming HTTP requests with the headers `x-arango-async: true` or 
  `x-arango-async: store` will be answered by the server instantly with a generic 
  HTTP 202 (Accepted) response. 
  
  The actual requests will be queued and processed by the server asynchronously, 
  allowing the client to continue sending other requests without waiting for the
  server to process the actually requested operation.

  The exact point in time when a queued request is executed is undefined. If an
  error occurs during execution of an asynchronous request, the client will not
  be notified by the server.

  The maximum size of the asynchronous task queue can be controlled using the new
  option `--scheduler.maximal-queue-size`. If the queue contains this many number of
  tasks and a new asynchronous request comes in, the server will reject it with an
  HTTP 500 (internal server error) response.
  
  Results of incoming requests marked with header `x-arango-async: true` will be
  discarded by the server immediately. Clients have no way of accessing the result
  of such asynchronously executed request. This is just _fire and forget_.

  To later retrieve the result of an asynchronously executed request, clients can
  mark a request with the header `x-arango-async: keep`. This makes the server
  store the result of the request in memory until explicitly fetched by a client
  via the `/_api/job` API. The `/_api/job` API also provides methods for basic
  inspection of which pending or already finished requests there are on the server,
  plus ways for garbage collecting unneeded results.

* Added new option `--scheduler.maximal-queue-size`.

* issue #590: Manifest Lint

* added data dump and restore tools, arangodump and arangorestore.

  arangodump can be used to create a logical dump of an ArangoDB database, or
  just dedicated collections. It can be used to dump both a collection's structure
  (properties and indexes) and data (documents).

  arangorestore can be used to restore data from a dump created with arangodump.
  arangorestore currently does not re-create any indexes, and doesn't yet handle
  referenced documents in edges propertly when doing just partial restores.
  This will be fixed until 1.4 stable.
  
* introduced `--server.database` option for arangosh, arangoimp, and arangob.

  The option allows these client tools to use a certain database for their actions.
  In arangosh, the current database can be switched at any time using the command

      db._useDatabase(<name>);

  When no database is specified, all client tools will assume they should use the
  default database `_system`. This is done for downwards-compatibility reasons.

* added basic multi database support (alpha)

  New databases can be created using the REST API POST `/_api/database` and the
  shell command `db._createDatabase(<name>)`.

  The default database in ArangoDB is called `_system`. This database is always
  present and cannot be deleted by the user. When an older version of ArangoDB is
  upgraded to 1.4, the previously only database will automatically become the
  `_system` database.

  New databases can be created with the above commands, and can be deleted with the
  REST API DELETE `/_api/database/<name>` or the shell command `db._dropDatabase(<name>);`.

  Deleting databases is still unstable in ArangoDB 1.4 alpha and might crash the
  server. This will be fixed until 1.4 stable.

  To access a specific database via the HTTP REST API, the `/_db/<name>/` prefix 
  can be used in all URLs. ArangoDB will check if an incoming request starts with
  this prefix, and will automatically pick the database name from it. If the prefix
  is not there, ArangoDB will assume the request is made for the default database 
  (`_system`). This is done for downwards-compatibility reasons.

  That means, the following URL pathnames are logically identical:

      /_api/document/mycollection/1234
      /_db/_system/document/mycollection/1234

  To access a different database (e.g. `test`), the URL pathname would look like this:

      /_db/test/document/mycollection/1234

  New databases can also be created and existing databases can only be dropped from
  within the default database (`_system`). It is not possible to drop the `_system`
  database itself.

  Cross-database operations are unintended and unsupported. The intention of the
  multi-database feature is to have the possibility to have a few databases managed
  by ArangoDB in parallel, but to only access one database at a time from a connection 
  or a request.

  When accessing the web interface via the URL pathname `/_admin/html/` or `/_admin/aardvark`,
  the web interface for the default database (`_system`) will be displayed.
  To access the web interface for a different database, the database name can be
  put into the URLs as a prefix, e.g. `/_db/test/_admin/html` or 
  `/_db/test/_admin/aardvark`.

  All internal request handlers and also all user-defined request handlers and actions
  (including Foxx) will only get to see the unprefixed URL pathnames (i.e. excluding
  any database name prefix). This is to ensure downwards-compatibility.

  To access the name of the requested database from any action (including Foxx), use
  use `req.database`.

  For example, when calling the URL `/myapp/myaction`, the content of `req.database`
  will be `_system` (the default database because no database got specified) and the
  content of `req.url` will be `/myapp/myaction`.
  
  When calling the URL `/_db/test/myapp/myaction`, the content of `req.database` will be 
  `test`, and the content of `req.url` will still be `/myapp/myaction`.
   
* Foxx now excludes files starting with . (dot) when bundling assets

  This mitigates problems with editor swap files etc.

* made the web interface a Foxx application

  This change caused the files for the web interface to be moved from `html/admin` to
  `js/apps/aardvark` in the file system.

  The base URL for the admin interface changed from `_admin/html/index.html` to
  `_admin/aardvark/index.html`.

  The "old" redirection to `_admin/html/index.html` will now produce a 404 error. 
  
  When starting ArangoDB with the `--upgrade` option, this will automatically be remedied 
  by putting in a redirection from `/` to `/_admin/aardvark/index.html`, and from 
  `/_admin/html/index.html` to `/_admin/aardvark/index.html`.

  This also obsoletes the following configuration (command-line) options:
  - `--server.admin-directory`
  - `--server.disable-admin-interface`

  when using these now obsolete options when the server is started, no error is produced
  for downwards-compatibility.

* changed User-Agent value sent by arangoimp, arangosh, and arangod from "VOC-Agent" to 
  "ArangoDB"

* changed journal file creation behavior as follows:

  Previously, a journal file for a collection was always created when a collection was
  created. When a journal filled up and became full, the current journal was made a
  datafile, and a new (empty) journal was created automatically. There weren't many
  intended situations when a collection did not have at least one journal.

  This is changed now as follows:
  - when a collection is created, no journal file will be created automatically
  - when there is a write into a collection without a journal, the journal will be
    created lazily
  - when there is a write into a collection with a full journal, a new journal will
    be created automatically

  From the end user perspective, nothing should have changed, except that there is now
  less disk usage for empty collections. Disk usage of infrequently updated collections 
  might also be reduced significantly by running the `rotate()` method of a collection, 
  and not writing into a collection subsequently.

* added method `collection.rotate()`

  This allows premature rotation of a collection's current journal file into a (read-only)
  datafile. The purpose of using `rotate()` is to prematurely allow compaction (which is 
  performed on datafiles only) on data, even if the journal was not filled up completely.

  Using `rotate()` may make sense in the following scenario:

      c = db._create("test");
      for (i = 0; i < 1000; ++i) {
        c.save(...); // insert lots of data here
      }

      ...
      c.truncate(); // collection is now empty
      // only data in datafiles will be compacted by following compaction runs
      // all data in the current journal would not be compacted

      // calling rotate will make the current journal a datafile, and thus make it
      // eligible for compaction
      c.rotate(); 

  Using `rotate()` may also be useful when data in a collection is known to not change
  in the immediate future. After having completed all write operations on a collection,
  performing a `rotate()` will reduce the size of the current journal to the actually
  required size (remember that journals are pre-allocated with a specific size) before
  making the journal a datafile. Thus `rotate()` may cause disk space savings, even if
  the datafiles does not qualify for compaction after rotation.

  Note: rotating the journal is asynchronous, so that the actual rotation may be executed
  after `rotate()` returns to the caller.

* changed compaction to merge small datafiles together (up to 3 datafiles are merged in 
  a compaction run)

  In the regular case, this should leave less small datafiles stay around on disk and allow
  using less file descriptors in total.

* added AQL MINUS function

* added AQL UNION_DISTINCT function (more efficient than combination of `UNIQUE(UNION())`)

* updated mruby to 2013-08-22

* issue #587: Add db._create() in help for startup arangosh

* issue #586: Share a link on installation instructions in the User Manual 

* issue #585: Bison 2.4 missing on Mac for custom build

* issue #584: Web interface images broken in devel

* issue #583: Small documentation update

* issue #581: Parameter binding for attributes

* issue #580: Small improvements (by @guidoreina) 

* issue #577: Missing documentation for collection figures in implementor manual

* issue #576: Get disk usage for collections and graphs

  This extends the result of the REST API for /_api/collection/figures with
  the attributes `compactors.count`, `compactors.fileSize`, `shapefiles.count`,
  and `shapefiles.fileSize`.

* issue #575: installing devel version on mac (low prio)

* issue #574: Documentation (POST /_admin/routing/reload)

* issue #558: HTTP cursors, allow count to ignore LIMIT


v1.4.0-alpha1 (2013-08-02)
--------------------------

* added replication. check online manual for details.

* added server startup options `--server.disable-replication-logger` and 
  `--server.disable-replication-applier`

* removed action deployment tool, this now handled with Foxx and its manager or
  by kaerus node utility

* fixed a server crash when using byExample / firstExample inside a transaction
  and the collection contained a usable hash/skiplist index for the example

* defineHttp now only expects a single context

* added collection detail dialog (web interface)

  Shows collection properties, figures (datafiles, journals, attributes, etc.)
  and indexes.

* added documents filter (web interface)

  Allows searching for documents based on attribute values. One or many filter
  conditions can be defined, using comparison operators such as '==', '<=', etc.

* improved AQL editor (web interface)

  Editor supports keyboard shortcuts (Submit, Undo, Redo, Select).
  Editor allows saving and reusing of user-defined queries.
  Added example queries to AQL editor.
  Added comment button.

* added document import (web interface)

  Allows upload of JSON-data from files. Files must have an extension of .json.

* added dashboard (web interface)

  Shows the status of replication and multiple system charts, e.g.
  Virtual Memory Size, Request Time, HTTP Connections etc.

* added API method `/_api/graph` to query all graphs with all properties.

* added example queries in web interface AQL editor

* added arango.reconnect(<host>) method for arangosh to dynamically switch server or
  user name

* added AQL range operator `..`

  The `..` operator can be used to easily iterate over a sequence of numeric
  values. It will produce a list of values in the defined range, with both bounding 
  values included.

  Example:

      2010..2013

  will produce the following result:

      [ 2010, 2011, 2012, 2013 ]

* added AQL RANGE function

* added collection.first(count) and collection.last(count) document access functions
  
  These functions allow accessing the first or last n documents in a collection. The order
  is determined by document insertion/update time.

* added AQL INTERSECTION function

* INCOMPATIBLE CHANGE: changed AQL user function namespace resolution operator from `:` to `::`

  AQL user-defined functions were introduced in ArangoDB 1.3, and the namespace resolution
  operator for them was the single colon (`:`). A function call looked like this:

      RETURN mygroup:myfunc()

  The single colon caused an ambiguity in the AQL grammar, making it indistinguishable from
  named attributes or the ternary operator in some cases, e.g.

      { mygroup:myfunc ? mygroup:myfunc }

  The change of the namespace resolution operator from `:` to `::` fixes this ambiguity.

  Existing user functions in the database will be automatically fixed when starting ArangoDB
  1.4 with the `--upgrade` option. However, queries using user-defined functions need to be
  adjusted on the client side to use the new operator.

* allow multiple AQL LET declarations separated by comma, e.g.
  LET a = 1, b = 2, c = 3

* more useful AQL error messages

  The error position (line/column) is more clearly indicated for parse errors.
  Additionally, if a query references a collection that cannot be found, the error
  message will give a hint on the collection name

* changed return value for AQL `DOCUMENT` function in case document is not found
  
  Previously, when the AQL `DOCUMENT` function was called with the id of a document and
  the document could not be found, it returned `undefined`. This value is not part of the
  JSON type system and this has caused some problems.
  Starting with ArangoDB 1.4, the `DOCUMENT` function will return `null` if the document
  looked for cannot be found.

  In case the function is called with a list of documents, it will continue to return all
  found documents, and will not return `null` for non-found documents. This has not changed.

* added single line comments for AQL

  Single line comments can be started with a double forward slash: `//`.
  They end at the end of the line, or the end of the query string, whichever is first.

* fixed documentation issues #567, #568, #571.

* added collection.checksum(<withData>) method to calculate CRC checksums for
  collections

  This can be used to 
  - check if data in a collection has changed
  - compare the contents of two collections on different ArangoDB instances

* issue #565: add description line to aal.listAvailable()

* fixed several out-of-memory situations when double freeing or invalid memory
  accesses could happen

* less msyncing during the creation of collections

  This is achieved by not syncing the initial (standard) markers in shapes collections.
  After all standard markers are written, the shapes collection will get synced.

* renamed command-line option `--log.filter` to `--log.source-filter` to avoid
  misunderstandings

* introduced new command-line option `--log.content-filter` to optionally restrict 
  logging to just specific log messages (containing the filter string, case-sensitive).
  
  For example, to filter on just log entries which contain `ArangoDB`, use:
  
      --log.content-filter "ArangoDB"

* added optional command-line option `--log.requests-file` to log incoming HTTP
  requests to a file.

  When used, all HTTP requests will be logged to the specified file, containing the
  client IP address, HTTP method, requests URL, HTTP response code, and size of the
  response body.

* added a signal handler for SIGUSR1 signal: 

  when ArangoDB receives this signal, it will respond all further incoming requests
  with an HTTP 503 (Service Unavailable) error. This will be the case until another
  SIGUSR1 signal is caught. This will make ArangoDB start serving requests regularly
  again. Note: this is not implemented on Windows.

* limited maximum request URI length to 16384 bytes:

  Incoming requests with longer request URIs will be responded to with an HTTP
  414 (Request-URI Too Long) error.

* require version 1.0 or 1.1 in HTTP version signature of requests sent by clients:
  
  Clients sending requests with a non-HTTP 1.0 or non-HTTP 1.1 version number will
  be served with an HTTP 505 (HTTP Version Not Supported) error.

* updated manual on indexes:  

  using system attributes such as `_id`, `_key`, `_from`, `_to`, `_rev` in indexes is
  disallowed and will be rejected by the server. This was the case since ArangoDB 1.3,
  but was not properly documented.

* issue #563: can aal become a default object?

  aal is now a prefab object in arangosh

* prevent certain system collections from being renamed, dropped, or even unloaded.

  Which restrictions there are for which system collections may vary from release to
  release, but users should in general not try to modify system collections directly
  anyway. 
  
  Note: there are no such restrictions for user-created collections.

* issue #559: added Foxx documentation to user manual

* added server startup option `--server.authenticate-system-only`. This option can be
  used to restrict the need for HTTP authentication to internal functionality and APIs,
  such as `/_api/*` and `/_admin/*`. 
  Setting this option to `true` will thus force authentication for the ArangoDB APIs 
  and the web interface, but allow unauthenticated requests for other URLs (including
  user defined actions and Foxx applications).
  The default value of this option is `false`, meaning that if authentication is turned
  on, authentication is still required for *all* incoming requests. Only by setting the
  option to `true` this restriction is lifted and authentication becomes required for
  URLs starting with `/_` only.

  Please note that authentication still needs to be enabled regularly by setting the
  `--server.disable-authentication` parameter to `false`. Otherwise no authentication 
  will be required for any URLs as before.

* protect collections against unloading when there are still document barriers around.

* extended cap constraints to optionally limit the active data size in a collection to
  a specific number of bytes.

  The arguments for creating a cap constraint are now:
  `collection.ensureCapConstraint(<count>, <byteSize>);`

  It is supported to specify just a count as in ArangoDB 1.3 and before, to specify 
  just a fileSize, or both. The first met constraint will trigger the automated
  document removal.

* added `db._exists(doc)` and `collection.exists(doc)` for easy document existence checks

* added API `/_api/current-database` to retrieve information about the database the
  client is currently connected to (note: the API `/_api/current-database` has been
  removed in the meantime. The functionality is accessible via `/_api/database/current` 
  now).

* ensure a proper order of tick values in datafiles/journals/compactors.
  any new files written will have the _tick values of their markers in order. for
  older files, there are edge cases at the beginning and end of the datafiles when
  _tick values are not properly in order.

* prevent caching of static pages in PathHandler. 
  whenever a static page is requested that is served by the general PathHandler, the
  server will respond to HTTP GET requests with a "Cache-Control: max-age=86400" header.

* added "doCompact" attribute when creating collections and to collection.properties().
  The attribute controls whether collection datafiles are compacted.

* changed the HTTP return code from 400 to 404 for some cases when there is a referral 
  to a non-existing collection or document.

* introduced error code 1909 `too many iterations` that is thrown when graph traversals
  hit the `maxIterations` threshold.

* optionally limit traversals to a certain number of iterations
  the limitation can be achieved via the traversal API by setting the `maxIterations` 
  attribute, and also via the AQL `TRAVERSAL` and `TRAVERSAL_TREE` functions by setting
  the same attribute. If traversals are not limited by the end user, a server-defined
  limit for `maxIterations` may be used to prevent server-side traversals from running
  endlessly.

* added graph traversal API at `/_api/traversal`

* added "API" link in web interface, pointing to REST API generated with Swagger

* moved "About" link in web interface into "links" menu

* allow incremental access to the documents in a collection from out of AQL
  this allows reading documents from a collection chunks when a full collection scan
  is required. memory usage might be must lower in this case and queries might finish
  earlier if there is an additional LIMIT statement

* changed AQL COLLECT to use a stable sort, so any previous SORT order is preserved

* issue #547: Javascript error in the web interface

* issue #550: Make AQL graph functions support key in addition to id

* issue #526: Unable to escape when an errorneous command is entered into the js shell

* issue #523: Graph and vertex methods for the javascript api
 
* issue #517: Foxx: Route parameters with captial letters fail

* issue #512: Binded Parameters for LIMIT


v1.3.3 (2013-08-01)
-------------------

* issue #570: updateFishbowl() fails once

* updated and fixed generated examples

* issue #559: added Foxx documentation to user manual

* added missing error reporting for errors that happened during import of edges


v1.3.2 (2013-06-21)
-------------------

* fixed memleak in internal.download()

* made the shape-collection journal size adaptive:
  if too big shapes come in, a shape journal will be created with a big-enough size
  automatically. the maximum size of a shape journal is still restricted, but to a 
  very big value that should never be reached in practice.

* fixed a segfault that occurred when inserting documents with a shape size bigger
  than the default shape journal size (2MB)

* fixed a locking issue in collection.truncate()

* fixed value overflow in accumulated filesizes reported by collection.figures()

* issue #545: AQL FILTER unnecessary (?) loop

* issue #549: wrong return code with --daemon


v1.3.1 (2013-05-24)
-------------------

* removed currently unused _ids collection

* fixed usage of --temp-path in aranogd and arangosh

* issue #540: suppress return of temporary internal variables in AQL

* issue #530: ReferenceError: ArangoError is not a constructor

* issue #535: Problem with AQL user functions javascript API

* set --javascript.app-path for test execution to prevent startup error

* issue #532: Graph _edgesCache returns invalid data?

* issue #531: Arangod errors

* issue #529: Really weird transaction issue

* fixed usage of --temp-path in aranogd and arangosh


v1.3.0 (2013-05-10)
-------------------

* fixed problem on restart ("datafile-xxx is not sealed") when server was killed
  during a compaction run

* fixed leak when using cursors with very small batchSize

* issue #508: `unregistergroup` function not mentioned in http interface docs

* issue #507: GET /_api/aqlfunction returns code inside parentheses

* fixed issue #489: Bug in aal.install

* fixed issue 505: statistics not populated on MacOS


v1.3.0-rc1 (2013-04-24)
-----------------------

* updated documentation for 1.3.0

* added node modules and npm packages

* changed compaction to only compact datafiles with more at least 10% of dead
  documents (byte size-wise)

* issue #498: fixed reload of authentication info when using 
  `require("org/arangodb/users").reload()`

* issue #495: Passing an empty array to create a document results in a 
  "phantom" document

* added more precision for requests statistics figures

* added "sum" attribute for individual statistics results in statistics API
  at /_admin/statistics

* made "limit" an optional parameter in AQL function NEAR().
  limit can now be either omitted completely, or set to 0. If so, an internal
  default value (currently 100) will be applied for the limit.

* issue #481

* added "attributes.count" to output of `collection.figures()`
  this also affects the REST API /_api/collection/<name>/figures

* added IndexedPropertyGetter for ShapedJson objects

* added API for user-defined AQL functions

* issue #475: A better error message for deleting a non-existent graph

* issue #474: Web interface problems with the JS Shell
 
* added missing documentation for AQL UNION function

* added transaction support. 
  This provides ACID transactions for ArangoDB. Transactions can be invoked
  using the `db._executeTransaction()` function, or the `/_api/transaction`
  REST API.

* switched to semantic versioning (at least for alpha & alpha naming)

* added saveOrReplace() for server-side JS

v1.3.alpha1 (2013-04-05)
------------------------

* cleanup of Module, Package, ArangoApp and modules "internal", "fs", "console"

* use Error instead of string in throw to allow stack-trace

* issue #454: error while creation of Collection

* make `collection.count()` not recalculate the number of documents on the fly, but
  use some internal document counters.

* issue #457: invalid string value in web interface

* make datafile id (datafile->_fid) identical to the numeric part of the filename.
  E.g. the datafile `journal-123456.db` will now have a datafile marker with the same
  fid (i.e. `123456`) instead of a different value. This change will only affect
  datafiles that are created with 1.3 and not any older files.
  The intention behind this change is to make datafile debugging easier.

* consistently discard document attributes with reserved names (system attributes)
  but without any known meaning, for example `_test`, `_foo`, ...

  Previously, these attributes were saved with the document regularly in some cases,
  but were discarded in other cases. 
  Now these attributes are discarded consistently. "Real" system attributes such as
  `_key`, `_from`, `_to` are not affected and will work as before.
  
  Additionally, attributes with an empty name (``) are discarded when documents are
  saved.

  Though using reserved or empty attribute names in documents was not really and 
  consistently supported in previous versions of ArangoDB, this change might cause 
  an incompatibility for clients that rely on this feature.

* added server startup flag `--database.force-sync-properties` to force syncing of
  collection properties on collection creation, deletion and on property update.
  The default value is true to mimic the behavior of previous versions of ArangoDB.
  If set to false, collection properties are written to disk but no call to sync()
  is made.

* added detailed output of server version and components for REST APIs
  `/_admin/version` and `/_api/version`. To retrieve this extended information,
  call the REST APIs with URL parameter `details=true`.

* issue #443: For git-based builds include commit hash in version

* adjust startup log output to be more compact, less verbose

* set the required minimum number of file descriptors to 256.
  On server start, this number is enforced on systems that have rlimit. If the limit
  cannot be enforced, starting the server will fail.
  Note: 256 is considered to be the absolute minimum value. Depending on the use case
  for ArangoDB, a much higher number of file descriptors should be used.

  To avoid checking & potentially changing the number of maximum open files, use the
  startup option `--server.descriptors-minimum 0`

* fixed shapedjson to json conversion for special numeric values (NaN, +inf, -inf).
  Before, "NaN", "inf", or "-inf" were written into the JSONified output, but these 
  values are not allowed in JSON. Now, "null" is written to the JSONified output as
  required.

* added AQL functions VARIANCE_POPULATION(), VARIANCE_SAMPLE(), STDDEV_POPULATION(),
  STDDEV_SAMPLE(), AVERAGE(), MEDIAN() to calculate stastical values for lists

* added AQL SQRT() function

* added AQL TRIM(), LEFT() and RIGHT() string functions

* fixed issue #436: GET /_api/document on edge
 
* make AQL REVERSE() and LENGTH() functions work on strings, too

* disabled DOT generation in `make doxygen`. this speeds up docs generation

* renamed startup option `--dispatcher.report-intervall` to `--dispatcher.report-interval`

* renamed startup option `--scheduler.report-intervall` to `--scheduler.report-interval`

* slightly changed output of REST API method /_admin/log.
  Previously, the log messages returned also contained the date and log level, now
  they will only contain the log message, and no date and log level information.
  This information can be re-created by API users from the `timestamp` and `level`
  attributes of the result.

* removed configure option `--enable-zone-debug`
  memory zone debugging is now automatically turned on when compiling with ArangoDB
  `--enable-maintainer-mode`

* removed configure option `--enable-arangob`
  arangob is now always included in the build


v1.2.3 (XXXX-XX-XX)
-------------------

* added optional parameter `edgexamples` for AQL function EDGES() and NEIGHBORS()

* added AQL function NEIGHBORS()
 
* added freebsd support

* fixed firstExample() query with `_id` and `_key` attributes

* issue triAGENS/ArangoDB-PHP#55: AQL optimiser may have mis-optimised duplicate 
  filter statements with limit


v1.2.2 (2013-03-26)
-------------------

* fixed save of objects with common sub-objects

* issue #459: fulltext internal memory allocation didn't scale well
  This fix improves loading times for collections with fulltext indexes that have
  lots of equal words indexed.

* issue #212: auto-increment support

  The feature can be used by creating a collection with the extra `keyOptions`
  attribute as follows:

      db._create("mycollection", { keyOptions: { type: "autoincrement", offset: 1, increment: 10, allowUserKeys: true } });

  The `type` attribute will make sure the keys will be auto-generated if no 
  `_key` attribute is specified for a document.

  The `allowUserKeys` attribute determines whether users might still supply own 
  `_key` values with documents or if this is considered an error.

  The `increment` value determines the actual increment value, whereas the `offset` 
  value can be used to seed to value sequence with a specific starting value. 
  This will be useful later in a multi-master setup, when multiple servers can use
  different auto-increment seed values and thus generate non-conflicting auto-increment values.

  The default values currently are:

  - `allowUserKeys`: `true`
  - `offset`: `0`
  - `increment`: `1`

  The only other available key generator type currently is `traditional`. 
  The `traditional` key generator will auto-generate keys in a fashion as ArangoDB 
  always did (some increasing integer value, with a more or less unpredictable
  increment value).

  Note that for the `traditional` key generator there is only the option to disallow 
  user-supplied keys and give the server the sole responsibility for key generation.
  This can be achieved by setting the `allowUserKeys` property to `false`.

  This change also introduces the following errors that API implementors may want to check
  the return values for:

  - 1222: `document key unexpected`: will be raised when a document is created with
    a `_key` attribute, but the underlying collection was set up with the `keyOptions`
    attribute `allowUserKeys: false`.

  - 1225: `out of keys`: will be raised when the auto-increment key generator runs
    out of keys. This may happen when the next key to be generated is 2^64 or higher.
    In practice, this will only happen if the values for `increment` or `offset` are
    not set appropriately, or if users are allowed to supply own keys, those keys
    are near the 2^64 threshold, and later the auto-increment feature kicks in and
    generates keys that cross that threshold.

    In practice it should not occur with proper configuration and proper usage of the
    collections.

  This change may also affect the following REST APIs:
  - POST `/_api/collection`: the server does now accept the optional `keyOptions` 
    attribute in the second parameter
  - GET `/_api/collection/properties`: will return the `keyOptions` attribute as part
    of the collection's properties. The previous optional attribute `createOptions` 
    is now gone.

* fixed `ArangoStatement.explain()` method with bind variables

* fixed misleading "cursor not found" error message in arangosh that occurred when
  `count()` was called for client-side cursors

* fixed handling of empty attribute names, which may have crashed the server under
  certain circumstances before

* fixed usage of invalid pointer in error message output when index description could
  not be opened


v1.2.1 (2013-03-14)
-------------------

* issue #444: please darken light color in arangosh

* issue #442: pls update post install info on osx

* fixed conversion of special double values (NaN, -inf, +inf) when converting from 
  shapedjson to JSON

* fixed compaction of markers (location of _key was not updated correctly in memory,
  leading to _keys pointing to undefined memory after datafile rotation)

* fixed edge index key pointers to use document master pointer plus offset instead
  of direct _key address

* fixed case when server could not create any more journal or compactor files. 
  Previously a wrong status code may have been returned, and not being able to create
  a new compactor file may have led to an infinite loop with error message
  "could not create compactor".
 
* fixed value truncation for numeric filename parts when renaming datafiles/journals


v1.2.0 (2013-03-01)
-------------------

* by default statistics are now switch off; in order to enable comment out
  the "disable-statistics = yes" line in "arangod.conf"

* fixed issue #435: csv parser skips data at buffer border

* added server startup option `--server.disable-statistics` to turn off statistics
  gathering without recompilation of ArangoDB.
  This partly addresses issue #432.

* fixed dropping of indexes without collection name, e.g.
  `db.xxx.dropIndex("123456");`
  Dropping an index like this failed with an assertion error.
 
* fixed issue #426: arangoimp should be able to import edges into edge collections

* fixed issue #425: In case of conflict ArangoDB returns HTTP 400 Bad request 
  (with 1207 Error) instead of HTTP 409 Conflict

* fixed too greedy token consumption in AQL for negative values:
  e.g. in the statement `RETURN { a: 1 -2 }` the minus token was consumed as part 
  of the value `-2`, and not interpreted as the binary arithmetic operator


v1.2.beta3 (2013-02-22)
-----------------------

* issue #427: ArangoDB Importer Manual has no navigation links (previous|home|next)

* issue #319: Documentation missing for Emergency console and incomplete for datafile debugger.

* issue #370: add documentation for reloadRouting and flushServerModules

* issue #393: added REST API for user management at /_api/user

* issue #393, #128: added simple cryptographic functions for user actions in module "crypto":
  * require("org/arangodb/crypto").md5()
  * require("org/arangodb/crypto").sha256()
  * require("org/arangodb/crypto").rand()

* added replaceByExample() Javascript and REST API method

* added updateByExample() Javascript and REST API method

* added optional "limit" parameter for removeByExample() Javascript and REST API method

* fixed issue #413

* updated bundled V8 version from 3.9.4 to 3.16.14.1
  Note: the Windows version used a more recent version (3.14.0.1) and was not updated.

* fixed issue #404: keep original request url in request object


v1.2.beta2 (2013-02-15)
-----------------------

* fixed issue #405: 1.2 compile warnings

* fixed issue #333: [debian] Group "arangodb" is not used when starting vie init.d script

* added optional parameter 'excludeSystem' to GET /_api/collection
  This parameter can be used to disable returning system collections in the list
  of all collections.

* added AQL functions KEEP() and UNSET()

* fixed issue #348: "HTTP Interface for Administration and Monitoring" 
  documentation errors.

* fix stringification of specific positive int64 values. Stringification of int64
  values with the upper 32 bits cleared and the 33rd bit set were broken.

* issue #395:  Collection properties() function should return 'isSystem' for 
  Javascript and REST API

* make server stop after upgrade procedure when invoked with `--upgrade option`.
  When started with the `--upgrade` option, the server will perfom
  the upgrade, and then exit with a status code indicating the result of the
  upgrade (0 = success, 1 = failure). To start the server regularly in either 
  daemon or console mode, the `--upgrade` option must not be specified.
  This change was introduced to allow init.d scripts check the result of
  the upgrade procedure, even in case an upgrade was successful.
  this was introduced as part of issue #391.

* added AQL function EDGES()

* added more crash-protection when reading corrupted collections at startup

* added documentation for AQL function CONTAINS()

* added AQL function LIKE()

* replaced redundant error return code 1520 (Unable to open collection) with error code
  1203 (Collection not found). These error codes have the same meanings, but one of
  them was returned from AQL queries only, the other got thrown by other parts of
  ArangoDB. Now, error 1203 (Collection not found) is used in AQL too in case a 
  non-existing collection is used.

v1.2.beta1 (2013-02-01)
-----------------------

* fixed issue #382: [Documentation error] Maschine... should be Machine...
 
* unified history file locations for arangod, arangosh, and arangoirb.
  - The readline history for arangod (emergency console) is now stored in file
    $HOME/.arangod. It was stored in $HOME/.arango before.
  - The readline history for arangosh is still stored in $HOME/.arangosh.
  - The readline history for arangoirb is now stored in $HOME/.arangoirb. It was
    stored in $HOME/.arango-mrb before.

* fixed issue #381: _users user should have a unique constraint

* allow negative list indexes in AQL to access elements from the end of a list,
  e.g. ```RETURN values[-1]``` will return the last element of the `values` list.

* collection ids, index ids, cursor ids, and document revision ids created and 
  returned by ArangoDB are now returned as strings with numeric content inside. 
  This is done to prevent some value overrun/truncation in any part of the
  complete client/server workflow. 
  In ArangoDB 1.1 and before, these values were previously returned as 
  (potentially very big) integer values. This may cause problems (clipping, overrun,
  precision loss) for clients that do not support big integers natively and store 
  such values in IEEE754 doubles internally. This type loses precision after about
  52 bits and is thus not safe to hold an id.
  Javascript and 32 bit-PHP are examples for clients that may cause such problems. 
  Therefore, ids are now returned by ArangoDB as strings, with the string
  content being the integer value as before. 

  Example for documents ("_rev" attribute):
  - Document returned by ArangoDB 1.1: { "_rev": 1234, ... } 
  - Document returned by ArangoDB 1.2: { "_rev": "1234", ... } 
  
  Example for collections ("id" attribute / "_id" property):
  - Collection returned by ArangoDB 1.1: { "id": 9327643, "name": "test", ... } 
  - Collection returned by ArangoDB 1.2: { "id": "9327643", "name": "test", ... }

  Example for cursors ("id" attribute):
  - Collection returned by ArangoDB 1.1: { "id": 11734292, "hasMore": true, ... } 
  - Collection returned by ArangoDB 1.2: { "id": "11734292", "hasMore": true, ... }

* global variables are not automatically available anymore when starting the 
  arangod Javascript emergency console (i.e. ```arangod --console```). 
  
  Especially, the variables `db`, `edges`, and `internal` are not available 
  anymore. `db` and `internal` can be made available in 1.2 by
  ```var db = require("org/arangodb").db;``` and
  ```var internal = require("internal");```, respectively.
  The reason for this change is to get rid of global variables in the server
  because this will allow more specific inclusion of functionality.

  For convenience, the global variable `db` is still available by default in 
  arangosh. The global variable `edges`, which since ArangoDB 1.1 was kind of
  a redundant wrapper of `db`, has been removed in 1.2 completely.
  Please use `db` instead, and if creating an edge collection, use the explicit
  ```db._createEdgeCollection()``` command.

* issue #374: prevent endless redirects when calling admin interface with 
  unexpected URLs

* issue #373: TRAVERSAL() `trackPaths` option does not work. Instead `paths` does work

* issue #358: added support for CORS

* honor optional waitForSync property for document removal, replace, update, and
  save operations in arangosh. The waitForSync parameter for these operations
  was previously honored by the REST API and on the server-side, but not when
  the waitForSync parameter was specified for a document operation in arangosh.

* calls to db.collection.figures() and /_api/collection/<collection>/figures now 
  additionally return the number of shapes used in the collection in the
  extra attribute "shapes.count"

* added AQL TRAVERSAL_TREE() function to return a hierchical result from a traversal

* added AQL TRAVERSAL() function to return the results from a traversal

* added AQL function ATTRIBUTES() to return the attribute names of a document

* removed internal server-side AQL functions from global scope. 

  Now the AQL internal functions can only be accessed via the exports of the 
  ahuacatl module, which can be included via ```require("org/arangodb/ahuacatl")```.
  It shouldn't be necessary for clients to access this module at all, but 
  internal code may use this module.

  The previously global AQL-related server-side functions were moved to the 
  internal namespace. This produced the following function name changes on 
  the server:

     old name              new name
     ------------------------------------------------------
     AHUACATL_RUN       => require("internal").AQL_QUERY
     AHUACATL_EXPLAIN   => require("internal").AQL_EXPLAIN
     AHUACATL_PARSE     => require("internal").AQL_PARSE

  Again, clients shouldn't have used these functions at all as there is the
  ArangoStatement object to execute AQL queries.

* fixed issue #366: Edges index returns strange description

* added AQL function MATCHES() to check a document against a list of examples

* added documentation and tests for db.collection.removeByExample

* added --progress option for arangoimp. This will show the percentage of the input
  file that has been processed by arangoimp while the import is still running. It can
  be used as a rough indicator of progress for the entire import.

* make the server log documents that cannot be imported via /_api/import into the
  logfile using the warning log level. This may help finding illegal documents in big
  import runs.

* check on server startup whether the database directory and all collection directories
  are writable. if not, the server startup will be aborted. this prevents serious
  problems with collections being non-writable and this being detected at some pointer
  after the server has been started

* allow the following AQL constructs: FUNC(...)[...], FUNC(...).attribute

* fixed issue #361: Bug in Admin Interface. Header disappears when clicking new collection

* Added in-memory only collections

  Added collection creation parameter "isVolatile": 
  if set to true, the collection is created as an in-memory only collection, 
  meaning that all document data of that collection will reside in memory only, 
  and will not be stored permanently to disk. 
  This means that all collection data will be lost when the collection is unloaded 
  or the server is shut down.
  As this collection type does not have datafile disk overhead for the regular 
  document operations, it may be faster than normal disk-backed collections. The
  actual performance gains strongly depend on the underlying OS, filesystem, and 
  settings though.
  This collection type should be used for caches only and not for any sensible data
  that cannot be re-created otherwise.
  Some platforms, namely Windows, currently do not support this collection type.
  When creating an in-memory collection on such platform, an error message will be
  returned by ArangoDB telling the user the platform does not support it.

  Note: in-memory collections are an experimental feature. The feature might
  change drastically or even be removed altogether in a future version of ArangoDB.

* fixed issue #353: Please include "pretty print" in Emergency Console

* fixed issue #352: "pretty print" console.log
  This was achieved by adding the dump() function for the "internal" object

* reduced insertion time for edges index
  Inserting into the edges index now avoids costly comparisons in case of a hash 
  collision, reducing the prefilling/loading timer for bigger edge collections

* added fulltext queries to AQL via FULLTEXT() function. This allows search 
  fulltext indexes from an AQL query to find matching documents

* added fulltext index type. This index type allows indexing words and prefixes of
  words from a specific document attribute. The index can be queries using a
  SimpleQueryFull object, the HTTP REST API at /_api/simple/fulltext, or via AQL

* added collection.revision() method to determine whether a collection has changed. 
  The revision method returns a revision string that can be used by client programs
  for equality/inequality comparisons. The value returned by the revision method
  should be treated by clients as an opaque string and clients should not try to
  figure out the sense of the revision id. This is still useful enough to check
  whether data in a collection has changed.

* issue #346: adaptively determine NUMBER_HEADERS_PER_BLOCK

* issue #338: arangosh cursor positioning problems

* issue #326: use limit optimisation with filters

* issue #325: use index to avoid sorting

* issue #324: add limit optimisation to AQL

* removed arango-password script and added Javascript functionality to add/delete
  users instead. The functionality is contained in module `users` and can be invoked
  as follows from arangosh and arangod:
  * require("users").save("name", "passwd");
  * require("users").replace("name", "newPasswd");
  * require("users").remove("name");
  * require("users").reload();
  These functions are intentionally not offered via the web interface.
  This also addresses issue #313

* changed print output in arangosh and the web interface for JSON objects.
  Previously, printing a JSON object in arangosh resulted in the attribute values
  being printed as proper JSON, but attribute names were printed unquoted and
  unescaped. This was fine for the purpose of arangosh, but lead to invalid
  JSON being produced. Now, arangosh will produce valid JSON that can be used
  to send it back to ArangoDB or use it with arangoimp etc.

* fixed issue #300: allow importing documents via the REST /_api/import API 
  from a JSON list, too.
  So far, the API only supported importing from a format that had one JSON object
  on each line. This is sometimes inconvenient, e.g. when the result of an AQL
  query or any other list is to be imported. This list is a JSON list and does not
  necessary have a document per line if pretty-printed.
  arangoimp now supports the JSON list format, too. However, the format requires
  arangoimp and the server to read the entire dataset at once. If the dataset is
  too big (bigger than --max-upload-size) then the import will be rejected. Even if
  increased, the entire list must fit in memory on both the client and the server,
  and this may be more resource-intensive than importing individual lines in chunks.

* removed unused parameter --reuse-ids for arangoimp. This parameter did not have
  any effect in 1.2, was never publicly announced and did evil (TM) things.

* fixed issue #297 (partly): added whitespace between command line and
  command result in arangosh, added shell colors for better usability

* fixed issue #296: system collections not usable from AQL

* fixed issue #295: deadlock on shutdown

* fixed issue #293: AQL queries should exploit edges index

* fixed issue #292: use index when filtering on _key in AQL

* allow user-definable document keys
  users can now define their own document keys by using the _key attribute
  when creating new documents or edges. Once specified, the value of _key is
  immutable.
  The restrictions for user-defined key values are:
  * the key must be at most 254 bytes long
  * it must consist of the letters a-z (lower or upper case), the digits 0-9,
    the underscore (_) or dash (-) characters only
  * any other characters, especially multi-byte sequences, whitespace or
    punctuation characters cannot be used inside key values

  Specifiying a document key is optional when creating new documents. If no
  document key is specified, ArangoDB will create a document key itself.
  There are no guarantees about the format and pattern of auto-generated document
  keys other than the above restrictions.
  Clients should therefore treat auto-generated document keys as opaque values.
  Keys can be used to look up and reference documents, e.g.:
  * saving a document: `db.users.save({ "_key": "fred", ... })`
  * looking up a document: `db.users.document("fred")`
  * referencing other documents: `edges.relations.save("users/fred", "users/john", ...)`

  This change is downwards-compatible to ArangoDB 1.1 because in ArangoDB 1.1 
  users were not able to define their own keys. If the user does not supply a _key
  attribute when creating a document, ArangoDB 1.2 will still generate a key of
  its own as ArangoDB 1.1 did. However, all documents returned by ArangoDB 1.2 will 
  include a _key attribute and clients should be able to handle that (e.g. by
  ignoring it if not needed). Documents returned will still include the _id attribute
  as in ArangoDB 1.1.

* require collection names everywhere where a collection id was allowed in 
  ArangoDB 1.1 & 1.0
  This change requires clients to use a collection name in place of a collection id 
  at all places the client deals with collections.
  Examples:
  * creating edges: the _from and _to attributes must now contain collection names instead
    of collection ids: `edges.relations.save("test/my-key1", "test/my-key2", ...)`
  * retrieving edges: the returned _from and _to attributes now will contain collection
    names instead of ids, too: _from: `test/fred` instead of `1234/3455`
  * looking up documents: db.users.document("fred") or db._document("users/fred")
  
  Collection names must be used in REST API calls instead of collection ids, too.
  This change is thus not completely downwards-compatible to ArangoDB 1.1. ArangoDB 1.1
  required users to use collection ids in many places instead of collection names.
  This was unintuitive and caused overhead in cases when just the collection name was
  known on client-side but not its id. This overhead can now be avoided so clients can
  work with the collection names directly. There is no need to work with collection ids
  on the client side anymore. 
  This change will likely require adjustments to API calls issued by clients, and also
  requires a change in how clients handle the _id value of returned documents. Previously,
  the _id value of returned documents contained the collection id, a slash separator and
  the document number. Since 1.2, _id will contain the collection name, a slash separator
  and the document key. The same applies to the _from and _to attribute values of edges
  that are returned by ArangoDB.

  Also removed (now unnecessary) location header in responses of the collections REST API.
  The location header was previously returned because it was necessary for clients.
  When clients created a collection, they specified the collection name. The collection
  id was generated on the server, but the client needed to use the server-generated
  collection id for further API calls, e.g. when creating edges etc. Therefore, the
  full collection URL, also containing the collection id, was returned by the server in
  responses to the collection API, in the HTTP location header.
  Returning the location header has become unnecessary in ArangoDB 1.2 because users
  can access collections by name and do not need to care about collection ids.


v1.1.3 (2013-XX-XX)
-------------------

* fix case when an error message was looked up for an error code but no error
  message was found. In this case a NULL ptr was returned and not checked everywhere.
  The place this error popped up was when inserting into a non-unique hash index
  failed with a specific, invalid error code.

* fixed issue #381:  db._collection("_users").getIndexes();

* fixed issue #379: arango-password fatal issue javscript.startup-directory 

* fixed issue #372: Command-Line Options for the Authentication and Authorisation


v1.1.2 (2013-01-20)
-------------------

* upgraded to mruby 2013-01-20 583983385b81c21f82704b116eab52d606a609f4

* fixed issue #357: Some spelling and grammar errors

* fixed issue #355: fix quotes in pdf manual
 
* fixed issue #351: Strange arangosh error message for long running query 

* fixed randomly hanging connections in arangosh on MacOS

* added "any" query method: this returns a random document from a collection. It
  is also available via REST HTTP at /_api/simple/any.

* added deployment tool

* added getPeerVertex

* small fix for logging of long messages: the last character of log messages longer
  than 256 bytes was not logged.

* fixed truncation of human-readable log messages for web interface: the trailing \0
  byte was not appended for messages longer than 256 bytes

* fixed issue #341: ArangoDB crashes when stressed with Batch jobs
  Contrary to the issue title, this did not have anything to do with batch jobs but
  with too high memory usage. The memory usage of ArangoDB is now reduced for cases
   when there are lots of small collections with few documents each

* started with issue #317: Feature Request (from Google Groups): DATE handling

* backported issue #300: Extend arangoImp to Allow importing resultset-like 
  (list of documents) formatted files

* fixed issue #337: "WaitForSync" on new collection does not work on Win/X64

* fixed issue #336: Collections REST API docs

* fixed issue #335: mmap errors due to wrong memory address calculation 

* fixed issue #332: arangoimp --use-ids parameter seems to have no impact

* added option '--server.disable-authentication' for arangosh as well. No more passwd
  prompts if not needed

* fixed issue #330: session logging for arangosh

* fixed issue #329: Allow passing script file(s) as parameters for arangosh to run

* fixed issue #328: 1.1 compile warnings

* fixed issue #327: Javascript parse errors in front end


v1.1.1 (2012-12-18)
-------------------

* fixed issue #339: DELETE /_api/cursor/cursor-identifier return incollect errorNum

  The fix for this has led to a signature change of the function actions.resultNotFound().
  The meaning of parameter #3 for This function has changed from the error message string
  to the error code. The error message string is now parameter #4.
  Any client code that uses this function in custom actions must be adjusted.

* fixed issue #321: Problem upgrading arangodb 1.0.4 to 1.1.0 with Homebrew (OSX 10.8.2)

* fixed issue #230: add navigation and search for online documentation

* fixed issue #315: Strange result in PATH

* fixed issue #323: Wrong function returned in error message of AQL CHAR_LENGTH()

* fixed some log errors on startup / shutdown due to pid file handling and changing
  of directories


v1.1.0 (2012-12-05)
-------------------

* WARNING:
  arangod now performs a database version check at startup. It will look for a file
  named "VERSION" in its database directory. If the file is not present, arangod will
  perform an automatic upgrade of the database directory. This should be the normal
  case when upgrading from ArangoDB 1.0 to ArangoDB 1.1.

  If the VERSION file is present but is from an older version of ArangoDB, arangod 
  will refuse to start and ask the user to run a manual upgrade first. A manual upgrade
  can be performed by starting arangod with the option `--upgrade`. 

  This upgrade procedure shall ensure that users have full control over when they 
  perform any updates/upgrades of their data, and can plan backups accordingly. The
  procedure also guarantees that the server is not run without any required system
  collections or with in incompatible data state.

* added AQL function DOCUMENT() to retrieve a document by its _id value

* fixed issue #311: fixed segfault on unload 

* fixed issue #309: renamed stub "import" button from web interface

* fixed issue #307: added WaitForSync column in collections list in in web interface 

* fixed issue #306: naming in web interface 

* fixed issue #304: do not clear AQL query text input when switching tabs in
  web interface

* fixed issue #303: added documentation about usage of var keyword in web interface

* fixed issue #301: PATCH does not work in web interface

# fixed issue #269: fix make distclean & clean

* fixed issue #296: system collections not usable from AQL

* fixed issue #295: deadlock on shutdown

* added collection type label to web interface

* fixed issue #290: the web interface now disallows creating non-edges in edge collections
  when creating collections via the web interface, the collection type must also be
  specified (default is document collection)

* fixed issue #289: tab-completion does not insert any spaces

* fixed issue #282: fix escaping in web interface

* made AQL function NOT_NULL take any number of arguments. Will now return its
  first argument that is not null, or null if all arguments are null. This is downwards
  compatible.

* changed misleading AQL function name NOT_LIST() to FIRST_LIST() and slightly changed
  the behavior. The function will now return its first argument that is a list, or null 
  if none of the arguments are lists.
  This is mostly downwards-compatible. The only change to the previous implementation in
  1.1-beta will happen if two arguments were passed and the 1st and 2nd arguments were 
  both no lists. In previous 1.1, the 2nd argument was returned as is, but now null 
  will be returned.

* add AQL function FIRST_DOCUMENT(), with same behavior as FIRST_LIST(), but working
  with documents instead of lists.

* added UPGRADING help text

* fixed issue #284: fixed Javascript errors when adding edges/vertices without own
  attributes

* fixed issue #283: AQL LENGTH() now works on documents, too

* fixed issue #281: documentation for skip lists shows wrong example

* fixed AQL optimiser bug, related to OR-combined conditions that filtered on the
  same attribute but with different conditions

* fixed issue #277: allow usage of collection names when creating edges
  the fix of this issue also implies validation of collection names / ids passed to
  the REST edge create method. edges with invalid collection ids or names in the
  "from" or "to" values will be rejected and not saved


v1.1.beta2 (2012-11-13)
-----------------------

* fixed arangoirb compilation

* fixed doxygen


v1.1.beta1 (2012-10-24)
-----------------------

* fixed AQL optimiser bug

* WARNING:
  - the user has changed from "arango" to "arangodb", the start script has changed from
    "arangod" to "arangodb", the database directory has changed from "/var/arangodb" to
    "/var/lib/arangodb" to be compliant with various Linux policies

  - In 1.1, we have introduced types for collections: regular documents go into document
    collections, and edges go into edge collections. The prefixing (db.xxx vs. edges.xxx) 
    works slightly different in 1.1: edges.xxx can still be used to access collections, 
    however, it will not determine the type of existing collections anymore. To create an 
    edge collection 1.1, you can use db._createEdgeCollection() or edges._create(). 
    And there's of course also db._createDocumentCollection(). 
    db._create() is also still there and will create a document collection by default, 
    whereas edges._create() will create an edge collection.

  - the admin web interface that was previously available via the simple URL suffix / 
    is now available via a dedicated URL suffix only: /_admin/html
    The reason for this is that routing and URLs are now subject to changes by the end user,
    and only URLs parts prefixed with underscores (e.g. /_admin or /_api) are reserved
    for ArangoDB's internal usage.

* the server now handles requests with invalid Content-Length header values as follows:
  - if Content-Length is negative, the server will respond instantly with HTTP 411
    (length required)

  - if Content-Length is positive but shorter than the supplied body, the server will
    respond with HTTP 400 (bad request)

  - if Content-Length is positive but longer than the supplied body, the server will
    wait for the client to send the missing bytes. The server allows 90 seconds for this
    and will close the connection if the client does not send the remaining data

  - if Content-Length is bigger than the maximum allowed size (512 MB), the server will 
    fail with HTTP 413 (request entitiy too large).

  - if the length of the HTTP headers is greated than the maximum allowed size (1 MB),
    the server will fail with HTTP 431 (request header fields too large)

* issue #265: allow optional base64 encoding/decoding of action response data

* issue #252: create _modules collection using arango-upgrade (note: arango-upgrade was
  finally replaced by the `--upgrade` option for arangod)

* issue #251: allow passing arbitrary options to V8 engine using new command line option:
  --javascript.v8-options. Using this option, the Harmony features or other settings in
  v8 can be enabled if the end user requires them

* issue #248: allow AQL optimiser to pull out completely uncorrelated subqueries to the
  top level, resulting in less repeated evaluation of the subquery

* upgraded to Doxygen 1.8.0

* issue #247: added AQL function MERGE_RECURSIVE

* issue #246: added clear() function in arangosh

* issue #245: Documentation: Central place for naming rules/limits inside ArangoDB

* reduced size of hash index elements by 50 %, allowing more index elements to fit in 
  memory

* issue #235: GUI Shell throws Error:ReferenceError: db is not defined

* issue #229: methods marked as "under construction" 

* issue #228: remove unfinished APIs (/_admin/config/*) 

* having the OpenSSL library installed is now a prerequisite to compiling ArangoDB
  Also removed the --enable-ssl configure option because ssl is always required.

* added AQL functions TO_LIST, NOT_LIST

* issue #224: add optional Content-Id for batch requests

* issue #221: more documentation on AQL explain functionality. Also added
  ArangoStatement.explain() client method

* added db._createStatement() method on server as well (was previously available
  on the client only)

* issue #219: continue in case of "document not found" error in PATHS() function

* issue #213: make waitForSync overridable on specifc actions

* changed AQL optimiser to use indexes in more cases. Previously, indexes might
  not have been used when in a reference expression the inner collection was 
  specified last. Example: FOR u1 IN users FOR u2 IN users FILTER u1._id == u2._id
  Previously, this only checked whether an index could be used for u2._id (not
  possible). It was not checked whether an index on u1._id could be used (possible).
  Now, for expressions that have references/attribute names on both sides of the
  above as above, indexes are checked for both sides.
  
* issue #204: extend the CSV import by TSV and by user configurable 
  seperator character(s)

* issue #180: added support for batch operations

* added startup option --server.backlog-size
  this allows setting the value of the backlog for the listen() system call.
  the default value is 10, the maximum value is platform-dependent

* introduced new configure option "--enable-maintainer-mode" for
  ArangoDB maintainers. this option replaces the previous compile switches
  --with-boost-test, --enable-bison, --enable-flex and --enable-errors-dependency
  the individual configure options have been removed. --enable-maintainer-mode
  turns them all on.

* removed potentially unused configure option --enable-memfail

* fixed issue #197: HTML web interface calls /_admin/user-manager/session

* fixed issue #195: VERSION file in database directory

* fixed issue #193: REST API HEAD request returns a message body on 404

* fixed issue #188: intermittent issues with 1.0.0
  (server-side cursors not cleaned up in all cases, pthreads deadlock issue)

* issue #189: key store should use ISO datetime format bug 

* issue #187: run arango-upgrade on server start (note: arango-upgrade was finally
  replaced by the `--upgrade` option for arangod)n

* fixed issue #183: strange unittest error

* fixed issue #182: manual pages

* fixed issue #181: use getaddrinfo

* moved default database directory to "/var/lib/arangodb" in accordance with 
  http://www.pathname.com/fhs/pub/fhs-2.3.html

* fixed issue #179: strange text in import manual

* fixed issue #178: test for aragoimp is missing

* fixed issue #177: a misleading error message was returned if unknown variables
  were used in certain positions in an AQL query.

* fixed issue #176: explain how to use AQL from the arangosh

* issue #175: re-added hidden (and deprecated) option --server.http-port. This 
  option is only there to be downwards-compatible to Arango 1.0.

* fixed issue #174: missing Documentation for `within`

* fixed issue #170: add db.<coll_name>.all().toArray() to arangosh help screen

* fixed issue #169: missing argument in Simple Queries

* added program arango-upgrade. This program must be run after installing ArangoDB
  and after upgrading from a previous version of ArangoDB. The arango-upgrade script
  will ensure all system collections are created and present in the correct state.
  It will also perform any necessary data updates.
  Note: arango-upgrade was finally replaced by the `--upgrade` option for arangod.

* issue #153: edge collection should be a flag for a collection
  collections now have a type so that the distinction between document and edge 
  collections can now be done at runtime using a collection's type value.
  A collection's type can be queried in Javascript using the <collection>.type() method. 
  
  When new collections are created using db._create(), they will be document 
  collections by default. When edge._create() is called, an edge collection will be created.
  To explicitly create a collection of a specific/different type, use the methods 
  _createDocumentCollection() or _createEdgeCollection(), which are available for
  both the db and the edges object.
  The Javascript objects ArangoEdges and ArangoEdgesCollection have been removed
  completely.
  All internal and test code has been adjusted for this, and client code
  that uses edges.* should also still work because edges is still there and creates
  edge collections when _create() is called.
  
  INCOMPATIBLE CHANGE: Client code might still need to be changed in the following aspect:
  Previously, collections did not have a type so documents and edges could be inserted
  in the same collection. This is now disallowed. Edges can only be inserted into
  edge collections now. As there were no collection types in 1.0, ArangoDB will perform
  an automatic upgrade when migrating from 1.0 to 1.1.
  The automatic upgrade will check every collection and determine its type as follows:
  - if among the first 50 documents in the collection there are documents with
    attributes "_from" and "_to", the collection is typed as an edge collection
  - if among the first 50 documents in the collection there are no documents with
    attributes "_from" and "_to", the collection is made as a document collection

* issue #150: call V8 garbage collection on server periodically

* issue #110: added support for partial updates

  The REST API for documents now offers an HTTP PATCH method to partially update
  documents. Overwriting/replacing documents is still available via the HTTP PUT method
  as before. The Javascript API in the shell also offers a new update() method in extension to
  the previously existing replace() method.


v1.0.4 (2012-11-12)
-------------------

* issue #275: strange error message in arangosh 1.0.3 at startup


v1.0.3 (2012-11-08)
-------------------

* fixed AQL optimiser bug

* issue #273: fixed segfault in arangosh on HTTP 40x 

* issue #265: allow optional base64 encoding/decoding of action response data

* issue #252: _modules collection not created automatically


v1.0.2 (2012-10-22)
-------------------

* repository CentOS-X.Y moved to CentOS-X, same for Debian

* bugfix for rollback from edges

* bugfix for hash indexes

* bugfix for StringBuffer::erase_front

* added autoload for modules

* added AQL function TO_LIST


v1.0.1 (2012-09-30)
-------------------

* draft for issue #165: front-end application howto

* updated mruby to cf8fdea4a6598aa470e698e8cbc9b9b492319d

* fix for issue #190: install doesn't create log directory

* fix for issue #194: potential race condition between creating and dropping collections

* fix for issue #193: REST API HEAD request returns a message body on 404

* fix for issue #188: intermittent issues with 1.0.0 

* fix for issue #163: server cannot create collection because of abandoned files
  
* fix for issue #150: call V8 garbage collection on server periodically 


v1.0.0 (2012-08-17)
-------------------

* fix for issue #157: check for readline and ncurses headers, not only libraries


v1.0.beta4 (2012-08-15)
-----------------------

* fix for issue #152: fix memleak for barriers


v1.0.beta3 (2012-08-10)
-----------------------

* fix for issue #151: Memleak, collection data not removed

* fix for issue #149: Inconsistent port for admin interface

* fix for issue #163: server cannot create collection because of abandoned files

* fix for issue #157: check for readline and ncurses headers, not only libraries

* fix for issue #108: db.<collection>.truncate() inefficient

* fix for issue #109: added startup note about cached collection names and how to
  refresh them

* fix for issue #156: fixed memleaks in /_api/import

* fix for issue #59: added tests for /_api/import

* modified return value for calls to /_api/import: now, the attribute "empty" is 
  returned as well, stating the number of empty lines in the input. Also changed the
  return value of the error code attribute ("errorNum") from 1100 ("corrupted datafile")
  to 400 ("bad request") in case invalid/unexpected JSON data was sent to the server. 
  This error code is more appropriate as no datafile is broken but just input data is
  incorrect.

* fix for issue #152: Memleak for barriers

* fix for issue #151: Memleak, collection data not removed

* value of --database.maximal-journal-size parameter is now validated on startup. If
  value is smaller than the minimum value (currently 1048576), an error is thrown and
  the server will not start. Before this change, the global value of maximal journal 
  size was not validated at server start, but only on collection level

* increased sleep value in statistics creation loop from 10 to 500 microseconds. This
  reduces accuracy of statistics values somewhere after the decimal points but saves
  CPU time.

* avoid additional sync() calls when writing partial shape data (attribute name data) 
  to disk. sync() will still be called when the shape marker (will be written after
  the attributes) is written to disk 

* issue #147: added flag --database.force-sync-shapes to force synching of shape data
  to disk. The default value is true so it is the same behavior as in version 1.0.
  if set to false, shape data is synched to disk if waitForSync for the collection is
  set to true, otherwise, shape data is not synched.
  
* fix for issue #145: strange issue on Travis: added epsilon for numeric comparion in
  geo index

* fix for issue #136: adjusted message during indexing

* issue #131: added timeout for HTTP keep-alive connections. The default value is 300 
  seconds. There is a startup parameter server.keep-alive-timeout to configure the value. 
  Setting it to 0 will disable keep-alive entirely on the server.

* fix for issue #137: AQL optimizer should use indexes for ref accesses with 
  2 named attributes


v1.0.beta2 (2012-08-03)
-----------------------

* fix for issue #134: improvements for centos RPM

* fixed problem with disable-admin-interface in config file


v1.0.beta1 (2012-07-29)
-----------------------

* fixed issue #118: We need a collection "debugger"

* fixed issue #126: Access-Shaper must be cached

* INCOMPATIBLE CHANGE: renamed parameters "connect-timeout" and "request-timeout" 
  for arangosh and arangoimp to "--server.connect-timeout" and "--server.request-timeout"

* INCOMPATIBLE CHANGE: authorization is now required on the server side
  Clients sending requests without HTTP autorization will be rejected with HTTP 401
  To allow backwards compatibility, the server can be started with the option
  "--server.disable-authentication"

* added options "--server.username" and "--server.password" for arangosh and arangoimp
  These parameters must be used to specify the user and password to be used when
  connecting to the server. If no password is given on the command line, arangosh/
  arangoimp will interactively prompt for a password.
  If no user name is specified on the command line, the default user "root" will be
  used.

* added startup option "--server.ssl-cipher-list" to determine which ciphers to
  use in SSL context. also added SSL_OP_CIPHER_SERVER_PREFERENCE to SSL default 
  options so ciphers are tried in server and not in client order

* changed default SSL protocol to TLSv1 instead of SSLv2

* changed log-level of SSL-related messages

* added SSL connections if server is compiled with OpenSSL support. Use --help-ssl

* INCOMPATIBLE CHANGE: removed startup option "--server.admin-port". 
  The new endpoints feature (see --server.endpoint) allows opening multiple endpoints 
  anyway, and the distinction between admin and "other" endpoints can be emulated 
  later using privileges.

* INCOMPATIBLE CHANGE: removed startup options "--port", "--server.port", and 
  "--server.http-port" for arangod. 
  These options have been replaced by the new "--server.endpoint" parameter
  
* INCOMPATIBLE CHANGE: removed startup option "--server" for arangosh and arangoimp.
  These options have been replaced by the new "--server.endpoint" parameter

* Added "--server.endpoint" option to arangod, arangosh, and arangoimp.
  For arangod, this option allows specifying the bind endpoints for the server
  The server can be bound to one or multiple endpoints at once. For arangosh
  and arangoimp, the option specifies the server endpoint to connect to.
  The following endpoint syntax is currently supported:
  - tcp://host:port or http@tcp://host:port (HTTP over IPv4)
  - tcp://[host]:port or http@tcp://[host]:port (HTTP over IPv6)
  - ssl://host:port or http@tcp://host:port (HTTP over SSL-encrypted IPv4)
  - ssl://[host]:port or http@tcp://[host]:port (HTTP over SSL-encrypted IPv6)
  - unix:///path/to/socket or http@unix:///path/to/socket (HTTP over UNIX socket)

  If no port is specified, the default port of 8529 will be used.

* INCOMPATIBLE CHANGE: removed startup options "--server.require-keep-alive" and 
  "--server.secure-require-keep-alive". 
  The server will now behave as follows which should be more conforming to the 
  HTTP standard:
  * if a client sends a "Connection: close" header, the server will close the
    connection
  * if a client sends a "Connection: keep-alive" header, the server will not
    close the connection
  * if a client does not send any "Connection" header, the server will assume
    "keep-alive" if the request was an HTTP/1.1 request, and "close" if the
    request was an HTTP/1.0 request

* (minimal) internal optimisations for HTTP request parsing and response header 
  handling

* fixed Unicode unescaping bugs for \f and surrogate pairs in BasicsC/strings.c

* changed implementation of TRI_BlockCrc32 algorithm to use 8 bytes at a time

* fixed issue #122: arangod doesn't start if <log.file> cannot be created

* fixed issue #121: wrong collection size reported

* fixed issue #98: Unable to change journalSize

* fixed issue #88: fds not closed

* fixed escaping of document data in HTML admin front end

* added HTTP basic authentication, this is always turned on

* added server startup option --server.disable-admin-interface to turn off the
  HTML admin interface

* honor server startup option --database.maximal-journal-size when creating new
  collections without specific journalsize setting. Previously, these
  collections were always created with journal file sizes of 32 MB and the
  --database.maximal-journal-size setting was ignored

* added server startup option --database.wait-for-sync to control the default
  behavior

* renamed "--unit-tests" to "--javascript.unit-tests"


v1.0.alpha3 (2012-06-30)
------------------------

* fixed issue #116: createCollection=create option doesn't work

* fixed issue #115: Compilation issue under OSX 10.7 Lion & 10.8 Mountain Lion
  (homebrew)

* fixed issue #114: image not found

* fixed issue #111: crash during "make unittests"

* fixed issue #104: client.js -> ARANGO_QUIET is not defined


v1.0.alpha2 (2012-06-24)
------------------------

* fixed issue #112: do not accept document with duplicate attribute names

* fixed issue #103: Should we cleanup the directory structure

* fixed issue #100: "count" attribute exists in cursor response with "count:
  false"

* fixed issue #84 explain command 

* added new MRuby version (2012-06-02)

* added --log.filter

* cleanup of command line options:
** --startup.directory => --javascript.startup-directory
** --quite => --quiet
** --gc.interval => --javascript.gc-interval
** --startup.modules-path => --javascript.modules-path
** --action.system-directory => --javascript.action-directory
** --javascript.action-threads => removed (is now the same pool as --server.threads)

* various bug-fixes

* support for import

* added option SKIP_RANGES=1 for make unittests

* fixed several range-related assertion failures in the AQL query optimiser

* fixed AQL query optimisations for some edge cases (e.g. nested subqueries with
  invalid constant filter expressions)


v1.0.alpha1 (2012-05-28)
------------------------

Alpha Release of ArangoDB 1.0<|MERGE_RESOLUTION|>--- conflicted
+++ resolved
@@ -1,11 +1,9 @@
 v1.4.5-rc1 (XXXX-XX-XX)
 -------------------
 
-<<<<<<< HEAD
 * defer evaluation of AQL subqueries and logical operators (lazy evaluation)
-=======
+
 * Updated font in WebFrontend, it now contains a version that renders properly on windows
->>>>>>> 9befe8da
 
 * generally allow function return values as call parameters to AQL functions
 
