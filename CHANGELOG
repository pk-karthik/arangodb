v2.4.0 (XXXX-XX-XX)
-------------------

<<<<<<< HEAD
* fixed missing makeDirectory when fetching a Foxx application from a zip file
=======
* allow passing subqueries as AQL function parameters without using
  duplicate brackets (e.g. `FUNC(query)` instead of `FUNC((query))`

* added optional `COUNT` clause to AQL `COLLECT`

  This allows more efficient group count calculation queries, e.g.

      FOR doc IN collection
        COLLECT age = doc.age WITH COUNT INTO length 
        RETURN { age: age, count: length }
>>>>>>> 1e83716c

* fixed issue #1134: Change the default endpoint to localhost

* deprecated `Repository#modelPrototype`. Use `Repository#model` instead.

* IMPORTANT CHANGE: by default, system collections are included in replication and all
  replication API return values. This will lead to user accounts and credentials
  data being replicated from master to slave servers. This may overwrite 
  slave-specific database users.

  If this is undesired, the `_users` collection can be excluded from replication
  easily by setting the `includeSystem` attribute to `false` in the following commands:

  * replication.sync({ includeSystem: false });
  * replication.applier.properties({ includeSystem: false });

  This will exclude all system collections (including `_aqlfunctions`, `_graphs` etc.)
  from the initial synchronisation and the continuous replication.

  If this is also undesired, it is also possible to specify a list of collections to
  exclude from the initial synchronisation and the continuous replication using the
  `restrictCollections` attribute, e.g.:
  
      replication.applier.properties({ 
        includeSystem: true,
        restrictType: "exclude",
        restrictCollections: [ "_users", "_graphs", "foo" ] 
      });

  The HTTP API methods for fetching the replication inventory and for dumping collections
  also support the `includeSystem` control flag via a URL parameter.

* renamed option `mergeArrays` to `mergeObjects` for AQL data-modification query options
  and HTTP document modification API
  

v2.3.2 (XXXX-XX-XX)
-------------------

* fixed issue #1173: AQL Editor "Save current query" resets user password

* fixed missing makeDirectory when fetching a Foxx application from a zip file

* put in warning about default changed: fixed issue #1134: Change the default endpoint to localhost

* fixed issue #1163: invalid fullCount value returned from AQL

* fixed range operator precedence 

* limit default maximum number of plans created by AQL optimizer to 256 (from 1024)

* make AQL optimizer not generate an extra plan if an index can be used, but modify
  existing plans in place

* fixed AQL cursor ttl (time-to-live) issue

  Any user-specified cursor ttl value was not honored since 2.3.0.

* fixed segfault in AQL query hash index setup with unknown shapes

* fixed memleaks

* added AQL optimizer rule for removing `INTO` from a `COLLECT` statement if not needed

* fixed issue #1131

  This change provides the `KEEP` clause for `COLLECT ... INTO`. The `KEEP` clause
  allows controlling which variables will be kept in the variable created by `INTO`.
  
* fixed issue #1147, must protect dispatcher ID for etcd

v2.3.1 (2014-11-28)
-------------------

* recreate password if missing during upgrade

* fixed issue #1126

* fixed non-working subquery index optimizations

* do not restrict summary of Foxx applications to 60 characters

* fixed display of "required" path parameters in Foxx application documentation

* added more optimizations of constants values in AQL FILTER conditions

* fixed invalid or-to-in optimization for FILTERs containing comparisons
  with boolean values

* fixed replication of `_graphs` collection

* added AQL list functions `PUSH`, `POP`, `UNSHIFT`, `SHIFT`, `REMOVE_VALUES`,
  `REMOVE_VALUE`, `REMOVE_NTH` and `APPEND`

* added AQL functions `CALL` and `APPLY` to dynamically call other functions

* fixed AQL optimizer cost estimation for LIMIT node

* prevent Foxx queues from permanently writing to the journal even when
  server is idle

* fixed AQL COLLECT statement with INTO clause, which copied more variables
  than v2.2 and thus lead to too much memory consumption. 
  This deals with #1107.

* fixed AQL COLLECT statement, this concerned every COLLECT statement, 
  only the first group had access to the values of the variables before 
  the COLLECT statement. This deals with #1127.

* fixed some AQL internals, where sometimes too many items were
  fetched from upstream in the presence of a LIMIT clause. This should
  generally improve performance.


v2.3.0 (2014-11-18)
-------------------

* fixed syslog flags. `--log.syslog` is deprecated and setting it has no effect, 
  `--log.facility` now works as described. Application name has been changed from
  `triagens` to `arangod`. It can be changed using `--log.application`. The syslog
  will only contain the actual log message. The datetime prefix is omiited.

* fixed deflate in SimpleHttpClient

* fixed issue #1104: edgeExamples broken or changed 

* fixed issue #1103: Error while importing user queries

* fixed issue #1100: AQL: HAS() fails on doc[attribute_name] 

* fixed issue #1098: runtime error when creating graph vertex

* hide system applications in **Applications** tab by default

  Display of system applications can be toggled by using the *system applications* 
  toggle in the UI.

* added HTTP REST API for managing tasks (`/_api/tasks`)

* allow passing character lists as optional parameter to AQL functions `TRIM`,
  `LTRIM` and `RTRIM`

  These functions now support trimming using custom character lists. If no character
  lists are specified, all whitespace characters will be removed as previously:

      TRIM("  foobar\t \r\n ")         // "foobar"
      TRIM(";foo;bar;baz, ", "; ")     // "foo;bar;baz"

* added AQL string functions `LTRIM`, `RTRIM`, `FIND_FIRST`, `FIND_LAST`, `SPLIT`, 
  `SUBSTITUTE`

* added AQL functions `ZIP`, `VALUES` and `PERCENTILE`

* made AQL functions `CONCAT` and `CONCAT_SEPARATOR` work with list arguments

* dynamically create extra dispatcher threads if required

* fixed issue #1097: schemas in the API docs no longer show required properties as optional


v2.3.0-beta2 (2014-11-08)
-------------------------

* front-end: new icons for uploading and downloading JSON documents into a collection

* front-end: fixed documents pagination css display error

* front-end: fixed flickering of the progress view

* front-end: fixed missing event for documents filter function

* front-end: jsoneditor: added CMD+Return (Mac) CTRL+Return (Linux/Win) shortkey for 
  saving a document

* front-end: added information tooltip for uploading json documents.

* front-end: added database management view to the collapsed navigation menu

* front-end: added collection truncation feature

* fixed issue #1086: arangoimp: Odd errors if arguments are not given properly

* performance improvements for AQL queries that use JavaScript-based expressions
  internally

* added AQL geo functions `WITHIN_RECTANGLE` and `IS_IN_POLYGON`

* fixed non-working query results download in AQL editor of web interface

* removed debug print message in AQL editor query export routine

* fixed issue #1075: Aardvark: user name required even if auth is off #1075 

  The fix for this prefills the username input field with the current user's
  accout name if any and `root` (the default username) otherwise. Additionally,
  the tooltip text has been slightly adjusted.

* fixed issue #1069: Add 'raw' link to swagger ui so that the raw swagger 
  json can easily be retrieved

  This adds a link to the Swagger API docs to an application's detail view in
  the **Applications** tab of the web interface. The link produces the Swagger
  JSON directly. If authentication is turned on, the link requires authentication,
  too.

* documentation updates


v2.3.0-beta1 (2014-11-01)
-------------------------

* added dedicated `NOT IN` operator for AQL

  Previously, a `NOT IN` was only achievable by writing a negated `IN` condition:
   
      FOR i IN ... FILTER ! (i IN [ 23, 42 ]) ...

  This can now alternatively be expressed more intuitively as follows:

      FOR i IN ... FILTER i NOT IN [ 23, 42 ] ...

* added alternative logical operator syntax for AQL

  Previously, the logical operators in AQL could only be written as:
  - `&&`: logical and
  - `||`: logical or
  - `!`: negation

  ArangoDB 2.3 introduces the alternative variants for these operators:
  - `AND`: logical and
  - `OR`: logical or
  - `NOT`: negation

  The new syntax is just an alternative to the old syntax, allowing easier 
  migration from SQL. The old syntax is still fully supported and will be.

* improved output of `ArangoStatement.parse()` and POST `/_api/query`

  If an AQL query can be parsed without problems, The return value of 
  `ArangoStatement.parse()` now contains an attribute `ast` with the abstract
  syntax tree of the query (before optimizations). Though this is an internal
  representation of the query and is subject to change, it can be used to inspect
  how ArangoDB interprets a given query.

* improved `ArangoStatement.explain()` and POST `/_api/explain`

  The commands for explaining AQL queries have been improved.

* added command-line option `--javascript.v8-contexts` to control the number of 
  V8 contexts created in arangod.
  
  Previously, the number of V8 contexts was equal to the number of server threads
  (as specified by option `--server.threads`). 

  However, it may be sensible to create different amounts of threads and V8
  contexts. If the option is not specified, the number of V8 contexts created
  will be equal to the number of server threads. Thus no change in configuration
  is required to keep the old behavior.
  
  If you are using the default config files or merge them with your local config
  files, please review if the default number of server threads is okay in your
  environment. Additionally you should verify that the number of V8 contexts
  created (as specified in option `--javascript.v8-contexts`) is okay.

* the number of server.threads specified is now the minimum of threads
  started. There are situation in which threads are waiting for results of
  distributed database servers. In this case the number of threads is
  dynamically increased.

* removed index type "bitarray"

  Bitarray indexes were only half-way documented and integrated in previous versions 
  of ArangoDB so their benefit was limited. The support for bitarray indexes has
  thus been removed in ArangoDB 2.3. It is not possible to create indexes of type
  "bitarray" with ArangoDB 2.3.

  When a collection is openend that contains a bitarray index definition created 
  with a previous version of ArangoDB, ArangoDB will ignore it and log the following
  warning:

      index type 'bitarray' is not supported in this version of ArangoDB and is ignored 

  Future versions of ArangoDB may automatically remove such index definitions so the
  warnings will eventually disappear.

* removed internal "_admin/modules/flush" in order to fix requireApp

* added basic support for handling binary data in Foxx

  Requests with binary payload can be processed in Foxx applications by
  using the new method `res.rawBodyBuffer()`. This will return the unparsed request
  body as a Buffer object.

  There is now also the method `req.requestParts()` available in Foxx to retrieve
  the individual components of a multipart HTTP request.

  Buffer objects can now be used when setting the response body of any Foxx action.
  Additionally, `res.send()` has been added as a convenience method for returning 
  strings, JSON objects or buffers from a Foxx action:

      res.send("<p>some HTML</p>");
      res.send({ success: true });
      res.send(new Buffer("some binary data"));

  The convenience method `res.sendFile()` can now be used to easily return the
  contents of a file from a Foxx action:

      res.sendFile(applicationContext.foxxFilename("image.png"));

  `fs.write` now accepts not only strings but also Buffer objects as second parameter:

      fs.write(filename, "some data");
      fs.write(filename, new Buffer("some binary data"));

  `fs.readBuffer` can be used to return the contents of a file in a Buffer object.

* improved performance of insertion into non-unique hash indexes significantly in case
  many duplicate keys are used in the index

* issue #1042: set time zone in log output

  the command-line option `--log.use-local-time` was added to print dates and times in
  the server-local timezone instead of UTC

* command-line options that require a boolean value now validate the
  value given on the command-line

  This prevents issues if no value is specified for an option that 
  requires a boolean value. For example, the following command-line would 
  have caused trouble in 2.2, because `--server.endpoint` would have been 
  used as the value for the `--server.disable-authentication` options
  (which requires a boolean value):
  
      arangod --server.disable-authentication --server.endpoint tcp://127.0.0.1:8529 data

  In 2.3, running this command will fail with an error and requires to
  be modified to:

      arangod --server.disable-authentication true --server.endpoint tcp://127.0.0.1:8529 data

* improved performance of CSV import in arangoimp

* fixed issue #1027: Stack traces are off-by-one

* fixed issue #1026: Modules loaded in different files within the same app 
  should refer to the same module

* fixed issue #1025: Traversal not as expected in undirected graph

* added a _relation function in the general-graph module.
 
  This deprecated _directedRelation and _undirectedRelation.
  ArangoDB does not offer any constraints for undirected edges
  which caused some confusion of users how undirected relations
  have to be handled. Relation now only supports directed relations
  and the user can actively simulate undirected relations.

* changed return value of Foxx.applicationContext#collectionName:

  Previously, the function could return invalid collection names because
  invalid characters were not replaced in the application name prefix, only
  in the collection name passed.

  Now, the function replaces invalid characters also in the application name
  prefix, which might to slightly different results for application names that
  contained any characters outside the ranges [a-z], [A-Z] and [0-9].

* prevent XSS in AQL editor and logs view

* integrated tutorial into ArangoShell and web interface

* added option `--backslash-escape` for arangoimp when running CSV file imports

* front-end: added download feature for (filtered) documents

* front-end: added download feature for the results of a user query

* front-end: added function to move documents to another collection

* front-end: added sort-by attribute to the documents filter

* front-end: added sorting feature to database, graph management and user management view.

* issue #989: front-end: Databases view not refreshing after deleting a database

* issue #991: front-end: Database search broken

* front-end: added infobox which shows more information about a document (_id, _rev, _key) or
  an edge (_id, _rev, _key, _from, _to). The from and to attributes are clickable and redirect
  to their document location.

* front-end: added edit-mode for deleting multiple documents at the same time.

* front-end: added delete button to the detailed document/edge view.

* front-end: added visual feedback for saving documents/edges inside the editor (error/success).

* front-end: added auto-focusing for the first input field in a modal.

* front-end: added validation for user input in a modal.

* front-end: user defined queries are now stored inside the database and are bound to the current
  user, instead of using the local storage functionality of the browsers. The outcome of this is
  that user defined queries are now independently usable from any device. Also queries can now be
  edited through the standard document editor of the front-end through the _users collection.

* front-end: added import and export functionality for user defined queries.

* front-end: added new keywords and functions to the aql-editor theme

* front-end: applied tile-style to the graph view

* front-end: now using the new graph api including multi-collection support

* front-end: foxx apps are now deleteable

* front-end: foxx apps are now installable and updateable through github, if github is their
  origin.

* front-end: added foxx app version control. Multiple versions of a single foxx app are now
  installable and easy to manage and are also arranged in groups.

* front-end: the user-set filter of a collection is now stored until the user navigates to
  another collection.

* front-end: fetching and filtering of documents, statistics, and query operations are now
  handled with asynchronous ajax calls.

* front-end: added progress indicator if the front-end is waiting for a server operation.

* front-end: fixed wrong count of documents in the documents view of a collection.

* front-end: fixed unexpected styling of the manage db view and navigation.

* front-end: fixed wrong handling of select fields in a modal view.

* front-end: fixed wrong positioning of some tooltips.

* automatically call `toJSON` function of JavaScript objects (if present)
  when serializing them into database documents. This change allows
  storing JavaScript date objects in the database in a sensible manner.


v2.2.7 (2014-11-19)
-------------------

* fixed issue #998: Incorrect application URL for non-system Foxx apps

* fixed issue #1079: AQL editor: keyword WITH in UPDATE query is not highlighted

* fix memory leak in cluster nodes

* fixed registration of AQL user-defined functions in Web UI (JS shell)

* fixed error display in Web UI for certain errors
  (now error message is printed instead of 'undefined')

* fixed issue #1059: bug in js module console

* fixed issue #1056: "fs": zip functions fail with passwords

* fixed issue #1063: Docs: measuring unit of --wal.logfile-size?

* fixed issue #1062: Docs: typo in 14.2 Example data 


v2.2.6 (2014-10-20)
-------------------

* fixed issue #972: Compilation Issue

* fixed issue #743: temporary directories are now unique and one can read
  off the tool that created them, if empty, they are removed atexit

* Highly improved performance of all AQL GRAPH_* functions.

* Orphan collections in general graphs can now be found via GRAPH_VERTICES
  if either "any" or no direction is defined

* Fixed documentation for AQL function GRAPH_NEIGHBORS.
  The option "vertexCollectionRestriction" is meant to filter the target
  vertices only, and should not filter the path.

* Fixed a bug in GRAPH_NEIGHBORS which enforced only empty results
  under certain conditions


v2.2.5 (2014-10-09)
-------------------

* fixed issue #961: allow non-JSON values in undocument request bodies

* fixed issue 1028: libicu is now statically linked

* fixed cached lookups of collections on the server, which may have caused spurious
  problems after collection rename operations


v2.2.4 (2014-10-01)
-------------------

* fixed accessing `_from` and `_to` attributes in `collection.byExample` and 
  `collection.firstExample`

  These internal attributes were not handled properly in the mentioned functions, so 
  searching for them did not always produce documents

* fixed issue #1030: arangoimp 2.2.3 crashing, not logging on large Windows CSV file 

* fixed issue #1025: Traversal not as expected in undirected graph

* fixed issue #1020

  This requires re-introducing the startup option `--database.force-sync-properties`.

  This option can again be used to force fsyncs of collection, index and database properties 
  stored as JSON strings on disk in files named `parameter.json`. Syncing these files after
  a write may be necessary if the underlying storage does not sync file contents by itself
  in a "sensible" amount of time after a file has been written and closed.

  The default value is `true` so collection, index and database properties will always be
  synced to disk immediately. This affects creating, renaming and dropping collections as 
  well as creating and dropping databases and indexes. Each of these operations will perform
  an additional fsync on the `parameter.json` file if the option is set to `true`. 

  It might be sensible to set this option to `false` for workloads that create and drop a 
  lot of collections (e.g. test runs).

  Document operations such as creating, updating and dropping documents are not affected
  by this option.

* fixed issue #1016: AQL editor bug

* fixed issue #1014: WITHIN function returns wrong distance

* fixed AQL shortest path calculation in function `GRAPH_SHORTEST_PATH` to return
  complete vertex objects instead of just vertex ids

* allow changing of attributes of documents stored in server-side JavaScript variables 

  Previously, the following did not work:

      var doc = db.collection.document(key);
      doc._key = "abc"; // overwriting internal attributes not supported
      doc.value = 123;  // overwriting existing attributes not supported 

  Now, modifying documents stored in server-side variables (e.g. `doc` in the above case)
  is supported. Modifying the variables will not update the documents in the database,
  but will modify the JavaScript object (which can be written back to the database using
  `db.collection.update` or `db.collection.replace`)

* fixed issue #997: arangoimp apparently doesn't support files >2gig on Windows

  large file support (requires using `_stat64` instead of `stat`) is now supported on 
  Windows


v2.2.3 (2014-09-02)
-------------------

* added `around` for Foxx controller

* added `type` option for HTTP API `GET /_api/document?collection=...`

  This allows controlling the type of results to be returned. By default, paths to
  documents will be returned, e.g. 

      [
        `/_api/document/test/mykey1`,
        `/_api/document/test/mykey2`,
        ...
      ]

  To return a list of document ids instead of paths, the `type` URL parameter can be 
  set to `id`:

      [
        `test/mykey1`,
        `test/mykey2`,
        ...
      ]

  To return a list of document keys only, the `type` URL parameter can be set to `key`:

      [
        `mykey1`,
        `mykey2`,
        ...
      ]


* properly capitalize HTTP response header field names in case the `x-arango-async`
  HTTP header was used in a request.

* fixed several documentation issues

* speedup for several general-graph functions, AQL functions starting with `GRAPH_`
  and traversals


v2.2.2 (2014-08-08)
-------------------

* allow storing non-reserved attribute names starting with an underscore

  Previous versions of ArangoDB parsed away all attribute names that started with an 
  underscore (e.g. `_test', '_foo', `_bar`) on all levels of a document (root level
  and sub-attribute levels). While this behavior was documented, it was unintuitive and
  prevented storing documents inside other documents, e.g.:

      {
        "_key" : "foo",
        "_type" : "mydoc",
        "references" : [
          {
            "_key" : "something",
            "_rev" : "...",
            "value" : 1
          },
          { 
            "_key" : "something else",
            "_rev" : "...",
            "value" : 2
          }
        ]
      }

  In the above example, previous versions of ArangoDB removed all attributes and
  sub-attributes that started with underscores, meaning the embedded documents would lose
  some of their attributes. 2.2.2 should preserve such attributes, and will also allow
  storing user-defined attribute names on the top-level even if they start with underscores
  (such as `_type` in the above example).

* fix conversion of JavaScript String, Number and Boolean objects to JSON.

  Objects created in JavaScript using `new Number(...)`, `new String(...)`, or
  `new Boolean(...)` were not converted to JSON correctly.

* fixed a race condition on task registration (i.e. `require("org/arangodb/tasks").register()`)

  this race condition led to undefined behavior when a just-created task with no offset and
  no period was instantly executed and deleted by the task scheduler, before the `register`
  function returned to the caller.

* changed run-tests.sh to execute all suitable tests.

* switch to new version of gyp

* fixed upgrade button


v2.2.1 (2014-07-24)
-------------------

* fixed hanging write-ahead log recovery for certain cases that involved dropping
  databases

* fixed issue with --check-version: when creating a new database the check failed

* issue #947 Foxx applicationContext missing some properties

* fixed issue with --check-version: when creating a new database the check failed

* added startup option `--wal.suppress-shape-information`

  Setting this option to `true` will reduce memory and disk space usage and require
  less CPU time when modifying documents or edges. It should therefore be turned on
  for standalone ArangoDB servers. However, for servers that are used as replication
  masters, setting this option to `true` will effectively disable the usage of the
  write-ahead log for replication, so it should be set to `false` for any replication
  master servers.

  The default value for this option is `false`. 

* added optional `ttl` attribute to specify result cursor expiration for HTTP API method 
  `POST /_api/cursor` 

  The `ttl` attribute can be used to prevent cursor results from timing out too early.

* issue #947: Foxx applicationContext missing some properties

* (reported by Christian Neubauer): 

  The problem was that in Google's V8, signed and unsigned chars are not always declared cleanly.
  so we need to force v8 to compile with forced signed chars which is done by the Flag:
    -fsigned-char
  at least it is enough to follow the instructions of compiling arango on rasperry 
  and add "CFLAGS='-fsigned-char'" to the make command of V8 and remove the armv7=0

* Fixed a bug with the replication client. In the case of single document
  transactions the collection was not write locked.


v2.2.0 (2014-07-10)
-------------------

* The replication methods `logger.start`, `logger.stop` and `logger.properties` are
  no-ops in ArangoDB 2.2 as there is no separate replication logger anymore. Data changes
  are logged into the write-ahead log in ArangoDB 2.2, and not separately by the 
  replication logger. The replication logger object is still there in ArangoDB 2.2 to
  ensure backwards-compatibility, however, logging cannot be started, stopped or 
  configured anymore. Using any of these methods will do nothing.

  This also affects the following HTTP API methods:
  - `PUT /_api/replication/logger-start`
  - `PUT /_api/replication/logger-stop`
  - `GET /_api/replication/logger-config` 
  - `PUT /_api/replication/logger-config`

  Using any of these methods is discouraged from now on as they will be removed in 
  future versions of ArangoDB.

* INCOMPATIBLE CHANGE: replication of transactions has changed. Previously, transactions
  were logged on a master in one big block and shipped to a slave in one block, too.
  Now transactions will be logged and replicated as separate entries, allowing transactions
  to be bigger and also ensure replication progress.
  
  This change also affects the behavior of the `stop` method of the replication applier.
  If the replication applier is now stopped manually using the `stop` method and later 
  restarted using the `start` method, any transactions that were unfinished at the
  point of stopping will be aborted on a slave, even if they later commit on the master.

  In ArangoDB 2.2, stopping the replication applier manually should be avoided unless the
  goal is to stop replication permanently or to do a full resync with the master anyway.
  If the replication applier still must be stopped, it should be made sure that the
  slave has fetched and applied all pending operations from a master, and that no 
  extra transactions are started on the master before the `stop` command on the slave
  is executed.

  Replication of transactions in ArangoDB 2.2 might also lock the involved collections on
  the slave while a transaction is either committed or aborted on the master and the
  change has been replicated to the slave. This change in behavior may be important for
  slave servers that are used for read-scaling. In order to avoid long lasting collection
  locks on the slave, transactions should be kept small.

  The `_replication` system collection is not used anymore in ArangoDB 2.2 and its usage is
  discouraged.

* INCOMPATIBLE CHANGE: the figures reported by the `collection.figures` method
  now only reflect documents and data contained in the journals and datafiles of
  collections. Documents or deletions contained only in the write-ahead log will
  not influence collection figures until the write-ahead log garbage collection
  kicks in. The figures for a collection might therefore underreport the total
  resource usage of a collection.

  Additionally, the attributes `lastTick` and `uncollectedLogfileEntries` have been
  added to the result of the `figures` operation and the HTTP API method 
  `PUT /_api/collection/figures`

* added `insert` method as an alias for `save`. Documents can now be inserted into
  a collection using either method:
  
      db.test.save({ foo: "bar" }); 
      db.test.insert({ foo: "bar" }); 

* added support for data-modification AQL queries

* added AQL keywords `INSERT`, `UPDATE`, `REPLACE` and `REMOVE` (and `WITH`) to
  support data-modification AQL queries.
  
  Unquoted usage of these keywords for attribute names in AQL queries will likely
  fail in ArangoDB 2.2. If any such attribute name needs to be used in a query, it
  should be enclosed in backticks to indicate the usage of a literal attribute
  name. 

  For example, the following query will fail in ArangoDB 2.2 with a parse error:

      FOR i IN foo RETURN i.remove

  and needs to be rewritten like this:

      FOR i IN foo RETURN i.`remove`

* disallow storing of JavaScript objects that contain JavaScript native objects
  of type `Date`, `Function`, `RegExp` or `External`, e.g.

      db.test.save({ foo: /bar/ });
      db.test.save({ foo: new Date() });

  will now print

      Error: <data> cannot be converted into JSON shape: could not shape document

  Previously, objects of these types were silently converted into an empty object
  (i.e. `{ }`).

  To store such objects in a collection, explicitly convert them into strings 
  like this:

      db.test.save({ foo: String(/bar/) });
      db.test.save({ foo: String(new Date()) });

* The replication methods `logger.start`, `logger.stop` and `logger.properties` are
  no-ops in ArangoDB 2.2 as there is no separate replication logger anymore. Data changes
  are logged into the write-ahead log in ArangoDB 2.2, and not separately by the 
  replication logger. The replication logger object is still there in ArangoDB 2.2 to
  ensure backwards-compatibility, however, logging cannot be started, stopped or 
  configured anymore. Using any of these methods will do nothing.

  This also affects the following HTTP API methods:
  - `PUT /_api/replication/logger-start`
  - `PUT /_api/replication/logger-stop`
  - `GET /_api/replication/logger-config` 
  - `PUT /_api/replication/logger-config`

  Using any of these methods is discouraged from now on as they will be removed in 
  future versions of ArangoDB.

* INCOMPATIBLE CHANGE: replication of transactions has changed. Previously, transactions
  were logged on a master in one big block and shipped to a slave in one block, too.
  Now transactions will be logged and replicated as separate entries, allowing transactions
  to be bigger and also ensure replication progress.
  
  This change also affects the behavior of the `stop` method of the replication applier.
  If the replication applier is now stopped manually using the `stop` method and later 
  restarted using the `start` method, any transactions that were unfinished at the
  point of stopping will be aborted on a slave, even if they later commit on the master.

  In ArangoDB 2.2, stopping the replication applier manually should be avoided unless the
  goal is to stop replication permanently or to do a full resync with the master anyway.
  If the replication applier still must be stopped, it should be made sure that the
  slave has fetched and applied all pending operations from a master, and that no 
  extra transactions are started on the master before the `stop` command on the slave
  is executed.

  Replication of transactions in ArangoDB 2.2 might also lock the involved collections on
  the slave while a transaction is either committed or aborted on the master and the
  change has been replicated to the slave. This change in behavior may be important for
  slave servers that are used for read-scaling. In order to avoid long lasting collection
  locks on the slave, transactions should be kept small.

  The `_replication` system collection is not used anymore in ArangoDB 2.2 and its usage is
  discouraged.

* INCOMPATIBLE CHANGE: the figures reported by the `collection.figures` method
  now only reflect documents and data contained in the journals and datafiles of
  collections. Documents or deletions contained only in the write-ahead log will
  not influence collection figures until the write-ahead log garbage collection
  kicks in. The figures for a collection might therefore underreport the total
  resource usage of a collection.

  Additionally, the attributes `lastTick` and `uncollectedLogfileEntries` have been
  added to the result of the `figures` operation and the HTTP API method 
  `PUT /_api/collection/figures`

* added `insert` method as an alias for `save`. Documents can now be inserted into
  a collection using either method:
  
      db.test.save({ foo: "bar" }); 
      db.test.insert({ foo: "bar" }); 

* added support for data-modification AQL queries

* added AQL keywords `INSERT`, `UPDATE`, `REPLACE` and `REMOVE` (and `WITH`) to
  support data-modification AQL queries.
  
  Unquoted usage of these keywords for attribute names in AQL queries will likely
  fail in ArangoDB 2.2. If any such attribute name needs to be used in a query, it
  should be enclosed in backticks to indicate the usage of a literal attribute
  name. 

  For example, the following query will fail in ArangoDB 2.2 with a parse error:

      FOR i IN foo RETURN i.remove

  and needs to be rewritten like this:

      FOR i IN foo RETURN i.`remove`

* disallow storing of JavaScript objects that contain JavaScript native objects
  of type `Date`, `Function`, `RegExp` or `External`, e.g.

      db.test.save({ foo: /bar/ });
      db.test.save({ foo: new Date() });

  will now print

      Error: <data> cannot be converted into JSON shape: could not shape document

  Previously, objects of these types were silently converted into an empty object
  (i.e. `{ }`).

  To store such objects in a collection, explicitly convert them into strings 
  like this:

      db.test.save({ foo: String(/bar/) });
      db.test.save({ foo: String(new Date()) });

* honor startup option `--server.disable-statistics` when deciding whether or not
  to start periodic statistics collection jobs

  Previously, the statistics collection jobs were started even if the server was
  started with the `--server.disable-statistics` flag being set to `true`

* removed startup option `--random.no-seed`

  This option had no effect in previous versions of ArangoDB and was thus removed.

* removed startup option `--database.remove-on-drop`

  This option was used for debugging only.

* removed startup option `--database.force-sync-properties`

  This option is now superfluous as collection properties are now stored in the 
  write-ahead log.

* introduced write-ahead log

  All write operations in an ArangoDB server instance are automatically logged
  to the server's write-ahead log. The write-ahead log is a set of append-only 
  logfiles, and it is used in case of a crash recovery and for replication.
  Data from the write-ahead log will eventually be moved into the journals or
  datafiles of collections, allowing the server to remove older write-ahead log 
  logfiles. Figures of collections will be updated when data are moved from the
  write-ahead log into the journals or datafiles of collections.

  Cross-collection transactions in ArangoDB should benefit considerably by this
  change, as less writes than in previous versions are required to ensure the data 
  of multiple collections are atomcially and durably committed. All data-modifying 
  operations inside transactions (insert, update, remove) will write their 
  operations into the write-ahead log directly, making transactions with multiple 
  operations also require less physical memory than in previous versions of ArangoDB,
  that required all transaction data to fit into RAM.
  
  The `_trx` system collection is not used anymore in ArangoDB 2.2 and its usage is
  discouraged.

  The data in the write-ahead log can also be used in the replication context.
  The `_replication` collection that was used in previous versions of ArangoDB to 
  store all changes on the server is not used anymore in ArangoDB 2.2. Instead, 
  slaves can read from a master's write-ahead log to get informed about most
  recent changes. This removes the need to store data-modifying operations in 
  both the actual place and the `_replication` collection. 

* removed startup option `--server.disable-replication-logger`

  This option is superfluous in ArangoDB 2.2. There is no dedicated replication
  logger in ArangoDB 2.2. There is now always the write-ahead log, and it is also
  used as the server's replication log. Specifying the startup option
  `--server.disable-replication-logger` will do nothing in ArangoDB 2.2, but the
  option should not be used anymore as it might be removed in a future version.

* changed behavior of replication logger

  There is no dedicated replication logger in ArangoDB 2.2 as there is the 
  write-ahead log now. The existing APIs for starting and stopping the replication
  logger still exist in ArangoDB 2.2 for downwards-compatibility, but calling
  the start or stop operations are no-ops in ArangoDB 2.2. When querying the
  replication logger status via the API, the server will always report that the
  replication logger is running. Configuring the replication logger is a no-op 
  in ArangoDB 2.2, too. Changing the replication logger configuration has no
  effect. Instead, the write-ahead log configuration can be changed.

* removed MRuby integration for arangod

  ArangoDB had an experimental MRuby integration in some of the publish builds.
  This wasn't continuously developed, and so it has been removed in ArangoDB 2.2.

  This change has led to the following startup options being superfluous:

  - `--ruby.gc-interval`
  - `--ruby.action-directory`
  - `--ruby.modules-path`
  - `--ruby.startup-directory`

  Specifying these startup options will do nothing in ArangoDB 2.2, but the 
  options should be avoided from now on as they might be removed in future versions.

* reclaim index memory when last document in collection is deleted

  Previously, deleting documents from a collection did not lead to index sizes being
  reduced. Instead, the already allocated index memory was re-used when a collection
  was refilled.

  Now, index memory for primary indexes and hash indexes is reclaimed instantly when
  the last document from a collection is removed.
  
* inlined and optimized functions in hash indexes

* added AQL TRANSLATE function

  This function can be used to perform lookups from static lists, e.g.

      LET countryNames = { US: "United States", UK: "United Kingdom", FR: "France" }
      RETURN TRANSLATE("FR", countryNames) 

* fixed datafile debugger

* fixed check-version for empty directory

* moved try/catch block to the top of routing chain

* added mountedApp function for foxx-manager

* fixed issue #883: arango 2.1 - when starting multi-machine cluster, UI web 
  does not change to cluster overview

* fixed dfdb: should not start any other V8 threads

* cleanup of version-check, added module org/arangodb/database-version,
  added --check-version option

* fixed issue #881: [2.1.0] Bombarded (every 10 sec or so) with 
  "WARNING format string is corrupt" when in non-system DB Dashboard

* specialized primary index implementation to allow faster hash table 
  rebuilding and reduce lookups in datafiles for the actual value of `_key`.

* issue #862: added `--overwrite` option to arangoimp

* removed number of property lookups for documents during AQL queries that
  access documents

* prevent buffering of long print results in arangosh's and arangod's print
  command

  this change will emit buffered intermediate print results and discard the
  output buffer to quickly deliver print results to the user, and to prevent
  constructing very large buffers for large results

* removed sorting of attribute names for use in a collection's shaper

  sorting attribute names was done on document insert to keep attributes 
  of a collection in sorted order for faster comparisons. The sort order
  of attributes was only used in one particular and unlikely case, so it
  was removed. Collections with many different attribute names should 
  benefit from this change by faster inserts and slightly less memory usage.

* fixed a bug in arangodump which got the collection name in _from and _to
  attributes of edges wrong (all were "_unknown")

* fixed a bug in arangorestore which did not recognise wrong _from and _to
  attributes of edges

* improved error detection and reporting in arangorestore


v2.1.1 (2014-06-06)
-------------------

* fixed dfdb: should not start any other V8 threads

* signature for collection functions was modified

  The basic change was the substitution of the input parameter of the
  function by an generic options object which can contain multiple
  option parameter of the function.
  Following functions were modified
  remove
  removeBySample
  replace
  replaceBySample
  update
  updateBySample
  
  Old signature is yet supported but it will be removed in future versions 

v2.1.0 (2014-05-29)
-------------------

* implemented upgrade procedure for clusters

* fixed communication issue with agency which prevented reconnect
  after an agent failure

* fixed cluster dashboard in the case that one but not all servers
  in the cluster are down

* fixed a bug with coordinators creating local database objects
  in the wrong order (_system needs to be done first)

* improved cluster dashboard


v2.1.0-rc2 (2014-05-25)
-----------------------

* fixed issue #864: Inconsistent behavior of AQL REVERSE(list) function


v2.1.0-rc1 (XXXX-XX-XX)
-----------------------

* added server-side periodic task management functions:

  - require("org/arangodb/tasks").register(): registers a periodic task
  - require("org/arangodb/tasks").unregister(): unregisters and removes a 
    periodic task
  - require("org/arangodb/tasks").get(): retrieves a specific tasks or all
    existing tasks

  the previous undocumented function `internal.definePeriodic` is now
  deprecated and will be removed in a future release.

* decrease the size of some seldomly used system collections on creation. 

  This will make these collections use less disk space and mapped memory.

* added AQL date functions

* added AQL FLATTEN() list function

* added index memory statistics to `db.<collection>.figures()` function

  The `figures` function will now return a sub-document `indexes`, which lists
  the number of indexes in the `count` sub-attribute, and the total memory
  usage of the indexes in bytes in the `size` sub-attribute.

* added AQL CURRENT_DATABASE() function

  This function returns the current database's name.

* added AQL CURRENT_USER() function

  This function returns the current user from an AQL query. The current user is the
  username that was specified in the `Authorization` HTTP header of the request. If
  authentication is turned off or the query was executed outside a request context,
  the function will return `null`.

* fixed issue #796: Searching with newline chars broken?

  fixed slightly different handling of backslash escape characters in a few
  AQL functions. Now handling of escape sequences should be consistent, and 
  searching for newline characters should work the same everywhere

* added OpenSSL version check for configure

  It will report all OpenSSL versions < 1.0.1g as being too old.
  `configure` will only complain about an outdated OpenSSL version but not stop.

* require C++ compiler support (requires g++ 4.8, clang++ 3.4 or Visual Studio 13)

* less string copying returning JSONified documents from ArangoDB, e.g. via
  HTTP GET `/_api/document/<collection>/<document>`

* issue #798: Lower case http headers from arango
        
  This change allows returning capitalized HTTP headers, e.g.
  `Content-Length` instead of `content-length`.
  The HTTP spec says that headers are case-insensitive, but
  in fact several clients rely on a specific case in response
  headers.
  This change will capitalize HTTP headers if the `X-Arango-Version`
  request header is sent by the client and contains a value of at
  least `20100` (for version 2.1). The default value for the
  compatibility can also be set at server start, using the
  `--server.default-api-compatibility` option.

* simplified usage of `db._createStatement()`

  Previously, the function could not be called with a query string parameter as 
  follows:

      db._createStatement(queryString);

  Calling it as above resulted in an error because the function expected an
  object as its parameter. From now on, it's possible to call the function with 
  just the query string.

* make ArangoDB not send back a `WWW-Authenticate` header to a client in case the
  client sends the `X-Omit-WWW-Authenticate` HTTP header.

  This is done to prevent browsers from showing their built-in HTTP authentication 
  dialog for AJAX requests that require authentication.
  ArangoDB will still return an HTTP 401 (Unauthorized) if the request doesn't
  contain valid credentials, but it will omit the `WWW-Authenticate` header, 
  allowing clients to bypass the browser's authentication dialog.

* added REST API method HTTP GET `/_api/job/job-id` to query the status of an
  async job without potentially fetching it from the list of done jobs

* fixed non-intuitive behaviour in jobs API: previously, querying the status
  of an async job via the API HTTP PUT `/_api/job/job-id` removed a currently 
  executing async job from the list of queryable jobs on the server.
  Now, when querying the result of an async job that is still executing, 
  the job is kept in the list of queryable jobs so its result can be fetched
  by a subsequent request.

* use a new data structure for the edge index of an edge collection. This
  improves the performance for the creation of the edge index and in 
  particular speeds up removal of edges in graphs. Note however that
  this change might change the order in which edges starting at 
  or ending in a vertex are returned. However, this order was never
  guaranteed anyway and it is not sensible to guarantee any particular 
  order.

* provide a size hint to edge and hash indexes when initially filling them
  this will lead to less re-allocations when populating these indexes
    
  this may speed up building indexes when opening an existing collection

* don't requeue identical context methods in V8 threads in case a method is 
  already registered

* removed arangod command line option `--database.remove-on-compacted`

* export the sort attribute for graph traversals to the HTTP interface

* add support for arangodump/arangorestore for clusters


v2.0.8 (XXXX-XX-XX)
-------------------

* fixed too-busy iteration over skiplists

  Even when a skiplist query was restricted by a limit clause, the skiplist
  index was queried without the limit. this led to slower-than-necessary
  execution times.

* fixed timeout overflows on 32 bit systems

  this bug has led to problems when select was called with a high timeout
  value (2000+ seconds) on 32bit systems that don't have a forgiving select
  implementation. when the call was made on these systems, select failed
  so no data would be read or sent over the connection

  this might have affected some cluster-internal operations.

* fixed ETCD issues on 32 bit systems

  ETCD was non-functional on 32 bit systems at all. The first call to the
  watch API crashed it. This was because atomic operations worked on data
  structures that were not properly aligned on 32 bit systems. 

* fixed issue #848: db.someEdgeCollection.inEdge does not return correct 
  value when called the 2nd time after a .save to the edge collection


v2.0.7 (2014-05-05)
-------------------

* issue #839: Foxx Manager missing "unfetch"

* fixed a race condition at startup

  this fixes undefined behavior in case the logger was involved directly at 
  startup, before the logger initialization code was called. This should have
  occurred only for code that was executed before the invocation of main(), 
  e.g. during ctor calls of statically defined objects.


v2.0.6 (2014-04-22)
-------------------

* fixed issue #835: arangosh doesn't show correct database name



v2.0.5 (2014-04-21)
-------------------

* Fixed a caching problem in IE JS Shell

* added cancelation for async jobs

* upgraded to new gyp for V8

* new Windows installer


v2.0.4 (2014-04-14)
-------------------

* fixed cluster authentication front-end issues for Firefox and IE, there are
  still problems with Chrome


v2.0.3 (2014-04-14)
-------------------

* fixed AQL optimizer bug

* fixed front-end issues

* added password change dialog


v2.0.2 (2014-04-06)
-------------------

* during cluster startup, do not log (somewhat expected) connection errors with
  log level error, but with log level info

* fixed dashboard modals

* fixed connection check for cluster planning front end: firefox does 
  not support async:false

* document how to persist a cluster plan in order to relaunch an existing
  cluster later


v2.0.1 (2014-03-31)
-------------------

* make ArangoDB not send back a `WWW-Authenticate` header to a client in case the
  client sends the `X-Omit-WWW-Authenticate` HTTP header.

  This is done to prevent browsers from showing their built-in HTTP authentication 
  dialog for AJAX requests that require authentication.
  ArangoDB will still return an HTTP 401 (Unauthorized) if the request doesn't
  contain valid credentials, but it will omit the `WWW-Authenticate` header, 
  allowing clients to bypass the browser's authentication dialog.

* fixed isses in arango-dfdb:

  the dfdb was not able to unload certain system collections, so these couldn't be
  inspected with the dfdb sometimes. Additionally, it did not truncate corrupt
  markers from datafiles under some circumstances

* added `changePassword` attribute for users

* fixed non-working "save" button in collection edit view of web interface
  clicking the save button did nothing. one had to press enter in one of the input
  fields to send modified form data

* fixed V8 compile error on MacOS X

* prevent `body length: -9223372036854775808` being logged in development mode for
  some Foxx HTTP responses

* fixed several bugs in web interface dashboard

* fixed issue #783: coffee script not working in manifest file

* fixed issue #783: coffee script not working in manifest file

* fixed issue #781: Cant save current query from AQL editor ui

* bumped version in `X-Arango-Version` compatibility header sent by arangosh and other
  client tools from `1.5` to `2.0`.

* fixed startup options for arango-dfdb, added details option for arango-dfdb

* fixed display of missing error messages and codes in arangosh

* when creating a collection via the web interface, the collection type was always 
  "document", regardless of the user's choice


v2.0.0 (2014-03-10)
-------------------

* first 2.0 release


v2.0.0-rc2 (2014-03-07)
-----------------------

* fixed cluster authorization


v2.0.0-rc1 (2014-02-28)
-----------------------

* added sharding :-)

* added collection._dbName attribute to query the name of the database from a collection

  more detailed documentation on the sharding and cluster features can be found in the user 
  manual, section **Sharding**

* INCOMPATIBLE CHANGE: using complex values in AQL filter conditions with operators other
  than equality (e.g. >=, >, <=, <) will disable usage of skiplist indexes for filter 
  evaluation.
  
  For example, the following queries will be affected by change:

      FOR doc IN docs FILTER doc.value < { foo: "bar" } RETURN doc
      FOR doc IN docs FILTER doc.value >= [ 1, 2, 3 ] RETURN doc

  The following queries will not be affected by the change:
      
      FOR doc IN docs FILTER doc.value == 1 RETURN doc
      FOR doc IN docs FILTER doc.value == "foo" RETURN doc
      FOR doc IN docs FILTER doc.value == [ 1, 2, 3 ] RETURN doc
      FOR doc IN docs FILTER doc.value == { foo: "bar" } RETURN doc

* INCOMPATIBLE CHANGE: removed undocumented method `collection.saveOrReplace`
  
  this feature was never advertised nor documented nor tested.

* INCOMPATIBLE CHANGE: removed undocumented REST API method `/_api/simple/BY-EXAMPLE-HASH`

  this feature was never advertised nor documented nor tested.

* added explicit startup parameter `--server.reuse-address`

  This flag can be used to control whether sockets should be acquired with the SO_REUSEADDR 
  flag.
  
  Regardless of this setting, sockets on Windows are always acquired using the
  SO_EXCLUSIVEADDRUSE flag.

* removed undocumented REST API method GET `/_admin/database-name`

* added user validation API at POST `/_api/user/<username>`

* slightly improved users management API in `/_api/user`:

  Previously, when creating a new user via HTTP POST, the username needed to be 
  passed in an attribute `username`. When users were returned via this API,
  the usernames were returned in an attribute named `user`. This was slightly
  confusing and was changed in 2.0 as follows:

  - when adding a user via HTTP POST, the username can be specified in an attribute 
  `user`. If this attribute is not used, the API will look into the attribute `username`
  as before and use that value.
  - when users are returned via HTTP GET, the usernames are still returned in an
    attribute `user`.

  This change should be fully downwards-compatible with the previous version of the API.

* added AQL SLICE function to extract slices from lists

* made module loader more node compatible

* the startup option `--javascript.package-path` for arangosh is now deprecated and does
  nothing. Using it will not cause an error, but the option is ignored.

* added coffee script support

* Several UI improvements.

* Exchanged icons in the graphviewer toolbar

* always start networking and HTTP listeners when starting the server (even in 
  console mode)

* allow vertex and edge filtering with user-defined functions in TRAVERSAL,
  TRAVERSAL_TREE and SHORTEST_PATH AQL functions:

      // using user-defined AQL functions for edge and vertex filtering
      RETURN TRAVERSAL(friends, friendrelations, "friends/john", "outbound", {
        followEdges: "myfunctions::checkedge",
        filterVertices: "myfunctions::checkvertex"
      })

      // using the following custom filter functions
      var aqlfunctions = require("org/arangodb/aql/functions");
      aqlfunctions.register("myfunctions::checkedge", function (config, vertex, edge, path) { 
        return (edge.type !== 'dislikes'); // don't follow these edges
      }, false);

      aqlfunctions.register("myfunctions::checkvertex", function (config, vertex, path) { 
        if (vertex.isDeleted || ! vertex.isActive) {
          return [ "prune", "exclude" ]; // exclude these and don't follow them
        }
        return [ ]; // include everything else
      }, false);

* fail if invalid `strategy`, `order` or `itemOrder` attribute values
  are passed to the AQL TRAVERSAL function. Omitting these attributes 
  is not considered an error, but specifying an invalid value for any
  of these attributes will make an AQL query fail.

* issue #751: Create database through API should return HTTP status code 201

  By default, the server now returns HTTP 201 (created) when creating a new
  database successfully. To keep compatibility with older ArangoDB versions, the
  startup parameter `--server.default-api-compatibility` can be set to a value
  of `10400` to indicate API compatibility with ArangoDB 1.4. The compatibility
  can also be enforced by setting the `X-Arango-Version` HTTP header in a 
  client request to this API on a per-request basis.

* allow direct access from the `db` object to collections whose names start 
  with an underscore (e.g. db._users).

  Previously, access to such collections via the `db` object was possible from
  arangosh, but not from arangod (and thus Foxx and actions). The only way
  to access such collections from these places was via the `db._collection(<name>)`
  workaround.

* allow `\n` (as well as `\r\n`) as line terminator in batch requests sent to 
  `/_api/batch` HTTP API.

* use `--data-binary` instead of `--data` parameter in generated cURL examples

* issue #703: Also show path of logfile for fm.config()

* issue #675: Dropping a collection used in "graph" module breaks the graph

* added "static" Graph.drop() method for graphs API

* fixed issue #695: arangosh server.password error

* use pretty-printing in `--console` mode by default

* simplified ArangoDB startup options

  Some startup options are now superfluous or their usage is simplified. The
  following options have been changed:

  * `--javascript.modules-path`: this option has been removed. The modules paths
    are determined by arangod and arangosh automatically based on the value of 
    `--javascript.startup-directory`.

    If the option is set on startup, it is ignored so startup will not abort with
    an error `unrecognized option`.

  * `--javascript.action-directory`: this option has been removed. The actions
    directory is determined by arangod automatically based on the value of
    `--javascript.startup-directory`.

    If the option is set on startup, it is ignored so startup will not abort with
    an error `unrecognized option`.

  * `--javascript.package-path`: this option is still available but it is not
    required anymore to set the standard package paths (e.g. `js/npm`). arangod
    will automatically use this standard package path regardless of whether it
    was specified via the options.

    It is possible to use this option to add additional package paths to the
    standard value.

  Configuration files included with arangod are adjusted accordingly.

* layout of the graphs tab adapted to better fit with the other tabs

* database selection is moved to the bottom right corner of the web interface

* removed priority queue index type

  this feature was never advertised nor documented nor tested.

* display internal attributes in document source view of web interface

* removed separate shape collections

  When upgrading to ArangoDB 2.0, existing collections will be converted to include
  shapes and attribute markers in the datafiles instead of using separate files for
  shapes.

  When a collection is converted, existing shapes from the SHAPES directory will
  be written to a new datafile in the collection directory, and the SHAPES directory
  will be removed afterwards.

  This saves up to 2 MB of memory and disk space for each collection 
  (savings are higher, the less different shapes there are in a collection). 
  Additionally, one less file descriptor per opened collection will be used.

  When creating a new collection, the amount of sync calls may be reduced. The same
  may be true for documents with yet-unknown shapes. This may help performance
  in these cases.

* added AQL functions `NTH` and `POSITION`

* added signal handler for arangosh to save last command in more cases

* added extra prompt placeholders for arangosh:
  - `%e`: current endpoint
  - `%u`: current user

* added arangosh option `--javascript.gc-interval` to control amount of 
  garbage collection performed by arangosh

* fixed issue #651: Allow addEdge() to take vertex ids in the JS library

* removed command-line option `--log.format`

  In previous versions, this option did not have an effect for most log messages, so
  it got removed.

* removed C++ logger implementation

  Logging inside ArangoDB is now done using the LOG_XXX() macros. The LOGGER_XXX()
  macros are gone.

* added collection status "loading"


v1.4.16 (XXXX-XX-XX)
--------------------

* fixed too eager datafile deletion

  this issue could have caused a crash when the compaction had marked datafiles as obsolete
  and they were removed while "old" temporary query results still pointed to the old datafile
  positions

* fixed issue #826: Replication fails when a collection's configuration changes


v1.4.15 (2014-04-19)
--------------------

* bugfix for AQL query optimiser
       
  the following type of query was too eagerly optimised, leading to errors in code-generation:
              
      LET a = (FOR i IN [] RETURN i) LET b = (FOR i IN [] RETURN i) RETURN 1
                           
  the problem occurred when both lists in the subqueries were empty. In this case invalid code
  was generated and the query couldn't be executed.


v1.4.14 (2014-04-05)
--------------------

* fixed race conditions during shape / attribute insertion

  A race condition could have led to spurios `cannot find attribute #xx` or
  `cannot find shape #xx` (where xx is a number) warning messages being logged 
  by the server. This happened when a new attribute was inserted and at the same 
  time was queried by another thread.

  Also fixed a race condition that may have occurred when a thread tried to
  access the shapes / attributes hash tables while they were resized. In this
  cases, the shape / attribute may have been hashed to a wrong slot.

* fixed a memory barrier / cpu synchronisation problem with libev, affecting
  Windows with Visual Studio 2013 (probably earlier versions are affected, too)
  
  The issue is described in detail here:
  http://lists.schmorp.de/pipermail/libev/2014q1/002318.html


v1.4.13 (2014-03-14)
--------------------

* added diagnostic output for Foxx application upload

* allow dump & restore from ArangoDB 1.4 with an ArangoDB 2.0 server

* allow startup options `temp-path` and `default-language` to be specified from the arangod
  configuration file and not only from the command line

* fixed too eager compaction
  
  The compaction will now wait for several seconds before trying to re-compact the same
  collection. Additionally, some other limits have been introduced for the compaction.
 

v1.4.12 (2014-03-05)
--------------------

* fixed display bug in web interface which caused the following problems:
  - documents were displayed in web interface as being empty
  - document attributes view displayed many attributes with content "undefined"
  - document source view displayed many attributes with name "TYPEOF" and value "undefined"
  - an alert popping up in the browser with message "Datatables warning..."
  
* re-introduced old-style read-write locks to supports Windows versions older than
  Windows 2008R2 and Windows 7. This should re-enable support for Windows Vista and
  Windows 2008.


v1.4.11 (2014-02-27)
--------------------

* added SHORTEST_PATH AQL function 

  this calculates the shortest paths between two vertices, using the Dijkstra
  algorithm, employing a min-heap

  By default, ArangoDB does not know the distance between any two vertices and
  will use a default distance of 1. A custom distance function can be registered
  as an AQL user function to make the distance calculation use any document 
  attributes or custom logic:
    
      RETURN SHORTEST_PATH(cities, motorways, "cities/CGN", "cities/MUC", "outbound", {
        paths: true,
        distance: "myfunctions::citydistance"
      }) 

      // using the following custom distance function
      var aqlfunctions = require("org/arangodb/aql/functions");
      aqlfunctions.register("myfunctions::distance", function (config, vertex1, vertex2, edge) { 
        return Math.sqrt(Math.pow(vertex1.x - vertex2.x) + Math.pow(vertex1.y - vertex2.y));
      }, false);

* fixed bug in Graph.pathTo function

* fixed small memleak in AQL optimiser

* fixed access to potentially uninitialised variable when collection had a cap constraint


v1.4.10 (2014-02-21)
--------------------

* fixed graph constructor to allow graph with some parameter to be used

* added node.js "events" and "stream"

* updated npm packages

* added loading of .json file

* Fixed http return code in graph api with waitForSync parameter.

* Fixed documentation in graph, simple and index api.

* removed 2 tests due to change in ruby library.

* issue #756: set access-control-expose-headers on CORS response

  the following headers are now whitelisted by ArangoDB in CORS responses:
  - etag
  - content-encoding
  - content-length
  - location
  - server
  - x-arango-errors
  - x-arango-async-id


v1.4.9 (2014-02-07)
-------------------

* return a document's current etag in response header for HTTP HEAD requests on
  documents that return an HTTP 412 (precondition failed) error. This allows
  retrieving the document's current revision easily.

* added AQL function `SKIPLIST` to directly access skiplist indexes from AQL
  
  This is a shortcut method to use a skiplist index for retrieving specific documents in 
  indexed order. The function capability is rather limited, but it may be used
  for several cases to speed up queries. The documents are returned in index order if
  only one condition is used.

      /* return all documents with mycollection.created > 12345678 */
      FOR doc IN SKIPLIST(mycollection, { created: [[ '>', 12345678 ]] })
        RETURN doc

      /* return first document with mycollection.created > 12345678 */
      FOR doc IN SKIPLIST(mycollection, { created: [[ '>', 12345678 ]] }, 0, 1)
        RETURN doc

      /* return all documents with mycollection.created between 12345678 and 123456790 */
      FOR doc IN SKIPLIST(mycollection, { created: [[ '>', 12345678 ], [ '<=', 123456790 ]] })
        RETURN doc

      /* return all documents with mycollection.a equal 1 and .b equal 2 */
      FOR doc IN SKIPLIST(mycollection, { a: [[ '==', 1 ]], b: [[ '==', 2 ]] })
        RETURN doc

  The function requires a skiplist index with the exact same attributes to 
  be present on the specified colelction. All attributes present in the skiplist
  index must be specified in the conditions specified for the `SKIPLIST` function.
  Attribute declaration order is important, too: attributes must be specified in the 
  same order in the condition as they have been declared in the skiplist index.

* added command-line option `--server.disable-authentication-unix-sockets`
  
  with this option, authentication can be disabled for all requests coming
  in via UNIX domain sockets, enabling clients located on the same host as
  the ArangoDB server to connect without authentication.
  Other connections (e.g. TCP/IP) are not affected by this option.
 
  The default value for this option is `false`.
  Note: this option is only supported on platforms that support Unix domain
  sockets.

* call global arangod instance destructor on shutdown

* issue #755: TRAVERSAL does not use strategy, order and itemOrder options

  these options were not honored when configuring a traversal via the AQL
  TRAVERSAL function. Now, these options are used if specified.

* allow vertex and edge filtering with user-defined functions in TRAVERSAL,
  TRAVERSAL_TREE and SHORTEST_PATH AQL functions:

      // using user-defined AQL functions for edge and vertex filtering
      RETURN TRAVERSAL(friends, friendrelations, "friends/john", "outbound", {
        followEdges: "myfunctions::checkedge",
        filterVertices: "myfunctions::checkvertex"
      })

      // using the following custom filter functions
      var aqlfunctions = require("org/arangodb/aql/functions");
      aqlfunctions.register("myfunctions::checkedge", function (config, vertex, edge, path) { 
        return (edge.type !== 'dislikes'); // don't follow these edges
      }, false);

      aqlfunctions.register("myfunctions::checkvertex", function (config, vertex, path) { 
        if (vertex.isDeleted || ! vertex.isActive) {
          return [ "prune", "exclude" ]; // exclude these and don't follow them
        }
        return [ ]; // include everything else
      }, false);

* issue #748: add vertex filtering to AQL's TRAVERSAL[_TREE]() function


v1.4.8 (2014-01-31)
-------------------

* install foxx apps in the web interface

* fixed a segfault in the import API


v1.4.7 (2014-01-23)
-------------------

* issue #744: Add usage example arangoimp from Command line

* issue #738: added __dirname, __filename pseudo-globals. Fixes #733. (@by pluma)

* mount all Foxx applications in system apps directory on startup


v1.4.6 (2014-01-20)
-------------------

* issue #736: AQL function to parse collection and key from document handle

* added fm.rescan() method for Foxx-Manager

* fixed issue #734: foxx cookie and route problem

* added method `fm.configJson` for arangosh

* include `startupPath` in result of API `/_api/foxx/config`


v1.4.5 (2014-01-15)
-------------------

* fixed issue #726: Alternate Windows Install Method

* fixed issue #716: dpkg -P doesn't remove everything

* fixed bugs in description of HTTP API `_api/index`

* fixed issue #732: Rest API GET revision number
 
* added missing documentation for several methods in HTTP API `/_api/edge/...`

* fixed typos in description of HTTP API `_api/document`

* defer evaluation of AQL subqueries and logical operators (lazy evaluation)

* Updated font in WebFrontend, it now contains a version that renders properly on windows

* generally allow function return values as call parameters to AQL functions

* fixed potential deadlock in global context method execution

* added override file "arangod.conf.local" (and co)


v1.4.4 (2013-12-24)
-------------------

* uid and gid are now set in the scripts, there is no longer a separate config file for 
  arangod when started from a script

* foxx-manager is now an alias for arangosh

* arango-dfdb is now an alias for arangod, moved from bin to sbin

* changed from readline to linenoise for Windows

* added --install-service and --uninstall-service for Windows

* removed --daemon and --supervisor for Windows

* arangosh and arangod now uses the config-file which maps the binary name, i. e. if you
  rename arangosh to foxx-manager it will use the config file foxx-manager.conf

* fixed lock file for Windows

* fixed issue #711, #687: foxx-manager throws internal errors

* added `--server.ssl-protocol` option for client tools
  this allows connecting from arangosh, arangoimp, arangoimp etc. to an ArangoDB
  server that uses a non-default value for `--server.ssl-protocol`. The default
  value for the SSL protocol is 4 (TLSv1). If the server is configured to use a
  different protocol, it was not possible to connect to it with the client tools.

* added more detailed request statistics 

  This adds the number of async-executed HTTP requests plus the number of HTTP
  requests per individual HTTP method type.

* added `--force` option for arangorestore
  this option allows continuing a restore operation even if the server reports errors
  in the middle of the restore operation

* better error reporting for arangorestore
  in case the server returned an HTTP error, arangorestore previously reported this
  error as `internal error` without any details only. Now server-side errors are
  reported by arangorestore with the server's error message

* include more system collections in dumps produced by arangodump
  previously some system collections were intentionally excluded from dumps, even if the
  dump was run with `--include-system-collections`. for example, the collections `_aal`,
  `_modules`, `_routing`, and `_users` were excluded. This makes sense in a replication
  context but not always in a dump context.
  When specifying `--include-system-collections`, arangodump will now include the above-
  mentioned collections in the dump, too. Some other system collections are still excluded
  even when the dump is run with `--include-system-collections`, for example `_replication`
  and `_trx`.

* fixed issue #701: ArangoStatement undefined in arangosh

* fixed typos in configuration files


v1.4.3 (2013-11-25)
-------------------

* fixed a segfault in the AQL optimiser, occurring when a constant non-list value was
  used on the right-hand side of an IN operator that had a collection attribute on the
  left-hand side

* issue #662:
 
  Fixed access violation errors (crashes) in the Windows version, occurring under some
  circumstances when accessing databases with multiple clients in parallel

* fixed issue #681: Problem with ArchLinux PKGBUILD configuration


v1.4.2 (2013-11-20)
-------------------

* fixed issue #669: Tiny documentation update

* ported Windows version to use native Windows API SRWLocks (slim read-write locks) 
  and condition variables instead of homemade versions

  MSDN states the following about the compatibility of SRWLocks and Condition Variables:

      Minimum supported client:
      Windows Server 2008 [desktop apps | Windows Store apps]

      Minimum supported server:
      Windows Vista [desktop apps | Windows Store apps]
  
* fixed issue #662: ArangoDB on Windows hanging

  This fixes a deadlock issue that occurred on Windows when documents were written to
  a collection at the same time when some other thread tried to drop the collection.

* fixed file-based logging in Windows
 
  the logger complained on startup if the specified log file already existed

* fixed startup of server in daemon mode (`--daemon` startup option)

* fixed a segfault in the AQL optimiser

* issue #671: Method graph.measurement does not exist

* changed Windows condition variable implementation to use Windows native
  condition variables
  
  This is an attempt to fix spurious Windows hangs as described in issue #662.

* added documentation for JavaScript traversals 

* added --code-page command-line option for Windows version of arangosh

* fixed a problem when creating edges via the web interface.

  The problem only occurred if a collection was created with type "document
  collection" via the web interface, and afterwards was dropped and re-created
  with type "edge collection". If the web interface page was not reloaded,
  the old collection type (document) was cached, making the subsequent creation
  of edges into the (seeming-to-be-document) collection fail.

  The fix is to not cache the collection type in the web interface. Users of
  an older version of the web interface can reload the collections page if they
  are affected.

* fixed a caching problem in arangosh: if a collection was created using the web
  interface, and then removed via arangosh, arangosh did not actually drop the
  collection due to caching.

  Because the `drop` operation was not carried out, this caused misleading error
  messages when trying to re-create the collection (e.g. `cannot create collection:
  duplicate name`).

* fixed ALT-introduced characters for arangosh console input on Windows

  The Windows readline port was not able to handle characters that are built
  using CTRL or ALT keys. Regular characters entered using the CTRL or ALT keys
  were silently swallowed and not passed to the terminal input handler.
  
  This did not seem to cause problems for the US keyboard layout, but was a
  severe issue for keyboard layouts that require the ALT (or ALT-GR) key to 
  construct characters. For example, entering the character `{` with a German
  keyboard layout requires pressing ALT-GR + 9. 

* fixed issue #665: Hash/skiplist combo madness bit my ass

  this fixes a problem with missing/non-deterministic rollbacks of inserts in
  case of a unique constraint violation into a collection with multiple secondary
  indexes (with at least one of them unique)

* fixed issue #664: ArangoDB installer on windows requires drive c:

* partly fixed issue #662: ArangoDB on Windows hanging

  This fixes dropping databases on Windows. In previous 1.4 versions on Windows,
  one shape collection file was not unloaded and removed when dropping a database,
  leaving one directory and one shape collection file in the otherwise-dropped
  database directory.

* fixed issue #660: updated documentation on indexes


v1.4.1 (2013-11-08)
-------------------

* performance improvements for skip-list deletes


v1.4.1-rc1 (2013-11-07)
-----------------------

* fixed issue #635: Web-Interface should have a "Databases" Menu for Management

* fixed issue #624: Web-Interface is missing a Database selector

* fixed segfault in bitarray query

* fixed issue #656: Cannot create unique index through web interface

* fixed issue #654: bitarray index makes server down

* fixed issue #653: Slow query

* fixed issue #650: Randonmess of any() should be improved

* made AQL `DOCUMENT()` function polymorphic and work with just one parameter.

  This allows using the `DOCUMENT` function like this:

      DOCUMENT('users/john') 
      DOCUMENT([ 'users/john', 'users/amy' ]) 

  in addition to the existing use cases:

      DOCUMENT(users, 'users/john')
      DOCUMENT(users, 'john')
      DOCUMENT(users, [ 'users/john' ])
      DOCUMENT(users, [ 'users/john', 'users/amy' ])
      DOCUMENT(users, [ 'john', 'amy' ])

* simplified usage of ArangoDB batch API

  It is not necessary anymore to send the batch boundary in the HTTP `Content-Type`
  header. Previously, the batch API expected the client to send a Content-Type header
  of`multipart/form-data; boundary=<some boundary value>`. This is still supported in
  ArangoDB 2.0, but clients can now also omit this header. If the header is not 
  present in a client request, ArangoDB will ignore the request content type and
  read the MIME boundary from the beginning of the request body.

  This also allows using the batch API with the Swagger "Try it out" feature (which is
  not too good at sending a different or even dynamic content-type request header).

* added API method GET `/_api/database/user` 

  This returns the list of databases a specific user can see without changing the
  username/passwd.

* issue #424: Documentation about IDs needs to be upgraded


v1.4.0 (2013-10-29)
-------------------

* fixed issue #648: /batch API is missing from Web Interface API Docummentation (Swagger)

* fixed issue #647: Icon tooltips missing

* fixed issue #646: index creation in web interface

* fixed issue #645: Allow jumping from edge to linked vertices

* merged PR for issue #643: Some minor corrections and a link to "Downloads"

* fixed issue #642: Completion of error handling

* fixed issue #639: compiling v1.4 on maverick produces warnings on -Wstrict-null-sentinel

* fixed issue #634: Web interface bug: Escape does not always propagate

* fixed issue #620: added startup option `--server.default-api-compatibility`

  This adds the following changes to the ArangoDB server and clients:
  - the server provides a new startup option `--server.default-api-compatibility`.
    This option can be used to determine the compatibility of (some) server API
    return values. The value for this parameter is a server version number,
    calculated as follows: `10000 * major + 100 * minor` (e.g. `10400` for ArangoDB
    1.3). The default value is `10400` (1.4), the minimum allowed value is `10300`
    (1.3).

    When setting this option to a value lower than the current server version,
    the server might respond with old-style results to "old" clients, increasing
    compatibility with "old" (non-up-to-date) clients.

  - the server will on each incoming request check for an HTTP header 
    `x-arango-version`. Clients can optionally set this header to the API
    version number they support. For example, if a client sends the HTTP header
    `x-arango-version: 10300`, the server will pick this up and might send ArangoDB
    1.3-style responses in some situations.

    Setting either the startup parameter or using the HTTP header (or both) allows
    running "old" clients with newer versions of ArangoDB, without having to adjust
    the clients too much.

  - the `location` headers returned by the server for the APIs `/_api/document/...` 
    and `/_api/collection/...` will have different values depending on the used API
    version. If the API compatibility is `10300`, the `location` headers returned
    will look like this:

        location: /_api/document/....

    whereas when an API compatibility of `10400` or higher is used, the `location`
    headers will look like this:

        location: /_db/<database name>/_api/document/...

  Please note that even in the presence of this, old API versions still may not 
  be supported forever by the server. 
  
* fixed issue #643: Some minor corrections and a link to "Downloads" by @frankmayer

* started issue #642: Completion of error handling

* fixed issue #639: compiling v1.4 on maverick produces warnings on 
  -Wstrict-null-sentinel 

* fixed issue #621: Standard Config needs to be fixed

* added function to manage indexes (web interface)

* improved server shutdown time by signalling shutdown to applicationserver,
  logging, cleanup and compactor threads

* added foxx-manager `replace` command

* added foxx-manager `installed` command (a more intuitive alias for `list`) 

* fixed issue #617: Swagger API is missing '/_api/version'

* fixed issue #615: Swagger API: Some commands have no parameter entry forms

* fixed issue #614: API : Typo in : Request URL /_api/database/current

* fixed issue #609: Graph viz tool - different background color 

* fixed issue #608: arangosh config files - eventually missing in the manual

* fixed issue #607: Admin interface: no core documentation

* fixed issue #603: Aardvark Foxx App Manager 

* fixed a bug in type-mapping between AQL user functions and the AQL layer

  The bug caused errors like the following when working with collection documents
  in an AQL user function:

      TypeError: Cannot assign to read only property '_id' of #<ShapedJson>

* create less system collections when creating a new database

  This is achieved by deferring collection creation until the collections are actually
  needed by ArangoDB. The following collections are affected by the change:
  - `_fishbowl`
  - `_structures`


v1.4.0-beta2 (2013-10-14)
-------------------------

* fixed compaction on Windows 

  The compaction on Windows did not ftruncate the cleaned datafiles to a smaller size.
  This has been fixed so not only the content of the files is cleaned but also files
  are re-created with potentially smaller sizes.

* only the following system collections will be excluded from replication from now on:
  - `_replication`
  - `_trx`
  - `_users`
  - `_aal`
  - `_fishbowl`
  - `_modules`
  - `_routing`

  Especially the following system collections will now be included in replication:
  - `_aqlfunctions`
  - `_graphs`
  
  In previous versions of ArangoDB, all system collections were excluded from the 
  replication.

  The change also caused a change in the replication logger and applier:
  in previous versions of ArangoDB, only a collection's id was logged for an operation.
  This has not caused problems for non-system collections but for system collections 
  there ids might differ. In addition to a collection id ArangoDB will now also log the
  name of a collection for each replication event.

  The replication applier will now look for the collection name attribute in logged
  events preferrably.

* added database selection to arango-dfdb

* provide foxx-manager, arangodump, and arangorestore in Windows build

* ArangoDB 1.4 will refuse to start if option `--javascript.app-path` is not set.

* added startup option `--server.allow-method-override`

  This option can be set to allow overriding the HTTP request method in a request using
  one of the following custom headers:

  - x-http-method-override
  - x-http-method
  - x-method-override

  This allows bypassing proxies and tools that would otherwise just let certain types of
  requests pass. Enabling this option may impose a security risk, so it should only be
  used in very controlled environments.

  The default value for this option is `false` (no method overriding allowed).

* added "details" URL parameter for bulk import API
  
  Setting the `details` URL parameter to `true` in a call to POST `/_api/import` will make
  the import return details about non-imported documents in the `details` attribute. If
  `details` is `false` or omitted, no `details` attribute will be present in the response.
  This is the same behavior that previous ArangoDB versions exposed.

* added "complete" option for bulk import API
 
  Setting the `complete` URL parameter to `true` in a call to POST `/_api/import` will make
  the import completely fail if at least one of documents cannot be imported successfully.

  It defaults to `false`, which will make ArangoDB continue importing the other documents
  from the import even if some documents cannot be imported. This is the same behaviour that
  previous ArangoDB versions exposed.

* added missing swagger documentation for `/_api/log`

* calling `/_api/logs` (or `/_admin/logs`) is only permitted from the `_system` database now.
  
  Calling this API method for/from other database will result in an HTTP 400.

' ported fix from https://github.com/novus/nvd3/commit/0894152def263b8dee60192f75f66700cea532cc
  
  This prevents JavaScript errors from occurring in Chrome when in the admin interface, 
  section "Dashboard".

* show current database name in web interface (bottom right corner)

* added missing documentation for /_api/import in swagger API docs 

* allow specification of database name for replication sync command replication applier

  This allows syncing from a master database with a different name than the slave database.

* issue #601: Show DB in prompt

  arangosh now displays the database name as part of the prompt by default.
  
  Can change the prompt by using the `--prompt` option, e.g.

      > arangosh --prompt "my db is named \"%d\"> "


v1.4.0-beta1 (2013-10-01)
-------------------------

* make the Foxx manager use per-database app directories

  Each database now has its own subdirectory for Foxx applications. Each database
  can thus use different Foxx applications if required. A Foxx app for a specific
  database resides in `<app-path>/databases/<database-name>/<app-name>`.

  System apps are shared between all databases. They reside in `<app-path>/system/<app-name>`.

* only trigger an engine reset in development mode for URLs starting with `/dev/`

  This prevents ArangoDB from reloading all Foxx applications when it is not
  actually necessary.

* changed error code from 10 (bad parameter) to 1232 (invalid key generator) for 
  errors that are due to an invalid key generator specification when creating a new
  collection

* automatic detection of content-type / mime-type for Foxx assets based on filenames,
  added possibility to override auto detection

* added endpoint management API at `/_api/endpoint`

* changed HTTP return code of PUT `/_api/cursor` from 400 to 404 in case a
  non-existing cursor is referred to

* issue #360: added support for asynchronous requests

  Incoming HTTP requests with the headers `x-arango-async: true` or 
  `x-arango-async: store` will be answered by the server instantly with a generic 
  HTTP 202 (Accepted) response. 
  
  The actual requests will be queued and processed by the server asynchronously, 
  allowing the client to continue sending other requests without waiting for the
  server to process the actually requested operation.

  The exact point in time when a queued request is executed is undefined. If an
  error occurs during execution of an asynchronous request, the client will not
  be notified by the server.

  The maximum size of the asynchronous task queue can be controlled using the new
  option `--scheduler.maximal-queue-size`. If the queue contains this many number of
  tasks and a new asynchronous request comes in, the server will reject it with an
  HTTP 500 (internal server error) response.
  
  Results of incoming requests marked with header `x-arango-async: true` will be
  discarded by the server immediately. Clients have no way of accessing the result
  of such asynchronously executed request. This is just _fire and forget_.

  To later retrieve the result of an asynchronously executed request, clients can
  mark a request with the header `x-arango-async: keep`. This makes the server
  store the result of the request in memory until explicitly fetched by a client
  via the `/_api/job` API. The `/_api/job` API also provides methods for basic
  inspection of which pending or already finished requests there are on the server,
  plus ways for garbage collecting unneeded results.

* Added new option `--scheduler.maximal-queue-size`.

* issue #590: Manifest Lint

* added data dump and restore tools, arangodump and arangorestore.

  arangodump can be used to create a logical dump of an ArangoDB database, or
  just dedicated collections. It can be used to dump both a collection's structure
  (properties and indexes) and data (documents).

  arangorestore can be used to restore data from a dump created with arangodump.
  arangorestore currently does not re-create any indexes, and doesn't yet handle
  referenced documents in edges propertly when doing just partial restores.
  This will be fixed until 1.4 stable.
  
* introduced `--server.database` option for arangosh, arangoimp, and arangob.

  The option allows these client tools to use a certain database for their actions.
  In arangosh, the current database can be switched at any time using the command

      db._useDatabase(<name>);

  When no database is specified, all client tools will assume they should use the
  default database `_system`. This is done for downwards-compatibility reasons.

* added basic multi database support (alpha)

  New databases can be created using the REST API POST `/_api/database` and the
  shell command `db._createDatabase(<name>)`.

  The default database in ArangoDB is called `_system`. This database is always
  present and cannot be deleted by the user. When an older version of ArangoDB is
  upgraded to 1.4, the previously only database will automatically become the
  `_system` database.

  New databases can be created with the above commands, and can be deleted with the
  REST API DELETE `/_api/database/<name>` or the shell command `db._dropDatabase(<name>);`.

  Deleting databases is still unstable in ArangoDB 1.4 alpha and might crash the
  server. This will be fixed until 1.4 stable.

  To access a specific database via the HTTP REST API, the `/_db/<name>/` prefix 
  can be used in all URLs. ArangoDB will check if an incoming request starts with
  this prefix, and will automatically pick the database name from it. If the prefix
  is not there, ArangoDB will assume the request is made for the default database 
  (`_system`). This is done for downwards-compatibility reasons.

  That means, the following URL pathnames are logically identical:

      /_api/document/mycollection/1234
      /_db/_system/document/mycollection/1234

  To access a different database (e.g. `test`), the URL pathname would look like this:

      /_db/test/document/mycollection/1234

  New databases can also be created and existing databases can only be dropped from
  within the default database (`_system`). It is not possible to drop the `_system`
  database itself.

  Cross-database operations are unintended and unsupported. The intention of the
  multi-database feature is to have the possibility to have a few databases managed
  by ArangoDB in parallel, but to only access one database at a time from a connection 
  or a request.

  When accessing the web interface via the URL pathname `/_admin/html/` or `/_admin/aardvark`,
  the web interface for the default database (`_system`) will be displayed.
  To access the web interface for a different database, the database name can be
  put into the URLs as a prefix, e.g. `/_db/test/_admin/html` or 
  `/_db/test/_admin/aardvark`.

  All internal request handlers and also all user-defined request handlers and actions
  (including Foxx) will only get to see the unprefixed URL pathnames (i.e. excluding
  any database name prefix). This is to ensure downwards-compatibility.

  To access the name of the requested database from any action (including Foxx), use
  use `req.database`.

  For example, when calling the URL `/myapp/myaction`, the content of `req.database`
  will be `_system` (the default database because no database got specified) and the
  content of `req.url` will be `/myapp/myaction`.
  
  When calling the URL `/_db/test/myapp/myaction`, the content of `req.database` will be 
  `test`, and the content of `req.url` will still be `/myapp/myaction`.
   
* Foxx now excludes files starting with . (dot) when bundling assets

  This mitigates problems with editor swap files etc.

* made the web interface a Foxx application

  This change caused the files for the web interface to be moved from `html/admin` to
  `js/apps/aardvark` in the file system.

  The base URL for the admin interface changed from `_admin/html/index.html` to
  `_admin/aardvark/index.html`.

  The "old" redirection to `_admin/html/index.html` will now produce a 404 error. 
  
  When starting ArangoDB with the `--upgrade` option, this will automatically be remedied 
  by putting in a redirection from `/` to `/_admin/aardvark/index.html`, and from 
  `/_admin/html/index.html` to `/_admin/aardvark/index.html`.

  This also obsoletes the following configuration (command-line) options:
  - `--server.admin-directory`
  - `--server.disable-admin-interface`

  when using these now obsolete options when the server is started, no error is produced
  for downwards-compatibility.

* changed User-Agent value sent by arangoimp, arangosh, and arangod from "VOC-Agent" to 
  "ArangoDB"

* changed journal file creation behavior as follows:

  Previously, a journal file for a collection was always created when a collection was
  created. When a journal filled up and became full, the current journal was made a
  datafile, and a new (empty) journal was created automatically. There weren't many
  intended situations when a collection did not have at least one journal.

  This is changed now as follows:
  - when a collection is created, no journal file will be created automatically
  - when there is a write into a collection without a journal, the journal will be
    created lazily
  - when there is a write into a collection with a full journal, a new journal will
    be created automatically

  From the end user perspective, nothing should have changed, except that there is now
  less disk usage for empty collections. Disk usage of infrequently updated collections 
  might also be reduced significantly by running the `rotate()` method of a collection, 
  and not writing into a collection subsequently.

* added method `collection.rotate()`

  This allows premature rotation of a collection's current journal file into a (read-only)
  datafile. The purpose of using `rotate()` is to prematurely allow compaction (which is 
  performed on datafiles only) on data, even if the journal was not filled up completely.

  Using `rotate()` may make sense in the following scenario:

      c = db._create("test");
      for (i = 0; i < 1000; ++i) {
        c.save(...); // insert lots of data here
      }

      ...
      c.truncate(); // collection is now empty
      // only data in datafiles will be compacted by following compaction runs
      // all data in the current journal would not be compacted

      // calling rotate will make the current journal a datafile, and thus make it
      // eligible for compaction
      c.rotate(); 

  Using `rotate()` may also be useful when data in a collection is known to not change
  in the immediate future. After having completed all write operations on a collection,
  performing a `rotate()` will reduce the size of the current journal to the actually
  required size (remember that journals are pre-allocated with a specific size) before
  making the journal a datafile. Thus `rotate()` may cause disk space savings, even if
  the datafiles does not qualify for compaction after rotation.

  Note: rotating the journal is asynchronous, so that the actual rotation may be executed
  after `rotate()` returns to the caller.

* changed compaction to merge small datafiles together (up to 3 datafiles are merged in 
  a compaction run)

  In the regular case, this should leave less small datafiles stay around on disk and allow
  using less file descriptors in total.

* added AQL MINUS function

* added AQL UNION_DISTINCT function (more efficient than combination of `UNIQUE(UNION())`)

* updated mruby to 2013-08-22

* issue #587: Add db._create() in help for startup arangosh

* issue #586: Share a link on installation instructions in the User Manual 

* issue #585: Bison 2.4 missing on Mac for custom build

* issue #584: Web interface images broken in devel

* issue #583: Small documentation update

* issue #581: Parameter binding for attributes

* issue #580: Small improvements (by @guidoreina) 

* issue #577: Missing documentation for collection figures in implementor manual

* issue #576: Get disk usage for collections and graphs

  This extends the result of the REST API for /_api/collection/figures with
  the attributes `compactors.count`, `compactors.fileSize`, `shapefiles.count`,
  and `shapefiles.fileSize`.

* issue #575: installing devel version on mac (low prio)

* issue #574: Documentation (POST /_admin/routing/reload)

* issue #558: HTTP cursors, allow count to ignore LIMIT


v1.4.0-alpha1 (2013-08-02)
--------------------------

* added replication. check online manual for details.

* added server startup options `--server.disable-replication-logger` and 
  `--server.disable-replication-applier`

* removed action deployment tool, this now handled with Foxx and its manager or
  by kaerus node utility

* fixed a server crash when using byExample / firstExample inside a transaction
  and the collection contained a usable hash/skiplist index for the example

* defineHttp now only expects a single context

* added collection detail dialog (web interface)

  Shows collection properties, figures (datafiles, journals, attributes, etc.)
  and indexes.

* added documents filter (web interface)

  Allows searching for documents based on attribute values. One or many filter
  conditions can be defined, using comparison operators such as '==', '<=', etc.

* improved AQL editor (web interface)

  Editor supports keyboard shortcuts (Submit, Undo, Redo, Select).
  Editor allows saving and reusing of user-defined queries.
  Added example queries to AQL editor.
  Added comment button.

* added document import (web interface)

  Allows upload of JSON-data from files. Files must have an extension of .json.

* added dashboard (web interface)

  Shows the status of replication and multiple system charts, e.g.
  Virtual Memory Size, Request Time, HTTP Connections etc.

* added API method `/_api/graph` to query all graphs with all properties.

* added example queries in web interface AQL editor

* added arango.reconnect(<host>) method for arangosh to dynamically switch server or
  user name

* added AQL range operator `..`

  The `..` operator can be used to easily iterate over a sequence of numeric
  values. It will produce a list of values in the defined range, with both bounding 
  values included.

  Example:

      2010..2013

  will produce the following result:

      [ 2010, 2011, 2012, 2013 ]

* added AQL RANGE function

* added collection.first(count) and collection.last(count) document access functions
  
  These functions allow accessing the first or last n documents in a collection. The order
  is determined by document insertion/update time.

* added AQL INTERSECTION function

* INCOMPATIBLE CHANGE: changed AQL user function namespace resolution operator from `:` to `::`

  AQL user-defined functions were introduced in ArangoDB 1.3, and the namespace resolution
  operator for them was the single colon (`:`). A function call looked like this:

      RETURN mygroup:myfunc()

  The single colon caused an ambiguity in the AQL grammar, making it indistinguishable from
  named attributes or the ternary operator in some cases, e.g.

      { mygroup:myfunc ? mygroup:myfunc }

  The change of the namespace resolution operator from `:` to `::` fixes this ambiguity.

  Existing user functions in the database will be automatically fixed when starting ArangoDB
  1.4 with the `--upgrade` option. However, queries using user-defined functions need to be
  adjusted on the client side to use the new operator.

* allow multiple AQL LET declarations separated by comma, e.g.
  LET a = 1, b = 2, c = 3

* more useful AQL error messages

  The error position (line/column) is more clearly indicated for parse errors.
  Additionally, if a query references a collection that cannot be found, the error
  message will give a hint on the collection name

* changed return value for AQL `DOCUMENT` function in case document is not found
  
  Previously, when the AQL `DOCUMENT` function was called with the id of a document and
  the document could not be found, it returned `undefined`. This value is not part of the
  JSON type system and this has caused some problems.
  Starting with ArangoDB 1.4, the `DOCUMENT` function will return `null` if the document
  looked for cannot be found.

  In case the function is called with a list of documents, it will continue to return all
  found documents, and will not return `null` for non-found documents. This has not changed.

* added single line comments for AQL

  Single line comments can be started with a double forward slash: `//`.
  They end at the end of the line, or the end of the query string, whichever is first.

* fixed documentation issues #567, #568, #571.

* added collection.checksum(<withData>) method to calculate CRC checksums for
  collections

  This can be used to 
  - check if data in a collection has changed
  - compare the contents of two collections on different ArangoDB instances

* issue #565: add description line to aal.listAvailable()

* fixed several out-of-memory situations when double freeing or invalid memory
  accesses could happen

* less msyncing during the creation of collections

  This is achieved by not syncing the initial (standard) markers in shapes collections.
  After all standard markers are written, the shapes collection will get synced.

* renamed command-line option `--log.filter` to `--log.source-filter` to avoid
  misunderstandings

* introduced new command-line option `--log.content-filter` to optionally restrict 
  logging to just specific log messages (containing the filter string, case-sensitive).
  
  For example, to filter on just log entries which contain `ArangoDB`, use:
  
      --log.content-filter "ArangoDB"

* added optional command-line option `--log.requests-file` to log incoming HTTP
  requests to a file.

  When used, all HTTP requests will be logged to the specified file, containing the
  client IP address, HTTP method, requests URL, HTTP response code, and size of the
  response body.

* added a signal handler for SIGUSR1 signal: 

  when ArangoDB receives this signal, it will respond all further incoming requests
  with an HTTP 503 (Service Unavailable) error. This will be the case until another
  SIGUSR1 signal is caught. This will make ArangoDB start serving requests regularly
  again. Note: this is not implemented on Windows.

* limited maximum request URI length to 16384 bytes:

  Incoming requests with longer request URIs will be responded to with an HTTP
  414 (Request-URI Too Long) error.

* require version 1.0 or 1.1 in HTTP version signature of requests sent by clients:
  
  Clients sending requests with a non-HTTP 1.0 or non-HTTP 1.1 version number will
  be served with an HTTP 505 (HTTP Version Not Supported) error.

* updated manual on indexes:  

  using system attributes such as `_id`, `_key`, `_from`, `_to`, `_rev` in indexes is
  disallowed and will be rejected by the server. This was the case since ArangoDB 1.3,
  but was not properly documented.

* issue #563: can aal become a default object?

  aal is now a prefab object in arangosh

* prevent certain system collections from being renamed, dropped, or even unloaded.

  Which restrictions there are for which system collections may vary from release to
  release, but users should in general not try to modify system collections directly
  anyway. 
  
  Note: there are no such restrictions for user-created collections.

* issue #559: added Foxx documentation to user manual

* added server startup option `--server.authenticate-system-only`. This option can be
  used to restrict the need for HTTP authentication to internal functionality and APIs,
  such as `/_api/*` and `/_admin/*`. 
  Setting this option to `true` will thus force authentication for the ArangoDB APIs 
  and the web interface, but allow unauthenticated requests for other URLs (including
  user defined actions and Foxx applications).
  The default value of this option is `false`, meaning that if authentication is turned
  on, authentication is still required for *all* incoming requests. Only by setting the
  option to `true` this restriction is lifted and authentication becomes required for
  URLs starting with `/_` only.

  Please note that authentication still needs to be enabled regularly by setting the
  `--server.disable-authentication` parameter to `false`. Otherwise no authentication 
  will be required for any URLs as before.

* protect collections against unloading when there are still document barriers around.

* extended cap constraints to optionally limit the active data size in a collection to
  a specific number of bytes.

  The arguments for creating a cap constraint are now:
  `collection.ensureCapConstraint(<count>, <byteSize>);`

  It is supported to specify just a count as in ArangoDB 1.3 and before, to specify 
  just a fileSize, or both. The first met constraint will trigger the automated
  document removal.

* added `db._exists(doc)` and `collection.exists(doc)` for easy document existence checks

* added API `/_api/current-database` to retrieve information about the database the
  client is currently connected to (note: the API `/_api/current-database` has been
  removed in the meantime. The functionality is accessible via `/_api/database/current` 
  now).

* ensure a proper order of tick values in datafiles/journals/compactors.
  any new files written will have the _tick values of their markers in order. for
  older files, there are edge cases at the beginning and end of the datafiles when
  _tick values are not properly in order.

* prevent caching of static pages in PathHandler. 
  whenever a static page is requested that is served by the general PathHandler, the
  server will respond to HTTP GET requests with a "Cache-Control: max-age=86400" header.

* added "doCompact" attribute when creating collections and to collection.properties().
  The attribute controls whether collection datafiles are compacted.

* changed the HTTP return code from 400 to 404 for some cases when there is a referral 
  to a non-existing collection or document.

* introduced error code 1909 `too many iterations` that is thrown when graph traversals
  hit the `maxIterations` threshold.

* optionally limit traversals to a certain number of iterations
  the limitation can be achieved via the traversal API by setting the `maxIterations` 
  attribute, and also via the AQL `TRAVERSAL` and `TRAVERSAL_TREE` functions by setting
  the same attribute. If traversals are not limited by the end user, a server-defined
  limit for `maxIterations` may be used to prevent server-side traversals from running
  endlessly.

* added graph traversal API at `/_api/traversal`

* added "API" link in web interface, pointing to REST API generated with Swagger

* moved "About" link in web interface into "links" menu

* allow incremental access to the documents in a collection from out of AQL
  this allows reading documents from a collection chunks when a full collection scan
  is required. memory usage might be must lower in this case and queries might finish
  earlier if there is an additional LIMIT statement

* changed AQL COLLECT to use a stable sort, so any previous SORT order is preserved

* issue #547: Javascript error in the web interface

* issue #550: Make AQL graph functions support key in addition to id

* issue #526: Unable to escape when an errorneous command is entered into the js shell

* issue #523: Graph and vertex methods for the javascript api
 
* issue #517: Foxx: Route parameters with captial letters fail

* issue #512: Binded Parameters for LIMIT


v1.3.3 (2013-08-01)
-------------------

* issue #570: updateFishbowl() fails once

* updated and fixed generated examples

* issue #559: added Foxx documentation to user manual

* added missing error reporting for errors that happened during import of edges


v1.3.2 (2013-06-21)
-------------------

* fixed memleak in internal.download()

* made the shape-collection journal size adaptive:
  if too big shapes come in, a shape journal will be created with a big-enough size
  automatically. the maximum size of a shape journal is still restricted, but to a 
  very big value that should never be reached in practice.

* fixed a segfault that occurred when inserting documents with a shape size bigger
  than the default shape journal size (2MB)

* fixed a locking issue in collection.truncate()

* fixed value overflow in accumulated filesizes reported by collection.figures()

* issue #545: AQL FILTER unnecessary (?) loop

* issue #549: wrong return code with --daemon


v1.3.1 (2013-05-24)
-------------------

* removed currently unused _ids collection

* fixed usage of --temp-path in aranogd and arangosh

* issue #540: suppress return of temporary internal variables in AQL

* issue #530: ReferenceError: ArangoError is not a constructor

* issue #535: Problem with AQL user functions javascript API

* set --javascript.app-path for test execution to prevent startup error

* issue #532: Graph _edgesCache returns invalid data?

* issue #531: Arangod errors

* issue #529: Really weird transaction issue

* fixed usage of --temp-path in aranogd and arangosh


v1.3.0 (2013-05-10)
-------------------

* fixed problem on restart ("datafile-xxx is not sealed") when server was killed
  during a compaction run

* fixed leak when using cursors with very small batchSize

* issue #508: `unregistergroup` function not mentioned in http interface docs

* issue #507: GET /_api/aqlfunction returns code inside parentheses

* fixed issue #489: Bug in aal.install

* fixed issue 505: statistics not populated on MacOS


v1.3.0-rc1 (2013-04-24)
-----------------------

* updated documentation for 1.3.0

* added node modules and npm packages

* changed compaction to only compact datafiles with more at least 10% of dead
  documents (byte size-wise)

* issue #498: fixed reload of authentication info when using 
  `require("org/arangodb/users").reload()`

* issue #495: Passing an empty array to create a document results in a 
  "phantom" document

* added more precision for requests statistics figures

* added "sum" attribute for individual statistics results in statistics API
  at /_admin/statistics

* made "limit" an optional parameter in AQL function NEAR().
  limit can now be either omitted completely, or set to 0. If so, an internal
  default value (currently 100) will be applied for the limit.

* issue #481

* added "attributes.count" to output of `collection.figures()`
  this also affects the REST API /_api/collection/<name>/figures

* added IndexedPropertyGetter for ShapedJson objects

* added API for user-defined AQL functions

* issue #475: A better error message for deleting a non-existent graph

* issue #474: Web interface problems with the JS Shell
 
* added missing documentation for AQL UNION function

* added transaction support. 
  This provides ACID transactions for ArangoDB. Transactions can be invoked
  using the `db._executeTransaction()` function, or the `/_api/transaction`
  REST API.

* switched to semantic versioning (at least for alpha & alpha naming)

* added saveOrReplace() for server-side JS

v1.3.alpha1 (2013-04-05)
------------------------

* cleanup of Module, Package, ArangoApp and modules "internal", "fs", "console"

* use Error instead of string in throw to allow stack-trace

* issue #454: error while creation of Collection

* make `collection.count()` not recalculate the number of documents on the fly, but
  use some internal document counters.

* issue #457: invalid string value in web interface

* make datafile id (datafile->_fid) identical to the numeric part of the filename.
  E.g. the datafile `journal-123456.db` will now have a datafile marker with the same
  fid (i.e. `123456`) instead of a different value. This change will only affect
  datafiles that are created with 1.3 and not any older files.
  The intention behind this change is to make datafile debugging easier.

* consistently discard document attributes with reserved names (system attributes)
  but without any known meaning, for example `_test`, `_foo`, ...

  Previously, these attributes were saved with the document regularly in some cases,
  but were discarded in other cases. 
  Now these attributes are discarded consistently. "Real" system attributes such as
  `_key`, `_from`, `_to` are not affected and will work as before.
  
  Additionally, attributes with an empty name (``) are discarded when documents are
  saved.

  Though using reserved or empty attribute names in documents was not really and 
  consistently supported in previous versions of ArangoDB, this change might cause 
  an incompatibility for clients that rely on this feature.

* added server startup flag `--database.force-sync-properties` to force syncing of
  collection properties on collection creation, deletion and on property update.
  The default value is true to mimic the behavior of previous versions of ArangoDB.
  If set to false, collection properties are written to disk but no call to sync()
  is made.

* added detailed output of server version and components for REST APIs
  `/_admin/version` and `/_api/version`. To retrieve this extended information,
  call the REST APIs with URL parameter `details=true`.

* issue #443: For git-based builds include commit hash in version

* adjust startup log output to be more compact, less verbose

* set the required minimum number of file descriptors to 256.
  On server start, this number is enforced on systems that have rlimit. If the limit
  cannot be enforced, starting the server will fail.
  Note: 256 is considered to be the absolute minimum value. Depending on the use case
  for ArangoDB, a much higher number of file descriptors should be used.

  To avoid checking & potentially changing the number of maximum open files, use the
  startup option `--server.descriptors-minimum 0`

* fixed shapedjson to json conversion for special numeric values (NaN, +inf, -inf).
  Before, "NaN", "inf", or "-inf" were written into the JSONified output, but these 
  values are not allowed in JSON. Now, "null" is written to the JSONified output as
  required.

* added AQL functions VARIANCE_POPULATION(), VARIANCE_SAMPLE(), STDDEV_POPULATION(),
  STDDEV_SAMPLE(), AVERAGE(), MEDIAN() to calculate stastical values for lists

* added AQL SQRT() function

* added AQL TRIM(), LEFT() and RIGHT() string functions

* fixed issue #436: GET /_api/document on edge
 
* make AQL REVERSE() and LENGTH() functions work on strings, too

* disabled DOT generation in `make doxygen`. this speeds up docs generation

* renamed startup option `--dispatcher.report-intervall` to `--dispatcher.report-interval`

* renamed startup option `--scheduler.report-intervall` to `--scheduler.report-interval`

* slightly changed output of REST API method /_admin/log.
  Previously, the log messages returned also contained the date and log level, now
  they will only contain the log message, and no date and log level information.
  This information can be re-created by API users from the `timestamp` and `level`
  attributes of the result.

* removed configure option `--enable-zone-debug`
  memory zone debugging is now automatically turned on when compiling with ArangoDB
  `--enable-maintainer-mode`

* removed configure option `--enable-arangob`
  arangob is now always included in the build


v1.2.3 (XXXX-XX-XX)
-------------------

* added optional parameter `edgexamples` for AQL function EDGES() and NEIGHBORS()

* added AQL function NEIGHBORS()
 
* added freebsd support

* fixed firstExample() query with `_id` and `_key` attributes

* issue triAGENS/ArangoDB-PHP#55: AQL optimiser may have mis-optimised duplicate 
  filter statements with limit


v1.2.2 (2013-03-26)
-------------------

* fixed save of objects with common sub-objects

* issue #459: fulltext internal memory allocation didn't scale well
  This fix improves loading times for collections with fulltext indexes that have
  lots of equal words indexed.

* issue #212: auto-increment support

  The feature can be used by creating a collection with the extra `keyOptions`
  attribute as follows:

      db._create("mycollection", { keyOptions: { type: "autoincrement", offset: 1, increment: 10, allowUserKeys: true } });

  The `type` attribute will make sure the keys will be auto-generated if no 
  `_key` attribute is specified for a document.

  The `allowUserKeys` attribute determines whether users might still supply own 
  `_key` values with documents or if this is considered an error.

  The `increment` value determines the actual increment value, whereas the `offset` 
  value can be used to seed to value sequence with a specific starting value. 
  This will be useful later in a multi-master setup, when multiple servers can use
  different auto-increment seed values and thus generate non-conflicting auto-increment values.

  The default values currently are:

  - `allowUserKeys`: `true`
  - `offset`: `0`
  - `increment`: `1`

  The only other available key generator type currently is `traditional`. 
  The `traditional` key generator will auto-generate keys in a fashion as ArangoDB 
  always did (some increasing integer value, with a more or less unpredictable
  increment value).

  Note that for the `traditional` key generator there is only the option to disallow 
  user-supplied keys and give the server the sole responsibility for key generation.
  This can be achieved by setting the `allowUserKeys` property to `false`.

  This change also introduces the following errors that API implementors may want to check
  the return values for:

  - 1222: `document key unexpected`: will be raised when a document is created with
    a `_key` attribute, but the underlying collection was set up with the `keyOptions`
    attribute `allowUserKeys: false`.

  - 1225: `out of keys`: will be raised when the auto-increment key generator runs
    out of keys. This may happen when the next key to be generated is 2^64 or higher.
    In practice, this will only happen if the values for `increment` or `offset` are
    not set appropriately, or if users are allowed to supply own keys, those keys
    are near the 2^64 threshold, and later the auto-increment feature kicks in and
    generates keys that cross that threshold.

    In practice it should not occur with proper configuration and proper usage of the
    collections.

  This change may also affect the following REST APIs:
  - POST `/_api/collection`: the server does now accept the optional `keyOptions` 
    attribute in the second parameter
  - GET `/_api/collection/properties`: will return the `keyOptions` attribute as part
    of the collection's properties. The previous optional attribute `createOptions` 
    is now gone.

* fixed `ArangoStatement.explain()` method with bind variables

* fixed misleading "cursor not found" error message in arangosh that occurred when
  `count()` was called for client-side cursors

* fixed handling of empty attribute names, which may have crashed the server under
  certain circumstances before

* fixed usage of invalid pointer in error message output when index description could
  not be opened


v1.2.1 (2013-03-14)
-------------------

* issue #444: please darken light color in arangosh

* issue #442: pls update post install info on osx

* fixed conversion of special double values (NaN, -inf, +inf) when converting from 
  shapedjson to JSON

* fixed compaction of markers (location of _key was not updated correctly in memory,
  leading to _keys pointing to undefined memory after datafile rotation)

* fixed edge index key pointers to use document master pointer plus offset instead
  of direct _key address

* fixed case when server could not create any more journal or compactor files. 
  Previously a wrong status code may have been returned, and not being able to create
  a new compactor file may have led to an infinite loop with error message
  "could not create compactor".
 
* fixed value truncation for numeric filename parts when renaming datafiles/journals


v1.2.0 (2013-03-01)
-------------------

* by default statistics are now switch off; in order to enable comment out
  the "disable-statistics = yes" line in "arangod.conf"

* fixed issue #435: csv parser skips data at buffer border

* added server startup option `--server.disable-statistics` to turn off statistics
  gathering without recompilation of ArangoDB.
  This partly addresses issue #432.

* fixed dropping of indexes without collection name, e.g.
  `db.xxx.dropIndex("123456");`
  Dropping an index like this failed with an assertion error.
 
* fixed issue #426: arangoimp should be able to import edges into edge collections

* fixed issue #425: In case of conflict ArangoDB returns HTTP 400 Bad request 
  (with 1207 Error) instead of HTTP 409 Conflict

* fixed too greedy token consumption in AQL for negative values:
  e.g. in the statement `RETURN { a: 1 -2 }` the minus token was consumed as part 
  of the value `-2`, and not interpreted as the binary arithmetic operator


v1.2.beta3 (2013-02-22)
-----------------------

* issue #427: ArangoDB Importer Manual has no navigation links (previous|home|next)

* issue #319: Documentation missing for Emergency console and incomplete for datafile debugger.

* issue #370: add documentation for reloadRouting and flushServerModules

* issue #393: added REST API for user management at /_api/user

* issue #393, #128: added simple cryptographic functions for user actions in module "crypto":
  * require("org/arangodb/crypto").md5()
  * require("org/arangodb/crypto").sha256()
  * require("org/arangodb/crypto").rand()

* added replaceByExample() Javascript and REST API method

* added updateByExample() Javascript and REST API method

* added optional "limit" parameter for removeByExample() Javascript and REST API method

* fixed issue #413

* updated bundled V8 version from 3.9.4 to 3.16.14.1
  Note: the Windows version used a more recent version (3.14.0.1) and was not updated.

* fixed issue #404: keep original request url in request object


v1.2.beta2 (2013-02-15)
-----------------------

* fixed issue #405: 1.2 compile warnings

* fixed issue #333: [debian] Group "arangodb" is not used when starting vie init.d script

* added optional parameter 'excludeSystem' to GET /_api/collection
  This parameter can be used to disable returning system collections in the list
  of all collections.

* added AQL functions KEEP() and UNSET()

* fixed issue #348: "HTTP Interface for Administration and Monitoring" 
  documentation errors.

* fix stringification of specific positive int64 values. Stringification of int64
  values with the upper 32 bits cleared and the 33rd bit set were broken.

* issue #395:  Collection properties() function should return 'isSystem' for 
  Javascript and REST API

* make server stop after upgrade procedure when invoked with `--upgrade option`.
  When started with the `--upgrade` option, the server will perfom
  the upgrade, and then exit with a status code indicating the result of the
  upgrade (0 = success, 1 = failure). To start the server regularly in either 
  daemon or console mode, the `--upgrade` option must not be specified.
  This change was introduced to allow init.d scripts check the result of
  the upgrade procedure, even in case an upgrade was successful.
  this was introduced as part of issue #391.

* added AQL function EDGES()

* added more crash-protection when reading corrupted collections at startup

* added documentation for AQL function CONTAINS()

* added AQL function LIKE()

* replaced redundant error return code 1520 (Unable to open collection) with error code
  1203 (Collection not found). These error codes have the same meanings, but one of
  them was returned from AQL queries only, the other got thrown by other parts of
  ArangoDB. Now, error 1203 (Collection not found) is used in AQL too in case a 
  non-existing collection is used.

v1.2.beta1 (2013-02-01)
-----------------------

* fixed issue #382: [Documentation error] Maschine... should be Machine...
 
* unified history file locations for arangod, arangosh, and arangoirb.
  - The readline history for arangod (emergency console) is now stored in file
    $HOME/.arangod. It was stored in $HOME/.arango before.
  - The readline history for arangosh is still stored in $HOME/.arangosh.
  - The readline history for arangoirb is now stored in $HOME/.arangoirb. It was
    stored in $HOME/.arango-mrb before.

* fixed issue #381: _users user should have a unique constraint

* allow negative list indexes in AQL to access elements from the end of a list,
  e.g. ```RETURN values[-1]``` will return the last element of the `values` list.

* collection ids, index ids, cursor ids, and document revision ids created and 
  returned by ArangoDB are now returned as strings with numeric content inside. 
  This is done to prevent some value overrun/truncation in any part of the
  complete client/server workflow. 
  In ArangoDB 1.1 and before, these values were previously returned as 
  (potentially very big) integer values. This may cause problems (clipping, overrun,
  precision loss) for clients that do not support big integers natively and store 
  such values in IEEE754 doubles internally. This type loses precision after about
  52 bits and is thus not safe to hold an id.
  Javascript and 32 bit-PHP are examples for clients that may cause such problems. 
  Therefore, ids are now returned by ArangoDB as strings, with the string
  content being the integer value as before. 

  Example for documents ("_rev" attribute):
  - Document returned by ArangoDB 1.1: { "_rev": 1234, ... } 
  - Document returned by ArangoDB 1.2: { "_rev": "1234", ... } 
  
  Example for collections ("id" attribute / "_id" property):
  - Collection returned by ArangoDB 1.1: { "id": 9327643, "name": "test", ... } 
  - Collection returned by ArangoDB 1.2: { "id": "9327643", "name": "test", ... }

  Example for cursors ("id" attribute):
  - Collection returned by ArangoDB 1.1: { "id": 11734292, "hasMore": true, ... } 
  - Collection returned by ArangoDB 1.2: { "id": "11734292", "hasMore": true, ... }

* global variables are not automatically available anymore when starting the 
  arangod Javascript emergency console (i.e. ```arangod --console```). 
  
  Especially, the variables `db`, `edges`, and `internal` are not available 
  anymore. `db` and `internal` can be made available in 1.2 by
  ```var db = require("org/arangodb").db;``` and
  ```var internal = require("internal");```, respectively.
  The reason for this change is to get rid of global variables in the server
  because this will allow more specific inclusion of functionality.

  For convenience, the global variable `db` is still available by default in 
  arangosh. The global variable `edges`, which since ArangoDB 1.1 was kind of
  a redundant wrapper of `db`, has been removed in 1.2 completely.
  Please use `db` instead, and if creating an edge collection, use the explicit
  ```db._createEdgeCollection()``` command.

* issue #374: prevent endless redirects when calling admin interface with 
  unexpected URLs

* issue #373: TRAVERSAL() `trackPaths` option does not work. Instead `paths` does work

* issue #358: added support for CORS

* honor optional waitForSync property for document removal, replace, update, and
  save operations in arangosh. The waitForSync parameter for these operations
  was previously honored by the REST API and on the server-side, but not when
  the waitForSync parameter was specified for a document operation in arangosh.

* calls to db.collection.figures() and /_api/collection/<collection>/figures now 
  additionally return the number of shapes used in the collection in the
  extra attribute "shapes.count"

* added AQL TRAVERSAL_TREE() function to return a hierchical result from a traversal

* added AQL TRAVERSAL() function to return the results from a traversal

* added AQL function ATTRIBUTES() to return the attribute names of a document

* removed internal server-side AQL functions from global scope. 

  Now the AQL internal functions can only be accessed via the exports of the 
  ahuacatl module, which can be included via ```require("org/arangodb/ahuacatl")```.
  It shouldn't be necessary for clients to access this module at all, but 
  internal code may use this module.

  The previously global AQL-related server-side functions were moved to the 
  internal namespace. This produced the following function name changes on 
  the server:

     old name              new name
     ------------------------------------------------------
     AHUACATL_RUN       => require("internal").AQL_QUERY
     AHUACATL_EXPLAIN   => require("internal").AQL_EXPLAIN
     AHUACATL_PARSE     => require("internal").AQL_PARSE

  Again, clients shouldn't have used these functions at all as there is the
  ArangoStatement object to execute AQL queries.

* fixed issue #366: Edges index returns strange description

* added AQL function MATCHES() to check a document against a list of examples

* added documentation and tests for db.collection.removeByExample

* added --progress option for arangoimp. This will show the percentage of the input
  file that has been processed by arangoimp while the import is still running. It can
  be used as a rough indicator of progress for the entire import.

* make the server log documents that cannot be imported via /_api/import into the
  logfile using the warning log level. This may help finding illegal documents in big
  import runs.

* check on server startup whether the database directory and all collection directories
  are writable. if not, the server startup will be aborted. this prevents serious
  problems with collections being non-writable and this being detected at some pointer
  after the server has been started

* allow the following AQL constructs: FUNC(...)[...], FUNC(...).attribute

* fixed issue #361: Bug in Admin Interface. Header disappears when clicking new collection

* Added in-memory only collections

  Added collection creation parameter "isVolatile": 
  if set to true, the collection is created as an in-memory only collection, 
  meaning that all document data of that collection will reside in memory only, 
  and will not be stored permanently to disk. 
  This means that all collection data will be lost when the collection is unloaded 
  or the server is shut down.
  As this collection type does not have datafile disk overhead for the regular 
  document operations, it may be faster than normal disk-backed collections. The
  actual performance gains strongly depend on the underlying OS, filesystem, and 
  settings though.
  This collection type should be used for caches only and not for any sensible data
  that cannot be re-created otherwise.
  Some platforms, namely Windows, currently do not support this collection type.
  When creating an in-memory collection on such platform, an error message will be
  returned by ArangoDB telling the user the platform does not support it.

  Note: in-memory collections are an experimental feature. The feature might
  change drastically or even be removed altogether in a future version of ArangoDB.

* fixed issue #353: Please include "pretty print" in Emergency Console

* fixed issue #352: "pretty print" console.log
  This was achieved by adding the dump() function for the "internal" object

* reduced insertion time for edges index
  Inserting into the edges index now avoids costly comparisons in case of a hash 
  collision, reducing the prefilling/loading timer for bigger edge collections

* added fulltext queries to AQL via FULLTEXT() function. This allows search 
  fulltext indexes from an AQL query to find matching documents

* added fulltext index type. This index type allows indexing words and prefixes of
  words from a specific document attribute. The index can be queries using a
  SimpleQueryFull object, the HTTP REST API at /_api/simple/fulltext, or via AQL

* added collection.revision() method to determine whether a collection has changed. 
  The revision method returns a revision string that can be used by client programs
  for equality/inequality comparisons. The value returned by the revision method
  should be treated by clients as an opaque string and clients should not try to
  figure out the sense of the revision id. This is still useful enough to check
  whether data in a collection has changed.

* issue #346: adaptively determine NUMBER_HEADERS_PER_BLOCK

* issue #338: arangosh cursor positioning problems

* issue #326: use limit optimisation with filters

* issue #325: use index to avoid sorting

* issue #324: add limit optimisation to AQL

* removed arango-password script and added Javascript functionality to add/delete
  users instead. The functionality is contained in module `users` and can be invoked
  as follows from arangosh and arangod:
  * require("users").save("name", "passwd");
  * require("users").replace("name", "newPasswd");
  * require("users").remove("name");
  * require("users").reload();
  These functions are intentionally not offered via the web interface.
  This also addresses issue #313

* changed print output in arangosh and the web interface for JSON objects.
  Previously, printing a JSON object in arangosh resulted in the attribute values
  being printed as proper JSON, but attribute names were printed unquoted and
  unescaped. This was fine for the purpose of arangosh, but lead to invalid
  JSON being produced. Now, arangosh will produce valid JSON that can be used
  to send it back to ArangoDB or use it with arangoimp etc.

* fixed issue #300: allow importing documents via the REST /_api/import API 
  from a JSON list, too.
  So far, the API only supported importing from a format that had one JSON object
  on each line. This is sometimes inconvenient, e.g. when the result of an AQL
  query or any other list is to be imported. This list is a JSON list and does not
  necessary have a document per line if pretty-printed.
  arangoimp now supports the JSON list format, too. However, the format requires
  arangoimp and the server to read the entire dataset at once. If the dataset is
  too big (bigger than --max-upload-size) then the import will be rejected. Even if
  increased, the entire list must fit in memory on both the client and the server,
  and this may be more resource-intensive than importing individual lines in chunks.

* removed unused parameter --reuse-ids for arangoimp. This parameter did not have
  any effect in 1.2, was never publicly announced and did evil (TM) things.

* fixed issue #297 (partly): added whitespace between command line and
  command result in arangosh, added shell colors for better usability

* fixed issue #296: system collections not usable from AQL

* fixed issue #295: deadlock on shutdown

* fixed issue #293: AQL queries should exploit edges index

* fixed issue #292: use index when filtering on _key in AQL

* allow user-definable document keys
  users can now define their own document keys by using the _key attribute
  when creating new documents or edges. Once specified, the value of _key is
  immutable.
  The restrictions for user-defined key values are:
  * the key must be at most 254 bytes long
  * it must consist of the letters a-z (lower or upper case), the digits 0-9,
    the underscore (_) or dash (-) characters only
  * any other characters, especially multi-byte sequences, whitespace or
    punctuation characters cannot be used inside key values

  Specifiying a document key is optional when creating new documents. If no
  document key is specified, ArangoDB will create a document key itself.
  There are no guarantees about the format and pattern of auto-generated document
  keys other than the above restrictions.
  Clients should therefore treat auto-generated document keys as opaque values.
  Keys can be used to look up and reference documents, e.g.:
  * saving a document: `db.users.save({ "_key": "fred", ... })`
  * looking up a document: `db.users.document("fred")`
  * referencing other documents: `edges.relations.save("users/fred", "users/john", ...)`

  This change is downwards-compatible to ArangoDB 1.1 because in ArangoDB 1.1 
  users were not able to define their own keys. If the user does not supply a _key
  attribute when creating a document, ArangoDB 1.2 will still generate a key of
  its own as ArangoDB 1.1 did. However, all documents returned by ArangoDB 1.2 will 
  include a _key attribute and clients should be able to handle that (e.g. by
  ignoring it if not needed). Documents returned will still include the _id attribute
  as in ArangoDB 1.1.

* require collection names everywhere where a collection id was allowed in 
  ArangoDB 1.1 & 1.0
  This change requires clients to use a collection name in place of a collection id 
  at all places the client deals with collections.
  Examples:
  * creating edges: the _from and _to attributes must now contain collection names instead
    of collection ids: `edges.relations.save("test/my-key1", "test/my-key2", ...)`
  * retrieving edges: the returned _from and _to attributes now will contain collection
    names instead of ids, too: _from: `test/fred` instead of `1234/3455`
  * looking up documents: db.users.document("fred") or db._document("users/fred")
  
  Collection names must be used in REST API calls instead of collection ids, too.
  This change is thus not completely downwards-compatible to ArangoDB 1.1. ArangoDB 1.1
  required users to use collection ids in many places instead of collection names.
  This was unintuitive and caused overhead in cases when just the collection name was
  known on client-side but not its id. This overhead can now be avoided so clients can
  work with the collection names directly. There is no need to work with collection ids
  on the client side anymore. 
  This change will likely require adjustments to API calls issued by clients, and also
  requires a change in how clients handle the _id value of returned documents. Previously,
  the _id value of returned documents contained the collection id, a slash separator and
  the document number. Since 1.2, _id will contain the collection name, a slash separator
  and the document key. The same applies to the _from and _to attribute values of edges
  that are returned by ArangoDB.

  Also removed (now unnecessary) location header in responses of the collections REST API.
  The location header was previously returned because it was necessary for clients.
  When clients created a collection, they specified the collection name. The collection
  id was generated on the server, but the client needed to use the server-generated
  collection id for further API calls, e.g. when creating edges etc. Therefore, the
  full collection URL, also containing the collection id, was returned by the server in
  responses to the collection API, in the HTTP location header.
  Returning the location header has become unnecessary in ArangoDB 1.2 because users
  can access collections by name and do not need to care about collection ids.


v1.1.3 (2013-XX-XX)
-------------------

* fix case when an error message was looked up for an error code but no error
  message was found. In this case a NULL ptr was returned and not checked everywhere.
  The place this error popped up was when inserting into a non-unique hash index
  failed with a specific, invalid error code.

* fixed issue #381:  db._collection("_users").getIndexes();

* fixed issue #379: arango-password fatal issue javscript.startup-directory 

* fixed issue #372: Command-Line Options for the Authentication and Authorisation


v1.1.2 (2013-01-20)
-------------------

* upgraded to mruby 2013-01-20 583983385b81c21f82704b116eab52d606a609f4

* fixed issue #357: Some spelling and grammar errors

* fixed issue #355: fix quotes in pdf manual
 
* fixed issue #351: Strange arangosh error message for long running query 

* fixed randomly hanging connections in arangosh on MacOS

* added "any" query method: this returns a random document from a collection. It
  is also available via REST HTTP at /_api/simple/any.

* added deployment tool

* added getPeerVertex

* small fix for logging of long messages: the last character of log messages longer
  than 256 bytes was not logged.

* fixed truncation of human-readable log messages for web interface: the trailing \0
  byte was not appended for messages longer than 256 bytes

* fixed issue #341: ArangoDB crashes when stressed with Batch jobs
  Contrary to the issue title, this did not have anything to do with batch jobs but
  with too high memory usage. The memory usage of ArangoDB is now reduced for cases
   when there are lots of small collections with few documents each

* started with issue #317: Feature Request (from Google Groups): DATE handling

* backported issue #300: Extend arangoImp to Allow importing resultset-like 
  (list of documents) formatted files

* fixed issue #337: "WaitForSync" on new collection does not work on Win/X64

* fixed issue #336: Collections REST API docs

* fixed issue #335: mmap errors due to wrong memory address calculation 

* fixed issue #332: arangoimp --use-ids parameter seems to have no impact

* added option '--server.disable-authentication' for arangosh as well. No more passwd
  prompts if not needed

* fixed issue #330: session logging for arangosh

* fixed issue #329: Allow passing script file(s) as parameters for arangosh to run

* fixed issue #328: 1.1 compile warnings

* fixed issue #327: Javascript parse errors in front end


v1.1.1 (2012-12-18)
-------------------

* fixed issue #339: DELETE /_api/cursor/cursor-identifier return incollect errorNum

  The fix for this has led to a signature change of the function actions.resultNotFound().
  The meaning of parameter #3 for This function has changed from the error message string
  to the error code. The error message string is now parameter #4.
  Any client code that uses this function in custom actions must be adjusted.

* fixed issue #321: Problem upgrading arangodb 1.0.4 to 1.1.0 with Homebrew (OSX 10.8.2)

* fixed issue #230: add navigation and search for online documentation

* fixed issue #315: Strange result in PATH

* fixed issue #323: Wrong function returned in error message of AQL CHAR_LENGTH()

* fixed some log errors on startup / shutdown due to pid file handling and changing
  of directories


v1.1.0 (2012-12-05)
-------------------

* WARNING:
  arangod now performs a database version check at startup. It will look for a file
  named "VERSION" in its database directory. If the file is not present, arangod will
  perform an automatic upgrade of the database directory. This should be the normal
  case when upgrading from ArangoDB 1.0 to ArangoDB 1.1.

  If the VERSION file is present but is from an older version of ArangoDB, arangod 
  will refuse to start and ask the user to run a manual upgrade first. A manual upgrade
  can be performed by starting arangod with the option `--upgrade`. 

  This upgrade procedure shall ensure that users have full control over when they 
  perform any updates/upgrades of their data, and can plan backups accordingly. The
  procedure also guarantees that the server is not run without any required system
  collections or with in incompatible data state.

* added AQL function DOCUMENT() to retrieve a document by its _id value

* fixed issue #311: fixed segfault on unload 

* fixed issue #309: renamed stub "import" button from web interface

* fixed issue #307: added WaitForSync column in collections list in in web interface 

* fixed issue #306: naming in web interface 

* fixed issue #304: do not clear AQL query text input when switching tabs in
  web interface

* fixed issue #303: added documentation about usage of var keyword in web interface

* fixed issue #301: PATCH does not work in web interface

# fixed issue #269: fix make distclean & clean

* fixed issue #296: system collections not usable from AQL

* fixed issue #295: deadlock on shutdown

* added collection type label to web interface

* fixed issue #290: the web interface now disallows creating non-edges in edge collections
  when creating collections via the web interface, the collection type must also be
  specified (default is document collection)

* fixed issue #289: tab-completion does not insert any spaces

* fixed issue #282: fix escaping in web interface

* made AQL function NOT_NULL take any number of arguments. Will now return its
  first argument that is not null, or null if all arguments are null. This is downwards
  compatible.

* changed misleading AQL function name NOT_LIST() to FIRST_LIST() and slightly changed
  the behavior. The function will now return its first argument that is a list, or null 
  if none of the arguments are lists.
  This is mostly downwards-compatible. The only change to the previous implementation in
  1.1-beta will happen if two arguments were passed and the 1st and 2nd arguments were 
  both no lists. In previous 1.1, the 2nd argument was returned as is, but now null 
  will be returned.

* add AQL function FIRST_DOCUMENT(), with same behavior as FIRST_LIST(), but working
  with documents instead of lists.

* added UPGRADING help text

* fixed issue #284: fixed Javascript errors when adding edges/vertices without own
  attributes

* fixed issue #283: AQL LENGTH() now works on documents, too

* fixed issue #281: documentation for skip lists shows wrong example

* fixed AQL optimiser bug, related to OR-combined conditions that filtered on the
  same attribute but with different conditions

* fixed issue #277: allow usage of collection names when creating edges
  the fix of this issue also implies validation of collection names / ids passed to
  the REST edge create method. edges with invalid collection ids or names in the
  "from" or "to" values will be rejected and not saved


v1.1.beta2 (2012-11-13)
-----------------------

* fixed arangoirb compilation

* fixed doxygen


v1.1.beta1 (2012-10-24)
-----------------------

* fixed AQL optimiser bug

* WARNING:
  - the user has changed from "arango" to "arangodb", the start script has changed from
    "arangod" to "arangodb", the database directory has changed from "/var/arangodb" to
    "/var/lib/arangodb" to be compliant with various Linux policies

  - In 1.1, we have introduced types for collections: regular documents go into document
    collections, and edges go into edge collections. The prefixing (db.xxx vs. edges.xxx) 
    works slightly different in 1.1: edges.xxx can still be used to access collections, 
    however, it will not determine the type of existing collections anymore. To create an 
    edge collection 1.1, you can use db._createEdgeCollection() or edges._create(). 
    And there's of course also db._createDocumentCollection(). 
    db._create() is also still there and will create a document collection by default, 
    whereas edges._create() will create an edge collection.

  - the admin web interface that was previously available via the simple URL suffix / 
    is now available via a dedicated URL suffix only: /_admin/html
    The reason for this is that routing and URLs are now subject to changes by the end user,
    and only URLs parts prefixed with underscores (e.g. /_admin or /_api) are reserved
    for ArangoDB's internal usage.

* the server now handles requests with invalid Content-Length header values as follows:
  - if Content-Length is negative, the server will respond instantly with HTTP 411
    (length required)

  - if Content-Length is positive but shorter than the supplied body, the server will
    respond with HTTP 400 (bad request)

  - if Content-Length is positive but longer than the supplied body, the server will
    wait for the client to send the missing bytes. The server allows 90 seconds for this
    and will close the connection if the client does not send the remaining data

  - if Content-Length is bigger than the maximum allowed size (512 MB), the server will 
    fail with HTTP 413 (request entitiy too large).

  - if the length of the HTTP headers is greated than the maximum allowed size (1 MB),
    the server will fail with HTTP 431 (request header fields too large)

* issue #265: allow optional base64 encoding/decoding of action response data

* issue #252: create _modules collection using arango-upgrade (note: arango-upgrade was
  finally replaced by the `--upgrade` option for arangod)

* issue #251: allow passing arbitrary options to V8 engine using new command line option:
  --javascript.v8-options. Using this option, the Harmony features or other settings in
  v8 can be enabled if the end user requires them

* issue #248: allow AQL optimiser to pull out completely uncorrelated subqueries to the
  top level, resulting in less repeated evaluation of the subquery

* upgraded to Doxygen 1.8.0

* issue #247: added AQL function MERGE_RECURSIVE

* issue #246: added clear() function in arangosh

* issue #245: Documentation: Central place for naming rules/limits inside ArangoDB

* reduced size of hash index elements by 50 %, allowing more index elements to fit in 
  memory

* issue #235: GUI Shell throws Error:ReferenceError: db is not defined

* issue #229: methods marked as "under construction" 

* issue #228: remove unfinished APIs (/_admin/config/*) 

* having the OpenSSL library installed is now a prerequisite to compiling ArangoDB
  Also removed the --enable-ssl configure option because ssl is always required.

* added AQL functions TO_LIST, NOT_LIST

* issue #224: add optional Content-Id for batch requests

* issue #221: more documentation on AQL explain functionality. Also added
  ArangoStatement.explain() client method

* added db._createStatement() method on server as well (was previously available
  on the client only)

* issue #219: continue in case of "document not found" error in PATHS() function

* issue #213: make waitForSync overridable on specifc actions

* changed AQL optimiser to use indexes in more cases. Previously, indexes might
  not have been used when in a reference expression the inner collection was 
  specified last. Example: FOR u1 IN users FOR u2 IN users FILTER u1._id == u2._id
  Previously, this only checked whether an index could be used for u2._id (not
  possible). It was not checked whether an index on u1._id could be used (possible).
  Now, for expressions that have references/attribute names on both sides of the
  above as above, indexes are checked for both sides.
  
* issue #204: extend the CSV import by TSV and by user configurable 
  seperator character(s)

* issue #180: added support for batch operations

* added startup option --server.backlog-size
  this allows setting the value of the backlog for the listen() system call.
  the default value is 10, the maximum value is platform-dependent

* introduced new configure option "--enable-maintainer-mode" for
  ArangoDB maintainers. this option replaces the previous compile switches
  --with-boost-test, --enable-bison, --enable-flex and --enable-errors-dependency
  the individual configure options have been removed. --enable-maintainer-mode
  turns them all on.

* removed potentially unused configure option --enable-memfail

* fixed issue #197: HTML web interface calls /_admin/user-manager/session

* fixed issue #195: VERSION file in database directory

* fixed issue #193: REST API HEAD request returns a message body on 404

* fixed issue #188: intermittent issues with 1.0.0
  (server-side cursors not cleaned up in all cases, pthreads deadlock issue)

* issue #189: key store should use ISO datetime format bug 

* issue #187: run arango-upgrade on server start (note: arango-upgrade was finally
  replaced by the `--upgrade` option for arangod)n

* fixed issue #183: strange unittest error

* fixed issue #182: manual pages

* fixed issue #181: use getaddrinfo

* moved default database directory to "/var/lib/arangodb" in accordance with 
  http://www.pathname.com/fhs/pub/fhs-2.3.html

* fixed issue #179: strange text in import manual

* fixed issue #178: test for aragoimp is missing

* fixed issue #177: a misleading error message was returned if unknown variables
  were used in certain positions in an AQL query.

* fixed issue #176: explain how to use AQL from the arangosh

* issue #175: re-added hidden (and deprecated) option --server.http-port. This 
  option is only there to be downwards-compatible to Arango 1.0.

* fixed issue #174: missing Documentation for `within`

* fixed issue #170: add db.<coll_name>.all().toArray() to arangosh help screen

* fixed issue #169: missing argument in Simple Queries

* added program arango-upgrade. This program must be run after installing ArangoDB
  and after upgrading from a previous version of ArangoDB. The arango-upgrade script
  will ensure all system collections are created and present in the correct state.
  It will also perform any necessary data updates.
  Note: arango-upgrade was finally replaced by the `--upgrade` option for arangod.

* issue #153: edge collection should be a flag for a collection
  collections now have a type so that the distinction between document and edge 
  collections can now be done at runtime using a collection's type value.
  A collection's type can be queried in Javascript using the <collection>.type() method. 
  
  When new collections are created using db._create(), they will be document 
  collections by default. When edge._create() is called, an edge collection will be created.
  To explicitly create a collection of a specific/different type, use the methods 
  _createDocumentCollection() or _createEdgeCollection(), which are available for
  both the db and the edges object.
  The Javascript objects ArangoEdges and ArangoEdgesCollection have been removed
  completely.
  All internal and test code has been adjusted for this, and client code
  that uses edges.* should also still work because edges is still there and creates
  edge collections when _create() is called.
  
  INCOMPATIBLE CHANGE: Client code might still need to be changed in the following aspect:
  Previously, collections did not have a type so documents and edges could be inserted
  in the same collection. This is now disallowed. Edges can only be inserted into
  edge collections now. As there were no collection types in 1.0, ArangoDB will perform
  an automatic upgrade when migrating from 1.0 to 1.1.
  The automatic upgrade will check every collection and determine its type as follows:
  - if among the first 50 documents in the collection there are documents with
    attributes "_from" and "_to", the collection is typed as an edge collection
  - if among the first 50 documents in the collection there are no documents with
    attributes "_from" and "_to", the collection is made as a document collection

* issue #150: call V8 garbage collection on server periodically

* issue #110: added support for partial updates

  The REST API for documents now offers an HTTP PATCH method to partially update
  documents. Overwriting/replacing documents is still available via the HTTP PUT method
  as before. The Javascript API in the shell also offers a new update() method in extension to
  the previously existing replace() method.


v1.0.4 (2012-11-12)
-------------------

* issue #275: strange error message in arangosh 1.0.3 at startup


v1.0.3 (2012-11-08)
-------------------

* fixed AQL optimiser bug

* issue #273: fixed segfault in arangosh on HTTP 40x 

* issue #265: allow optional base64 encoding/decoding of action response data

* issue #252: _modules collection not created automatically


v1.0.2 (2012-10-22)
-------------------

* repository CentOS-X.Y moved to CentOS-X, same for Debian

* bugfix for rollback from edges

* bugfix for hash indexes

* bugfix for StringBuffer::erase_front

* added autoload for modules

* added AQL function TO_LIST


v1.0.1 (2012-09-30)
-------------------

* draft for issue #165: front-end application howto

* updated mruby to cf8fdea4a6598aa470e698e8cbc9b9b492319d

* fix for issue #190: install doesn't create log directory

* fix for issue #194: potential race condition between creating and dropping collections

* fix for issue #193: REST API HEAD request returns a message body on 404

* fix for issue #188: intermittent issues with 1.0.0 

* fix for issue #163: server cannot create collection because of abandoned files
  
* fix for issue #150: call V8 garbage collection on server periodically 


v1.0.0 (2012-08-17)
-------------------

* fix for issue #157: check for readline and ncurses headers, not only libraries


v1.0.beta4 (2012-08-15)
-----------------------

* fix for issue #152: fix memleak for barriers


v1.0.beta3 (2012-08-10)
-----------------------

* fix for issue #151: Memleak, collection data not removed

* fix for issue #149: Inconsistent port for admin interface

* fix for issue #163: server cannot create collection because of abandoned files

* fix for issue #157: check for readline and ncurses headers, not only libraries

* fix for issue #108: db.<collection>.truncate() inefficient

* fix for issue #109: added startup note about cached collection names and how to
  refresh them

* fix for issue #156: fixed memleaks in /_api/import

* fix for issue #59: added tests for /_api/import

* modified return value for calls to /_api/import: now, the attribute "empty" is 
  returned as well, stating the number of empty lines in the input. Also changed the
  return value of the error code attribute ("errorNum") from 1100 ("corrupted datafile")
  to 400 ("bad request") in case invalid/unexpected JSON data was sent to the server. 
  This error code is more appropriate as no datafile is broken but just input data is
  incorrect.

* fix for issue #152: Memleak for barriers

* fix for issue #151: Memleak, collection data not removed

* value of --database.maximal-journal-size parameter is now validated on startup. If
  value is smaller than the minimum value (currently 1048576), an error is thrown and
  the server will not start. Before this change, the global value of maximal journal 
  size was not validated at server start, but only on collection level

* increased sleep value in statistics creation loop from 10 to 500 microseconds. This
  reduces accuracy of statistics values somewhere after the decimal points but saves
  CPU time.

* avoid additional sync() calls when writing partial shape data (attribute name data) 
  to disk. sync() will still be called when the shape marker (will be written after
  the attributes) is written to disk 

* issue #147: added flag --database.force-sync-shapes to force synching of shape data
  to disk. The default value is true so it is the same behavior as in version 1.0.
  if set to false, shape data is synched to disk if waitForSync for the collection is
  set to true, otherwise, shape data is not synched.
  
* fix for issue #145: strange issue on Travis: added epsilon for numeric comparion in
  geo index

* fix for issue #136: adjusted message during indexing

* issue #131: added timeout for HTTP keep-alive connections. The default value is 300 
  seconds. There is a startup parameter server.keep-alive-timeout to configure the value. 
  Setting it to 0 will disable keep-alive entirely on the server.

* fix for issue #137: AQL optimizer should use indexes for ref accesses with 
  2 named attributes


v1.0.beta2 (2012-08-03)
-----------------------

* fix for issue #134: improvements for centos RPM

* fixed problem with disable-admin-interface in config file


v1.0.beta1 (2012-07-29)
-----------------------

* fixed issue #118: We need a collection "debugger"

* fixed issue #126: Access-Shaper must be cached

* INCOMPATIBLE CHANGE: renamed parameters "connect-timeout" and "request-timeout" 
  for arangosh and arangoimp to "--server.connect-timeout" and "--server.request-timeout"

* INCOMPATIBLE CHANGE: authorization is now required on the server side
  Clients sending requests without HTTP autorization will be rejected with HTTP 401
  To allow backwards compatibility, the server can be started with the option
  "--server.disable-authentication"

* added options "--server.username" and "--server.password" for arangosh and arangoimp
  These parameters must be used to specify the user and password to be used when
  connecting to the server. If no password is given on the command line, arangosh/
  arangoimp will interactively prompt for a password.
  If no user name is specified on the command line, the default user "root" will be
  used.

* added startup option "--server.ssl-cipher-list" to determine which ciphers to
  use in SSL context. also added SSL_OP_CIPHER_SERVER_PREFERENCE to SSL default 
  options so ciphers are tried in server and not in client order

* changed default SSL protocol to TLSv1 instead of SSLv2

* changed log-level of SSL-related messages

* added SSL connections if server is compiled with OpenSSL support. Use --help-ssl

* INCOMPATIBLE CHANGE: removed startup option "--server.admin-port". 
  The new endpoints feature (see --server.endpoint) allows opening multiple endpoints 
  anyway, and the distinction between admin and "other" endpoints can be emulated 
  later using privileges.

* INCOMPATIBLE CHANGE: removed startup options "--port", "--server.port", and 
  "--server.http-port" for arangod. 
  These options have been replaced by the new "--server.endpoint" parameter
  
* INCOMPATIBLE CHANGE: removed startup option "--server" for arangosh and arangoimp.
  These options have been replaced by the new "--server.endpoint" parameter

* Added "--server.endpoint" option to arangod, arangosh, and arangoimp.
  For arangod, this option allows specifying the bind endpoints for the server
  The server can be bound to one or multiple endpoints at once. For arangosh
  and arangoimp, the option specifies the server endpoint to connect to.
  The following endpoint syntax is currently supported:
  - tcp://host:port or http@tcp://host:port (HTTP over IPv4)
  - tcp://[host]:port or http@tcp://[host]:port (HTTP over IPv6)
  - ssl://host:port or http@tcp://host:port (HTTP over SSL-encrypted IPv4)
  - ssl://[host]:port or http@tcp://[host]:port (HTTP over SSL-encrypted IPv6)
  - unix:///path/to/socket or http@unix:///path/to/socket (HTTP over UNIX socket)

  If no port is specified, the default port of 8529 will be used.

* INCOMPATIBLE CHANGE: removed startup options "--server.require-keep-alive" and 
  "--server.secure-require-keep-alive". 
  The server will now behave as follows which should be more conforming to the 
  HTTP standard:
  * if a client sends a "Connection: close" header, the server will close the
    connection
  * if a client sends a "Connection: keep-alive" header, the server will not
    close the connection
  * if a client does not send any "Connection" header, the server will assume
    "keep-alive" if the request was an HTTP/1.1 request, and "close" if the
    request was an HTTP/1.0 request

* (minimal) internal optimisations for HTTP request parsing and response header 
  handling

* fixed Unicode unescaping bugs for \f and surrogate pairs in BasicsC/strings.c

* changed implementation of TRI_BlockCrc32 algorithm to use 8 bytes at a time

* fixed issue #122: arangod doesn't start if <log.file> cannot be created

* fixed issue #121: wrong collection size reported

* fixed issue #98: Unable to change journalSize

* fixed issue #88: fds not closed

* fixed escaping of document data in HTML admin front end

* added HTTP basic authentication, this is always turned on

* added server startup option --server.disable-admin-interface to turn off the
  HTML admin interface

* honor server startup option --database.maximal-journal-size when creating new
  collections without specific journalsize setting. Previously, these
  collections were always created with journal file sizes of 32 MB and the
  --database.maximal-journal-size setting was ignored

* added server startup option --database.wait-for-sync to control the default
  behavior

* renamed "--unit-tests" to "--javascript.unit-tests"


v1.0.alpha3 (2012-06-30)
------------------------

* fixed issue #116: createCollection=create option doesn't work

* fixed issue #115: Compilation issue under OSX 10.7 Lion & 10.8 Mountain Lion
  (homebrew)

* fixed issue #114: image not found

* fixed issue #111: crash during "make unittests"

* fixed issue #104: client.js -> ARANGO_QUIET is not defined


v1.0.alpha2 (2012-06-24)
------------------------

* fixed issue #112: do not accept document with duplicate attribute names

* fixed issue #103: Should we cleanup the directory structure

* fixed issue #100: "count" attribute exists in cursor response with "count:
  false"

* fixed issue #84 explain command 

* added new MRuby version (2012-06-02)

* added --log.filter

* cleanup of command line options:
** --startup.directory => --javascript.startup-directory
** --quite => --quiet
** --gc.interval => --javascript.gc-interval
** --startup.modules-path => --javascript.modules-path
** --action.system-directory => --javascript.action-directory
** --javascript.action-threads => removed (is now the same pool as --server.threads)

* various bug-fixes

* support for import

* added option SKIP_RANGES=1 for make unittests

* fixed several range-related assertion failures in the AQL query optimiser

* fixed AQL query optimisations for some edge cases (e.g. nested subqueries with
  invalid constant filter expressions)


v1.0.alpha1 (2012-05-28)
------------------------

Alpha Release of ArangoDB 1.0<|MERGE_RESOLUTION|>--- conflicted
+++ resolved
@@ -1,9 +1,8 @@
 v2.4.0 (XXXX-XX-XX)
 -------------------
 
-<<<<<<< HEAD
 * fixed missing makeDirectory when fetching a Foxx application from a zip file
-=======
+
 * allow passing subqueries as AQL function parameters without using
   duplicate brackets (e.g. `FUNC(query)` instead of `FUNC((query))`
 
@@ -14,7 +13,6 @@
       FOR doc IN collection
         COLLECT age = doc.age WITH COUNT INTO length 
         RETURN { age: age, count: length }
->>>>>>> 1e83716c
 
 * fixed issue #1134: Change the default endpoint to localhost
 
