v2.4.0 (XXXX-XX-XX)
-------------------


v2.3.0 (2014-11-18)
-------------------

* fixed syslog flags. `--log.syslog` is deprecated and setting it has no effect, 
  `--log.facility` now works as described. Application name has been changed from
  `triagens` to `arangod`. It can be changed using `--log.application`. The syslog
  will only contain the actual log message. The datetime prefix is omiited.

* fixed deflate in SimpleHttpClient

<<<<<<< HEAD
* added AQL list functions `PUSH`, `POP`, `UNSHIFT`, `SHIFT`, `REMOVE_ALL`,
  `REMOVE_VALUE`, `REMOVE_NTH` and `APPEND`

* added AQL functions `CALL` and `APPLY` to dynamically call other functions

=======
* fixed issue #1104: edgeExamples broken or changed 
>>>>>>> da007f56

* fixed issue #1103: Error while importing user queries

* fixed issue #1100: AQL: HAS() fails on doc[attribute_name] 

* fixed issue #1098: runtime error when creating graph vertex

* hide system applications in **Applications** tab by default

  Display of system applications can be toggled by using the *system applications* 
  toggle in the UI.

* added HTTP REST API for managing tasks (`/_api/tasks`)

* allow passing character lists as optional parameter to AQL functions `TRIM`,
  `LTRIM` and `RTRIM`

  These functions now support trimming using custom character lists. If no character
  lists are specified, all whitespace characters will be removed as previously:

      TRIM("  foobar\t \r\n ")         // "foobar"
      TRIM(";foo;bar;baz, ", "; ")     // "foo;bar;baz"

* added AQL string functions `LTRIM`, `RTRIM`, `FIND_FIRST`, `FIND_LAST`, `SPLIT`, 
  `SUBSTITUTE`

* added AQL functions `ZIP`, `VALUES` and `PERCENTILE`

* made AQL functions `CONCAT` and `CONCAT_SEPARATOR` work with list arguments

* dynamically create extra dispatcher threads if required

* fixed issue #1097: schemas in the API docs no longer show required properties as optional


v2.3.0-beta2 (2014-11-08)
-------------------------

* front-end: new icons for uploading and downloading JSON documents into a collection

* front-end: fixed documents pagination css display error

* front-end: fixed flickering of the progress view

* front-end: fixed missing event for documents filter function

* front-end: jsoneditor: added CMD+Return (Mac) CTRL+Return (Linux/Win) shortkey for 
  saving a document

* front-end: added information tooltip for uploading json documents.

* front-end: added database management view to the collapsed navigation menu

* front-end: added collection truncation feature

* fixed issue #1086: arangoimp: Odd errors if arguments are not given properly

* performance improvements for AQL queries that use JavaScript-based expressions
  internally

* added AQL geo functions `WITHIN_RECTANGLE` and `IS_IN_POLYGON`

* fixed non-working query results download in AQL editor of web interface

* removed debug print message in AQL editor query export routine

* fixed issue #1075: Aardvark: user name required even if auth is off #1075 

  The fix for this prefills the username input field with the current user's
  accout name if any and `root` (the default username) otherwise. Additionally,
  the tooltip text has been slightly adjusted.

* fixed issue #1069: Add 'raw' link to swagger ui so that the raw swagger 
  json can easily be retrieved

  This adds a link to the Swagger API docs to an application's detail view in
  the **Applications** tab of the web interface. The link produces the Swagger
  JSON directly. If authentication is turned on, the link requires authentication,
  too.

* documentation updates


v2.3.0-beta1 (2014-11-01)
-------------------------

* added dedicated `NOT IN` operator for AQL

  Previously, a `NOT IN` was only achievable by writing a negated `IN` condition:
   
      FOR i IN ... FILTER ! (i IN [ 23, 42 ]) ...

  This can now alternatively be expressed more intuitively as follows:

      FOR i IN ... FILTER i NOT IN [ 23, 42 ] ...

* added alternative logical operator syntax for AQL

  Previously, the logical operators in AQL could only be written as:
  - `&&`: logical and
  - `||`: logical or
  - `!`: negation

  ArangoDB 2.3 introduces the alternative variants for these operators:
  - `AND`: logical and
  - `OR`: logical or
  - `NOT`: negation

  The new syntax is just an alternative to the old syntax, allowing easier 
  migration from SQL. The old syntax is still fully supported and will be.

* improved output of `ArangoStatement.parse()` and POST `/_api/query`

  If an AQL query can be parsed without problems, The return value of 
  `ArangoStatement.parse()` now contains an attribute `ast` with the abstract
  syntax tree of the query (before optimizations). Though this is an internal
  representation of the query and is subject to change, it can be used to inspect
  how ArangoDB interprets a given query.

* improved `ArangoStatement.explain()` and POST `/_api/explain`

  The commands for explaining AQL queries have been improved.

* added command-line option `--javascript.v8-contexts` to control the number of 
  V8 contexts created in arangod.
  
  Previously, the number of V8 contexts was equal to the number of server threads
  (as specified by option `--server.threads`). 

  However, it may be sensible to create different amounts of threads and V8
  contexts. If the option is not specified, the number of V8 contexts created
  will be equal to the number of server threads. Thus no change in configuration
  is required to keep the old behavior.
  
  If you are using the default config files or merge them with your local config
  files, please review if the default number of server threads is okay in your
  environment. Additionally you should verify that the number of V8 contexts
  created (as specified in option `--javascript.v8-contexts`) is okay.

* the number of server.threads specified is now the minimum of threads
  started. There are situation in which threads are waiting for results of
  distributed database servers. In this case the number of threads is
  dynamically increased.

* removed index type "bitarray"

  Bitarray indexes were only half-way documented and integrated in previous versions 
  of ArangoDB so their benefit was limited. The support for bitarray indexes has
  thus been removed in ArangoDB 2.3. It is not possible to create indexes of type
  "bitarray" with ArangoDB 2.3.

  When a collection is openend that contains a bitarray index definition created 
  with a previous version of ArangoDB, ArangoDB will ignore it and log the following
  warning:

      index type 'bitarray' is not supported in this version of ArangoDB and is ignored 

  Future versions of ArangoDB may automatically remove such index definitions so the
  warnings will eventually disappear.

* removed internal "_admin/modules/flush" in order to fix requireApp

* added basic support for handling binary data in Foxx

  Requests with binary payload can be processed in Foxx applications by
  using the new method `res.rawBodyBuffer()`. This will return the unparsed request
  body as a Buffer object.

  There is now also the method `req.requestParts()` available in Foxx to retrieve
  the individual components of a multipart HTTP request.

  Buffer objects can now be used when setting the response body of any Foxx action.
  Additionally, `res.send()` has been added as a convenience method for returning 
  strings, JSON objects or buffers from a Foxx action:

      res.send("<p>some HTML</p>");
      res.send({ success: true });
      res.send(new Buffer("some binary data"));

  The convenience method `res.sendFile()` can now be used to easily return the
  contents of a file from a Foxx action:

      res.sendFile(applicationContext.foxxFilename("image.png"));

  `fs.write` now accepts not only strings but also Buffer objects as second parameter:

      fs.write(filename, "some data");
      fs.write(filename, new Buffer("some binary data"));

  `fs.readBuffer` can be used to return the contents of a file in a Buffer object.

* improved performance of insertion into non-unique hash indexes significantly in case
  many duplicate keys are used in the index

* issue #1042: set time zone in log output

  the command-line option `--log.use-local-time` was added to print dates and times in
  the server-local timezone instead of UTC

* command-line options that require a boolean value now validate the
  value given on the command-line

  This prevents issues if no value is specified for an option that 
  requires a boolean value. For example, the following command-line would 
  have caused trouble in 2.2, because `--server.endpoint` would have been 
  used as the value for the `--server.disable-authentication` options
  (which requires a boolean value):
  
      arangod --server.disable-authentication --server.endpoint tcp://127.0.0.1:8529 data

  In 2.3, running this command will fail with an error and requires to
  be modified to:

      arangod --server.disable-authentication true --server.endpoint tcp://127.0.0.1:8529 data

* improved performance of CSV import in arangoimp

* fixed issue #1027: Stack traces are off-by-one

* fixed issue #1026: Modules loaded in different files within the same app 
  should refer to the same module

* fixed issue #1025: Traversal not as expected in undirected graph

* added a _relation function in the general-graph module.
 
  This deprecated _directedRelation and _undirectedRelation.
  ArangoDB does not offer any constraints for undirected edges
  which caused some confusion of users how undirected relations
  have to be handled. Relation now only supports directed relations
  and the user can actively simulate undirected relations.

* changed return value of Foxx.applicationContext#collectionName:

  Previously, the function could return invalid collection names because
  invalid characters were not replaced in the application name prefix, only
  in the collection name passed.

  Now, the function replaces invalid characters also in the application name
  prefix, which might to slightly different results for application names that
  contained any characters outside the ranges [a-z], [A-Z] and [0-9].

* prevent XSS in AQL editor and logs view

* integrated tutorial into ArangoShell and web interface

* added option `--backslash-escape` for arangoimp when running CSV file imports

* front-end: added download feature for (filtered) documents

* front-end: added download feature for the results of a user query

* front-end: added function to move documents to another collection

* front-end: added sort-by attribute to the documents filter

* front-end: added sorting feature to database, graph management and user management view.

* issue #989: front-end: Databases view not refreshing after deleting a database

* issue #991: front-end: Database search broken

* front-end: added infobox which shows more information about a document (_id, _rev, _key) or
  an edge (_id, _rev, _key, _from, _to). The from and to attributes are clickable and redirect
  to their document location.

* front-end: added edit-mode for deleting multiple documents at the same time.

* front-end: added delete button to the detailed document/edge view.

* front-end: added visual feedback for saving documents/edges inside the editor (error/success).

* front-end: added auto-focusing for the first input field in a modal.

* front-end: added validation for user input in a modal.

* front-end: user defined queries are now stored inside the database and are bound to the current
  user, instead of using the local storage functionality of the browsers. The outcome of this is
  that user defined queries are now independently usable from any device. Also queries can now be
  edited through the standard document editor of the front-end through the _users collection.

* front-end: added import and export functionality for user defined queries.

* front-end: added new keywords and functions to the aql-editor theme

* front-end: applied tile-style to the graph view

* front-end: now using the new graph api including multi-collection support

* front-end: foxx apps are now deleteable

* front-end: foxx apps are now installable and updateable through github, if github is their
  origin.

* front-end: added foxx app version control. Multiple versions of a single foxx app are now
  installable and easy to manage and are also arranged in groups.

* front-end: the user-set filter of a collection is now stored until the user navigates to
  another collection.

* front-end: fetching and filtering of documents, statistics, and query operations are now
  handled with asynchronous ajax calls.

* front-end: added progress indicator if the front-end is waiting for a server operation.

* front-end: fixed wrong count of documents in the documents view of a collection.

* front-end: fixed unexpected styling of the manage db view and navigation.

* front-end: fixed wrong handling of select fields in a modal view.

* front-end: fixed wrong positioning of some tooltips.

* automatically call `toJSON` function of JavaScript objects (if present)
  when serializing them into database documents. This change allows
  storing JavaScript date objects in the database in a sensible manner.


v2.2.7 (XXXX-XX-XX)
-------------------

* fixed issue #998: Incorrect application URL for non-system Foxx apps

* fixed issue #1079: AQL editor: keyword WITH in UPDATE query is not highlighted

* fix memory leak in cluster nodes

* fixed registration of AQL user-defined functions in Web UI (JS shell)

* fixed error display in Web UI for certain errors
  (now error message is printed instead of 'undefined')

* fixed issue #1059: bug in js module console

* fixed issue #1056: "fs": zip functions fail with passwords

* fixed issue #1063: Docs: measuring unit of --wal.logfile-size?

* fixed issue #1062: Docs: typo in 14.2 Example data 


v2.2.6 (2014-10-20)
-------------------

* fixed issue #972: Compilation Issue

* fixed issue #743: temporary directories are now unique and one can read
  off the tool that created them, if empty, they are removed atexit

* Highly improved performance of all AQL GRAPH_* functions.

* Orphan collections in general graphs can now be found via GRAPH_VERTICES
  if either "any" or no direction is defined

* Fixed documentation for AQL function GRAPH_NEIGHBORS.
  The option "vertexCollectionRestriction" is meant to filter the target
  vertices only, and should not filter the path.

* Fixed a bug in GRAPH_NEIGHBORS which enforced only empty results
  under certain conditions


v2.2.5 (2014-10-09)
-------------------

* fixed issue #961: allow non-JSON values in undocument request bodies

* fixed issue 1028: libicu is now statically linked

* fixed cached lookups of collections on the server, which may have caused spurious
  problems after collection rename operations


v2.2.4 (2014-10-01)
-------------------

* fixed accessing `_from` and `_to` attributes in `collection.byExample` and 
  `collection.firstExample`

  These internal attributes were not handled properly in the mentioned functions, so 
  searching for them did not always produce documents

* fixed issue #1030: arangoimp 2.2.3 crashing, not logging on large Windows CSV file 

* fixed issue #1025: Traversal not as expected in undirected graph

* fixed issue #1020

  This requires re-introducing the startup option `--database.force-sync-properties`.

  This option can again be used to force fsyncs of collection, index and database properties 
  stored as JSON strings on disk in files named `parameter.json`. Syncing these files after
  a write may be necessary if the underlying storage does not sync file contents by itself
  in a "sensible" amount of time after a file has been written and closed.

  The default value is `true` so collection, index and database properties will always be
  synced to disk immediately. This affects creating, renaming and dropping collections as 
  well as creating and dropping databases and indexes. Each of these operations will perform
  an additional fsync on the `parameter.json` file if the option is set to `true`. 

  It might be sensible to set this option to `false` for workloads that create and drop a 
  lot of collections (e.g. test runs).

  Document operations such as creating, updating and dropping documents are not affected
  by this option.

* fixed issue #1016: AQL editor bug

* fixed issue #1014: WITHIN function returns wrong distance

* fixed AQL shortest path calculation in function `GRAPH_SHORTEST_PATH` to return
  complete vertex objects instead of just vertex ids

* allow changing of attributes of documents stored in server-side JavaScript variables 

  Previously, the following did not work:

      var doc = db.collection.document(key);
      doc._key = "abc"; // overwriting internal attributes not supported
      doc.value = 123;  // overwriting existing attributes not supported 

  Now, modifying documents stored in server-side variables (e.g. `doc` in the above case)
  is supported. Modifying the variables will not update the documents in the database,
  but will modify the JavaScript object (which can be written back to the database using
  `db.collection.update` or `db.collection.replace`)

* fixed issue #997: arangoimp apparently doesn't support files >2gig on Windows

  large file support (requires using `_stat64` instead of `stat`) is now supported on 
  Windows


v2.2.3 (2014-09-02)
-------------------

* added `around` for Foxx controller

* added `type` option for HTTP API `GET /_api/document?collection=...`

  This allows controlling the type of results to be returned. By default, paths to
  documents will be returned, e.g. 

      [
        `/_api/document/test/mykey1`,
        `/_api/document/test/mykey2`,
        ...
      ]

  To return a list of document ids instead of paths, the `type` URL parameter can be 
  set to `id`:

      [
        `test/mykey1`,
        `test/mykey2`,
        ...
      ]

  To return a list of document keys only, the `type` URL parameter can be set to `key`:

      [
        `mykey1`,
        `mykey2`,
        ...
      ]


* properly capitalize HTTP response header field names in case the `x-arango-async`
  HTTP header was used in a request.

* fixed several documentation issues

* speedup for several general-graph functions, AQL functions starting with `GRAPH_`
  and traversals


v2.2.2 (2014-08-08)
-------------------

* allow storing non-reserved attribute names starting with an underscore

  Previous versions of ArangoDB parsed away all attribute names that started with an 
  underscore (e.g. `_test', '_foo', `_bar`) on all levels of a document (root level
  and sub-attribute levels). While this behavior was documented, it was unintuitive and
  prevented storing documents inside other documents, e.g.:

      {
        "_key" : "foo",
        "_type" : "mydoc",
        "references" : [
          {
            "_key" : "something",
            "_rev" : "...",
            "value" : 1
          },
          { 
            "_key" : "something else",
            "_rev" : "...",
            "value" : 2
          }
        ]
      }

  In the above example, previous versions of ArangoDB removed all attributes and
  sub-attributes that started with underscores, meaning the embedded documents would lose
  some of their attributes. 2.2.2 should preserve such attributes, and will also allow
  storing user-defined attribute names on the top-level even if they start with underscores
  (such as `_type` in the above example).

* fix conversion of JavaScript String, Number and Boolean objects to JSON.

  Objects created in JavaScript using `new Number(...)`, `new String(...)`, or
  `new Boolean(...)` were not converted to JSON correctly.

* fixed a race condition on task registration (i.e. `require("org/arangodb/tasks").register()`)

  this race condition led to undefined behavior when a just-created task with no offset and
  no period was instantly executed and deleted by the task scheduler, before the `register`
  function returned to the caller.

* changed run-tests.sh to execute all suitable tests.

* switch to new version of gyp

* fixed upgrade button


v2.2.1 (2014-07-24)
-------------------

* fixed hanging write-ahead log recovery for certain cases that involved dropping
  databases

* fixed issue with --check-version: when creating a new database the check failed

* issue #947 Foxx applicationContext missing some properties

* fixed issue with --check-version: when creating a new database the check failed

* added startup option `--wal.suppress-shape-information`

  Setting this option to `true` will reduce memory and disk space usage and require
  less CPU time when modifying documents or edges. It should therefore be turned on
  for standalone ArangoDB servers. However, for servers that are used as replication
  masters, setting this option to `true` will effectively disable the usage of the
  write-ahead log for replication, so it should be set to `false` for any replication
  master servers.

  The default value for this option is `false`. 

* added optional `ttl` attribute to specify result cursor expiration for HTTP API method 
  `POST /_api/cursor` 

  The `ttl` attribute can be used to prevent cursor results from timing out too early.

* issue #947: Foxx applicationContext missing some properties

* (reported by Christian Neubauer): 

  The problem was that in Google's V8, signed and unsigned chars are not always declared cleanly.
  so we need to force v8 to compile with forced signed chars which is done by the Flag:
    -fsigned-char
  at least it is enough to follow the instructions of compiling arango on rasperry 
  and add "CFLAGS='-fsigned-char'" to the make command of V8 and remove the armv7=0

* Fixed a bug with the replication client. In the case of single document
  transactions the collection was not write locked.


v2.2.0 (2014-07-10)
-------------------

* The replication methods `logger.start`, `logger.stop` and `logger.properties` are
  no-ops in ArangoDB 2.2 as there is no separate replication logger anymore. Data changes
  are logged into the write-ahead log in ArangoDB 2.2, and not separately by the 
  replication logger. The replication logger object is still there in ArangoDB 2.2 to
  ensure backwards-compatibility, however, logging cannot be started, stopped or 
  configured anymore. Using any of these methods will do nothing.

  This also affects the following HTTP API methods:
  - `PUT /_api/replication/logger-start`
  - `PUT /_api/replication/logger-stop`
  - `GET /_api/replication/logger-config` 
  - `PUT /_api/replication/logger-config`

  Using any of these methods is discouraged from now on as they will be removed in 
  future versions of ArangoDB.

* INCOMPATIBLE CHANGE: replication of transactions has changed. Previously, transactions
  were logged on a master in one big block and shipped to a slave in one block, too.
  Now transactions will be logged and replicated as separate entries, allowing transactions
  to be bigger and also ensure replication progress.
  
  This change also affects the behavior of the `stop` method of the replication applier.
  If the replication applier is now stopped manually using the `stop` method and later 
  restarted using the `start` method, any transactions that were unfinished at the
  point of stopping will be aborted on a slave, even if they later commit on the master.

  In ArangoDB 2.2, stopping the replication applier manually should be avoided unless the
  goal is to stop replication permanently or to do a full resync with the master anyway.
  If the replication applier still must be stopped, it should be made sure that the
  slave has fetched and applied all pending operations from a master, and that no 
  extra transactions are started on the master before the `stop` command on the slave
  is executed.

  Replication of transactions in ArangoDB 2.2 might also lock the involved collections on
  the slave while a transaction is either committed or aborted on the master and the
  change has been replicated to the slave. This change in behavior may be important for
  slave servers that are used for read-scaling. In order to avoid long lasting collection
  locks on the slave, transactions should be kept small.

  The `_replication` system collection is not used anymore in ArangoDB 2.2 and its usage is
  discouraged.

* INCOMPATIBLE CHANGE: the figures reported by the `collection.figures` method
  now only reflect documents and data contained in the journals and datafiles of
  collections. Documents or deletions contained only in the write-ahead log will
  not influence collection figures until the write-ahead log garbage collection
  kicks in. The figures for a collection might therefore underreport the total
  resource usage of a collection.

  Additionally, the attributes `lastTick` and `uncollectedLogfileEntries` have been
  added to the result of the `figures` operation and the HTTP API method 
  `PUT /_api/collection/figures`

* added `insert` method as an alias for `save`. Documents can now be inserted into
  a collection using either method:
  
      db.test.save({ foo: "bar" }); 
      db.test.insert({ foo: "bar" }); 

* added support for data-modification AQL queries

* added AQL keywords `INSERT`, `UPDATE`, `REPLACE` and `REMOVE` (and `WITH`) to
  support data-modification AQL queries.
  
  Unquoted usage of these keywords for attribute names in AQL queries will likely
  fail in ArangoDB 2.2. If any such attribute name needs to be used in a query, it
  should be enclosed in backticks to indicate the usage of a literal attribute
  name. 

  For example, the following query will fail in ArangoDB 2.2 with a parse error:

      FOR i IN foo RETURN i.remove

  and needs to be rewritten like this:

      FOR i IN foo RETURN i.`remove`

* disallow storing of JavaScript objects that contain JavaScript native objects
  of type `Date`, `Function`, `RegExp` or `External`, e.g.

      db.test.save({ foo: /bar/ });
      db.test.save({ foo: new Date() });

  will now print

      Error: <data> cannot be converted into JSON shape: could not shape document

  Previously, objects of these types were silently converted into an empty object
  (i.e. `{ }`).

  To store such objects in a collection, explicitly convert them into strings 
  like this:

      db.test.save({ foo: String(/bar/) });
      db.test.save({ foo: String(new Date()) });

* The replication methods `logger.start`, `logger.stop` and `logger.properties` are
  no-ops in ArangoDB 2.2 as there is no separate replication logger anymore. Data changes
  are logged into the write-ahead log in ArangoDB 2.2, and not separately by the 
  replication logger. The replication logger object is still there in ArangoDB 2.2 to
  ensure backwards-compatibility, however, logging cannot be started, stopped or 
  configured anymore. Using any of these methods will do nothing.

  This also affects the following HTTP API methods:
  - `PUT /_api/replication/logger-start`
  - `PUT /_api/replication/logger-stop`
  - `GET /_api/replication/logger-config` 
  - `PUT /_api/replication/logger-config`

  Using any of these methods is discouraged from now on as they will be removed in 
  future versions of ArangoDB.

* INCOMPATIBLE CHANGE: replication of transactions has changed. Previously, transactions
  were logged on a master in one big block and shipped to a slave in one block, too.
  Now transactions will be logged and replicated as separate entries, allowing transactions
  to be bigger and also ensure replication progress.
  
  This change also affects the behavior of the `stop` method of the replication applier.
  If the replication applier is now stopped manually using the `stop` method and later 
  restarted using the `start` method, any transactions that were unfinished at the
  point of stopping will be aborted on a slave, even if they later commit on the master.

  In ArangoDB 2.2, stopping the replication applier manually should be avoided unless the
  goal is to stop replication permanently or to do a full resync with the master anyway.
  If the replication applier still must be stopped, it should be made sure that the
  slave has fetched and applied all pending operations from a master, and that no 
  extra transactions are started on the master before the `stop` command on the slave
  is executed.

  Replication of transactions in ArangoDB 2.2 might also lock the involved collections on
  the slave while a transaction is either committed or aborted on the master and the
  change has been replicated to the slave. This change in behavior may be important for
  slave servers that are used for read-scaling. In order to avoid long lasting collection
  locks on the slave, transactions should be kept small.

  The `_replication` system collection is not used anymore in ArangoDB 2.2 and its usage is
  discouraged.

* INCOMPATIBLE CHANGE: the figures reported by the `collection.figures` method
  now only reflect documents and data contained in the journals and datafiles of
  collections. Documents or deletions contained only in the write-ahead log will
  not influence collection figures until the write-ahead log garbage collection
  kicks in. The figures for a collection might therefore underreport the total
  resource usage of a collection.

  Additionally, the attributes `lastTick` and `uncollectedLogfileEntries` have been
  added to the result of the `figures` operation and the HTTP API method 
  `PUT /_api/collection/figures`

* added `insert` method as an alias for `save`. Documents can now be inserted into
  a collection using either method:
  
      db.test.save({ foo: "bar" }); 
      db.test.insert({ foo: "bar" }); 

* added support for data-modification AQL queries

* added AQL keywords `INSERT`, `UPDATE`, `REPLACE` and `REMOVE` (and `WITH`) to
  support data-modification AQL queries.
  
  Unquoted usage of these keywords for attribute names in AQL queries will likely
  fail in ArangoDB 2.2. If any such attribute name needs to be used in a query, it
  should be enclosed in backticks to indicate the usage of a literal attribute
  name. 

  For example, the following query will fail in ArangoDB 2.2 with a parse error:

      FOR i IN foo RETURN i.remove

  and needs to be rewritten like this:

      FOR i IN foo RETURN i.`remove`

* disallow storing of JavaScript objects that contain JavaScript native objects
  of type `Date`, `Function`, `RegExp` or `External`, e.g.

      db.test.save({ foo: /bar/ });
      db.test.save({ foo: new Date() });

  will now print

      Error: <data> cannot be converted into JSON shape: could not shape document

  Previously, objects of these types were silently converted into an empty object
  (i.e. `{ }`).

  To store such objects in a collection, explicitly convert them into strings 
  like this:

      db.test.save({ foo: String(/bar/) });
      db.test.save({ foo: String(new Date()) });

* honor startup option `--server.disable-statistics` when deciding whether or not
  to start periodic statistics collection jobs

  Previously, the statistics collection jobs were started even if the server was
  started with the `--server.disable-statistics` flag being set to `true`

* removed startup option `--random.no-seed`

  This option had no effect in previous versions of ArangoDB and was thus removed.

* removed startup option `--database.remove-on-drop`

  This option was used for debugging only.

* removed startup option `--database.force-sync-properties`

  This option is now superfluous as collection properties are now stored in the 
  write-ahead log.

* introduced write-ahead log

  All write operations in an ArangoDB server instance are automatically logged
  to the server's write-ahead log. The write-ahead log is a set of append-only 
  logfiles, and it is used in case of a crash recovery and for replication.
  Data from the write-ahead log will eventually be moved into the journals or
  datafiles of collections, allowing the server to remove older write-ahead log 
  logfiles. Figures of collections will be updated when data are moved from the
  write-ahead log into the journals or datafiles of collections.

  Cross-collection transactions in ArangoDB should benefit considerably by this
  change, as less writes than in previous versions are required to ensure the data 
  of multiple collections are atomcially and durably committed. All data-modifying 
  operations inside transactions (insert, update, remove) will write their 
  operations into the write-ahead log directly, making transactions with multiple 
  operations also require less physical memory than in previous versions of ArangoDB,
  that required all transaction data to fit into RAM.
  
  The `_trx` system collection is not used anymore in ArangoDB 2.2 and its usage is
  discouraged.

  The data in the write-ahead log can also be used in the replication context.
  The `_replication` collection that was used in previous versions of ArangoDB to 
  store all changes on the server is not used anymore in ArangoDB 2.2. Instead, 
  slaves can read from a master's write-ahead log to get informed about most
  recent changes. This removes the need to store data-modifying operations in 
  both the actual place and the `_replication` collection. 

* removed startup option `--server.disable-replication-logger`

  This option is superfluous in ArangoDB 2.2. There is no dedicated replication
  logger in ArangoDB 2.2. There is now always the write-ahead log, and it is also
  used as the server's replication log. Specifying the startup option
  `--server.disable-replication-logger` will do nothing in ArangoDB 2.2, but the
  option should not be used anymore as it might be removed in a future version.

* changed behavior of replication logger

  There is no dedicated replication logger in ArangoDB 2.2 as there is the 
  write-ahead log now. The existing APIs for starting and stopping the replication
  logger still exist in ArangoDB 2.2 for downwards-compatibility, but calling
  the start or stop operations are no-ops in ArangoDB 2.2. When querying the
  replication logger status via the API, the server will always report that the
  replication logger is running. Configuring the replication logger is a no-op 
  in ArangoDB 2.2, too. Changing the replication logger configuration has no
  effect. Instead, the write-ahead log configuration can be changed.

* removed MRuby integration for arangod

  ArangoDB had an experimental MRuby integration in some of the publish builds.
  This wasn't continuously developed, and so it has been removed in ArangoDB 2.2.

  This change has led to the following startup options being superfluous:

  - `--ruby.gc-interval`
  - `--ruby.action-directory`
  - `--ruby.modules-path`
  - `--ruby.startup-directory`

  Specifying these startup options will do nothing in ArangoDB 2.2, but the 
  options should be avoided from now on as they might be removed in future versions.

* reclaim index memory when last document in collection is deleted

  Previously, deleting documents from a collection did not lead to index sizes being
  reduced. Instead, the already allocated index memory was re-used when a collection
  was refilled.

  Now, index memory for primary indexes and hash indexes is reclaimed instantly when
  the last document from a collection is removed.
  
* inlined and optimized functions in hash indexes

* added AQL TRANSLATE function

  This function can be used to perform lookups from static lists, e.g.

      LET countryNames = { US: "United States", UK: "United Kingdom", FR: "France" }
      RETURN TRANSLATE("FR", countryNames) 

* fixed datafile debugger

* fixed check-version for empty directory

* moved try/catch block to the top of routing chain

* added mountedApp function for foxx-manager

* fixed issue #883: arango 2.1 - when starting multi-machine cluster, UI web 
  does not change to cluster overview

* fixed dfdb: should not start any other V8 threads

* cleanup of version-check, added module org/arangodb/database-version,
  added --check-version option

* fixed issue #881: [2.1.0] Bombarded (every 10 sec or so) with 
  "WARNING format string is corrupt" when in non-system DB Dashboard

* specialized primary index implementation to allow faster hash table 
  rebuilding and reduce lookups in datafiles for the actual value of `_key`.

* issue #862: added `--overwrite` option to arangoimp

* removed number of property lookups for documents during AQL queries that
  access documents

* prevent buffering of long print results in arangosh's and arangod's print
  command

  this change will emit buffered intermediate print results and discard the
  output buffer to quickly deliver print results to the user, and to prevent
  constructing very large buffers for large results

* removed sorting of attribute names for use in a collection's shaper

  sorting attribute names was done on document insert to keep attributes 
  of a collection in sorted order for faster comparisons. The sort order
  of attributes was only used in one particular and unlikely case, so it
  was removed. Collections with many different attribute names should 
  benefit from this change by faster inserts and slightly less memory usage.

* fixed a bug in arangodump which got the collection name in _from and _to
  attributes of edges wrong (all were "_unknown")

* fixed a bug in arangorestore which did not recognise wrong _from and _to
  attributes of edges

* improved error detection and reporting in arangorestore


v2.1.1 (2014-06-06)
-------------------

* fixed dfdb: should not start any other V8 threads

* signature for collection functions was modified

  The basic change was the substitution of the input parameter of the
  function by an generic options object which can contain multiple
  option parameter of the function.
  Following functions were modified
  remove
  removeBySample
  replace
  replaceBySample
  update
  updateBySample
  
  Old signature is yet supported but it will be removed in future versions 

v2.1.0 (2014-05-29)
-------------------

* implemented upgrade procedure for clusters

* fixed communication issue with agency which prevented reconnect
  after an agent failure

* fixed cluster dashboard in the case that one but not all servers
  in the cluster are down

* fixed a bug with coordinators creating local database objects
  in the wrong order (_system needs to be done first)

* improved cluster dashboard


v2.1.0-rc2 (2014-05-25)
-----------------------

* fixed issue #864: Inconsistent behavior of AQL REVERSE(list) function


v2.1.0-rc1 (XXXX-XX-XX)
-----------------------

* added server-side periodic task management functions:

  - require("org/arangodb/tasks").register(): registers a periodic task
  - require("org/arangodb/tasks").unregister(): unregisters and removes a 
    periodic task
  - require("org/arangodb/tasks").get(): retrieves a specific tasks or all
    existing tasks

  the previous undocumented function `internal.definePeriodic` is now
  deprecated and will be removed in a future release.

* decrease the size of some seldomly used system collections on creation. 

  This will make these collections use less disk space and mapped memory.

* added AQL date functions

* added AQL FLATTEN() list function

* added index memory statistics to `db.<collection>.figures()` function

  The `figures` function will now return a sub-document `indexes`, which lists
  the number of indexes in the `count` sub-attribute, and the total memory
  usage of the indexes in bytes in the `size` sub-attribute.

* added AQL CURRENT_DATABASE() function

  This function returns the current database's name.

* added AQL CURRENT_USER() function

  This function returns the current user from an AQL query. The current user is the
  username that was specified in the `Authorization` HTTP header of the request. If
  authentication is turned off or the query was executed outside a request context,
  the function will return `null`.

* fixed issue #796: Searching with newline chars broken?

  fixed slightly different handling of backslash escape characters in a few
  AQL functions. Now handling of escape sequences should be consistent, and 
  searching for newline characters should work the same everywhere

* added OpenSSL version check for configure

  It will report all OpenSSL versions < 1.0.1g as being too old.
  `configure` will only complain about an outdated OpenSSL version but not stop.

* require C++ compiler support (requires g++ 4.8, clang++ 3.4 or Visual Studio 13)

* less string copying returning JSONified documents from ArangoDB, e.g. via
  HTTP GET `/_api/document/<collection>/<document>`

* issue #798: Lower case http headers from arango
        
  This change allows returning capitalized HTTP headers, e.g.
  `Content-Length` instead of `content-length`.
  The HTTP spec says that headers are case-insensitive, but
  in fact several clients rely on a specific case in response
  headers.
  This change will capitalize HTTP headers if the `X-Arango-Version`
  request header is sent by the client and contains a value of at
  least `20100` (for version 2.1). The default value for the
  compatibility can also be set at server start, using the
  `--server.default-api-compatibility` option.

* simplified usage of `db._createStatement()`

  Previously, the function could not be called with a query string parameter as 
  follows:

      db._createStatement(queryString);

  Calling it as above resulted in an error because the function expected an
  object as its parameter. From now on, it's possible to call the function with 
  just the query string.

* make ArangoDB not send back a `WWW-Authenticate` header to a client in case the
  client sends the `X-Omit-WWW-Authenticate` HTTP header.

  This is done to prevent browsers from showing their built-in HTTP authentication 
  dialog for AJAX requests that require authentication.
  ArangoDB will still return an HTTP 401 (Unauthorized) if the request doesn't
  contain valid credentials, but it will omit the `WWW-Authenticate` header, 
  allowing clients to bypass the browser's authentication dialog.

* added REST API method HTTP GET `/_api/job/job-id` to query the status of an
  async job without potentially fetching it from the list of done jobs

* fixed non-intuitive behaviour in jobs API: previously, querying the status
  of an async job via the API HTTP PUT `/_api/job/job-id` removed a currently 
  executing async job from the list of queryable jobs on the server.
  Now, when querying the result of an async job that is still executing, 
  the job is kept in the list of queryable jobs so its result can be fetched
  by a subsequent request.

* use a new data structure for the edge index of an edge collection. This
  improves the performance for the creation of the edge index and in 
  particular speeds up removal of edges in graphs. Note however that
  this change might change the order in which edges starting at 
  or ending in a vertex are returned. However, this order was never
  guaranteed anyway and it is not sensible to guarantee any particular 
  order.

* provide a size hint to edge and hash indexes when initially filling them
  this will lead to less re-allocations when populating these indexes
    
  this may speed up building indexes when opening an existing collection

* don't requeue identical context methods in V8 threads in case a method is 
  already registered

* removed arangod command line option `--database.remove-on-compacted`

* export the sort attribute for graph traversals to the HTTP interface

* add support for arangodump/arangorestore for clusters


v2.0.8 (XXXX-XX-XX)
-------------------

* fixed too-busy iteration over skiplists

  Even when a skiplist query was restricted by a limit clause, the skiplist
  index was queried without the limit. this led to slower-than-necessary
  execution times.

* fixed timeout overflows on 32 bit systems

  this bug has led to problems when select was called with a high timeout
  value (2000+ seconds) on 32bit systems that don't have a forgiving select
  implementation. when the call was made on these systems, select failed
  so no data would be read or sent over the connection

  this might have affected some cluster-internal operations.

* fixed ETCD issues on 32 bit systems

  ETCD was non-functional on 32 bit systems at all. The first call to the
  watch API crashed it. This was because atomic operations worked on data
  structures that were not properly aligned on 32 bit systems. 

* fixed issue #848: db.someEdgeCollection.inEdge does not return correct 
  value when called the 2nd time after a .save to the edge collection


v2.0.7 (2014-05-05)
-------------------

* issue #839: Foxx Manager missing "unfetch"

* fixed a race condition at startup

  this fixes undefined behavior in case the logger was involved directly at 
  startup, before the logger initialization code was called. This should have
  occurred only for code that was executed before the invocation of main(), 
  e.g. during ctor calls of statically defined objects.


v2.0.6 (2014-04-22)
-------------------

* fixed issue #835: arangosh doesn't show correct database name



v2.0.5 (2014-04-21)
-------------------

* Fixed a caching problem in IE JS Shell

* added cancelation for async jobs

* upgraded to new gyp for V8

* new Windows installer


v2.0.4 (2014-04-14)
-------------------

* fixed cluster authentication front-end issues for Firefox and IE, there are
  still problems with Chrome


v2.0.3 (2014-04-14)
-------------------

* fixed AQL optimizer bug

* fixed front-end issues

* added password change dialog


v2.0.2 (2014-04-06)
-------------------

* during cluster startup, do not log (somewhat expected) connection errors with
  log level error, but with log level info

* fixed dashboard modals

* fixed connection check for cluster planning front end: firefox does 
  not support async:false

* document how to persist a cluster plan in order to relaunch an existing
  cluster later


v2.0.1 (2014-03-31)
-------------------

* make ArangoDB not send back a `WWW-Authenticate` header to a client in case the
  client sends the `X-Omit-WWW-Authenticate` HTTP header.

  This is done to prevent browsers from showing their built-in HTTP authentication 
  dialog for AJAX requests that require authentication.
  ArangoDB will still return an HTTP 401 (Unauthorized) if the request doesn't
  contain valid credentials, but it will omit the `WWW-Authenticate` header, 
  allowing clients to bypass the browser's authentication dialog.

* fixed isses in arango-dfdb:

  the dfdb was not able to unload certain system collections, so these couldn't be
  inspected with the dfdb sometimes. Additionally, it did not truncate corrupt
  markers from datafiles under some circumstances

* added `changePassword` attribute for users

* fixed non-working "save" button in collection edit view of web interface
  clicking the save button did nothing. one had to press enter in one of the input
  fields to send modified form data

* fixed V8 compile error on MacOS X

* prevent `body length: -9223372036854775808` being logged in development mode for
  some Foxx HTTP responses

* fixed several bugs in web interface dashboard

* fixed issue #783: coffee script not working in manifest file

* fixed issue #783: coffee script not working in manifest file

* fixed issue #781: Cant save current query from AQL editor ui

* bumped version in `X-Arango-Version` compatibility header sent by arangosh and other
  client tools from `1.5` to `2.0`.

* fixed startup options for arango-dfdb, added details option for arango-dfdb

* fixed display of missing error messages and codes in arangosh

* when creating a collection via the web interface, the collection type was always 
  "document", regardless of the user's choice


v2.0.0 (2014-03-10)
-------------------

* first 2.0 release


v2.0.0-rc2 (2014-03-07)
-----------------------

* fixed cluster authorization


v2.0.0-rc1 (2014-02-28)
-----------------------

* added sharding :-)

* added collection._dbName attribute to query the name of the database from a collection

  more detailed documentation on the sharding and cluster features can be found in the user 
  manual, section **Sharding**

* INCOMPATIBLE CHANGE: using complex values in AQL filter conditions with operators other
  than equality (e.g. >=, >, <=, <) will disable usage of skiplist indexes for filter 
  evaluation.
  
  For example, the following queries will be affected by change:

      FOR doc IN docs FILTER doc.value < { foo: "bar" } RETURN doc
      FOR doc IN docs FILTER doc.value >= [ 1, 2, 3 ] RETURN doc

  The following queries will not be affected by the change:
      
      FOR doc IN docs FILTER doc.value == 1 RETURN doc
      FOR doc IN docs FILTER doc.value == "foo" RETURN doc
      FOR doc IN docs FILTER doc.value == [ 1, 2, 3 ] RETURN doc
      FOR doc IN docs FILTER doc.value == { foo: "bar" } RETURN doc

* INCOMPATIBLE CHANGE: removed undocumented method `collection.saveOrReplace`
  
  this feature was never advertised nor documented nor tested.

* INCOMPATIBLE CHANGE: removed undocumented REST API method `/_api/simple/BY-EXAMPLE-HASH`

  this feature was never advertised nor documented nor tested.

* added explicit startup parameter `--server.reuse-address`

  This flag can be used to control whether sockets should be acquired with the SO_REUSEADDR 
  flag.
  
  Regardless of this setting, sockets on Windows are always acquired using the
  SO_EXCLUSIVEADDRUSE flag.

* removed undocumented REST API method GET `/_admin/database-name`

* added user validation API at POST `/_api/user/<username>`

* slightly improved users management API in `/_api/user`:

  Previously, when creating a new user via HTTP POST, the username needed to be 
  passed in an attribute `username`. When users were returned via this API,
  the usernames were returned in an attribute named `user`. This was slightly
  confusing and was changed in 2.0 as follows:

  - when adding a user via HTTP POST, the username can be specified in an attribute 
  `user`. If this attribute is not used, the API will look into the attribute `username`
  as before and use that value.
  - when users are returned via HTTP GET, the usernames are still returned in an
    attribute `user`.

  This change should be fully downwards-compatible with the previous version of the API.

* added AQL SLICE function to extract slices from lists

* made module loader more node compatible

* the startup option `--javascript.package-path` for arangosh is now deprecated and does
  nothing. Using it will not cause an error, but the option is ignored.

* added coffee script support

* Several UI improvements.

* Exchanged icons in the graphviewer toolbar

* always start networking and HTTP listeners when starting the server (even in 
  console mode)

* allow vertex and edge filtering with user-defined functions in TRAVERSAL,
  TRAVERSAL_TREE and SHORTEST_PATH AQL functions:

      // using user-defined AQL functions for edge and vertex filtering
      RETURN TRAVERSAL(friends, friendrelations, "friends/john", "outbound", {
        followEdges: "myfunctions::checkedge",
        filterVertices: "myfunctions::checkvertex"
      })

      // using the following custom filter functions
      var aqlfunctions = require("org/arangodb/aql/functions");
      aqlfunctions.register("myfunctions::checkedge", function (config, vertex, edge, path) { 
        return (edge.type !== 'dislikes'); // don't follow these edges
      }, false);

      aqlfunctions.register("myfunctions::checkvertex", function (config, vertex, path) { 
        if (vertex.isDeleted || ! vertex.isActive) {
          return [ "prune", "exclude" ]; // exclude these and don't follow them
        }
        return [ ]; // include everything else
      }, false);

* fail if invalid `strategy`, `order` or `itemOrder` attribute values
  are passed to the AQL TRAVERSAL function. Omitting these attributes 
  is not considered an error, but specifying an invalid value for any
  of these attributes will make an AQL query fail.

* issue #751: Create database through API should return HTTP status code 201

  By default, the server now returns HTTP 201 (created) when creating a new
  database successfully. To keep compatibility with older ArangoDB versions, the
  startup parameter `--server.default-api-compatibility` can be set to a value
  of `10400` to indicate API compatibility with ArangoDB 1.4. The compatibility
  can also be enforced by setting the `X-Arango-Version` HTTP header in a 
  client request to this API on a per-request basis.

* allow direct access from the `db` object to collections whose names start 
  with an underscore (e.g. db._users).

  Previously, access to such collections via the `db` object was possible from
  arangosh, but not from arangod (and thus Foxx and actions). The only way
  to access such collections from these places was via the `db._collection(<name>)`
  workaround.

* allow `\n` (as well as `\r\n`) as line terminator in batch requests sent to 
  `/_api/batch` HTTP API.

* use `--data-binary` instead of `--data` parameter in generated cURL examples

* issue #703: Also show path of logfile for fm.config()

* issue #675: Dropping a collection used in "graph" module breaks the graph

* added "static" Graph.drop() method for graphs API

* fixed issue #695: arangosh server.password error

* use pretty-printing in `--console` mode by default

* simplified ArangoDB startup options

  Some startup options are now superfluous or their usage is simplified. The
  following options have been changed:

  * `--javascript.modules-path`: this option has been removed. The modules paths
    are determined by arangod and arangosh automatically based on the value of 
    `--javascript.startup-directory`.

    If the option is set on startup, it is ignored so startup will not abort with
    an error `unrecognized option`.

  * `--javascript.action-directory`: this option has been removed. The actions
    directory is determined by arangod automatically based on the value of
    `--javascript.startup-directory`.

    If the option is set on startup, it is ignored so startup will not abort with
    an error `unrecognized option`.

  * `--javascript.package-path`: this option is still available but it is not
    required anymore to set the standard package paths (e.g. `js/npm`). arangod
    will automatically use this standard package path regardless of whether it
    was specified via the options.

    It is possible to use this option to add additional package paths to the
    standard value.

  Configuration files included with arangod are adjusted accordingly.

* layout of the graphs tab adapted to better fit with the other tabs

* database selection is moved to the bottom right corner of the web interface

* removed priority queue index type

  this feature was never advertised nor documented nor tested.

* display internal attributes in document source view of web interface

* removed separate shape collections

  When upgrading to ArangoDB 2.0, existing collections will be converted to include
  shapes and attribute markers in the datafiles instead of using separate files for
  shapes.

  When a collection is converted, existing shapes from the SHAPES directory will
  be written to a new datafile in the collection directory, and the SHAPES directory
  will be removed afterwards.

  This saves up to 2 MB of memory and disk space for each collection 
  (savings are higher, the less different shapes there are in a collection). 
  Additionally, one less file descriptor per opened collection will be used.

  When creating a new collection, the amount of sync calls may be reduced. The same
  may be true for documents with yet-unknown shapes. This may help performance
  in these cases.

* added AQL functions `NTH` and `POSITION`

* added signal handler for arangosh to save last command in more cases

* added extra prompt placeholders for arangosh:
  - `%e`: current endpoint
  - `%u`: current user

* added arangosh option `--javascript.gc-interval` to control amount of 
  garbage collection performed by arangosh

* fixed issue #651: Allow addEdge() to take vertex ids in the JS library

* removed command-line option `--log.format`

  In previous versions, this option did not have an effect for most log messages, so
  it got removed.

* removed C++ logger implementation

  Logging inside ArangoDB is now done using the LOG_XXX() macros. The LOGGER_XXX()
  macros are gone.

* added collection status "loading"


v1.4.16 (XXXX-XX-XX)
--------------------

* fixed too eager datafile deletion

  this issue could have caused a crash when the compaction had marked datafiles as obsolete
  and they were removed while "old" temporary query results still pointed to the old datafile
  positions

* fixed issue #826: Replication fails when a collection's configuration changes


v1.4.15 (2014-04-19)
--------------------

* bugfix for AQL query optimiser
       
  the following type of query was too eagerly optimised, leading to errors in code-generation:
              
      LET a = (FOR i IN [] RETURN i) LET b = (FOR i IN [] RETURN i) RETURN 1
                           
  the problem occurred when both lists in the subqueries were empty. In this case invalid code
  was generated and the query couldn't be executed.


v1.4.14 (2014-04-05)
--------------------

* fixed race conditions during shape / attribute insertion

  A race condition could have led to spurios `cannot find attribute #xx` or
  `cannot find shape #xx` (where xx is a number) warning messages being logged 
  by the server. This happened when a new attribute was inserted and at the same 
  time was queried by another thread.

  Also fixed a race condition that may have occurred when a thread tried to
  access the shapes / attributes hash tables while they were resized. In this
  cases, the shape / attribute may have been hashed to a wrong slot.

* fixed a memory barrier / cpu synchronisation problem with libev, affecting
  Windows with Visual Studio 2013 (probably earlier versions are affected, too)
  
  The issue is described in detail here:
  http://lists.schmorp.de/pipermail/libev/2014q1/002318.html


v1.4.13 (2014-03-14)
--------------------

* added diagnostic output for Foxx application upload

* allow dump & restore from ArangoDB 1.4 with an ArangoDB 2.0 server

* allow startup options `temp-path` and `default-language` to be specified from the arangod
  configuration file and not only from the command line

* fixed too eager compaction
  
  The compaction will now wait for several seconds before trying to re-compact the same
  collection. Additionally, some other limits have been introduced for the compaction.
 

v1.4.12 (2014-03-05)
--------------------

* fixed display bug in web interface which caused the following problems:
  - documents were displayed in web interface as being empty
  - document attributes view displayed many attributes with content "undefined"
  - document source view displayed many attributes with name "TYPEOF" and value "undefined"
  - an alert popping up in the browser with message "Datatables warning..."
  
* re-introduced old-style read-write locks to supports Windows versions older than
  Windows 2008R2 and Windows 7. This should re-enable support for Windows Vista and
  Windows 2008.


v1.4.11 (2014-02-27)
--------------------

* added SHORTEST_PATH AQL function 

  this calculates the shortest paths between two vertices, using the Dijkstra
  algorithm, employing a min-heap

  By default, ArangoDB does not know the distance between any two vertices and
  will use a default distance of 1. A custom distance function can be registered
  as an AQL user function to make the distance calculation use any document 
  attributes or custom logic:
    
      RETURN SHORTEST_PATH(cities, motorways, "cities/CGN", "cities/MUC", "outbound", {
        paths: true,
        distance: "myfunctions::citydistance"
      }) 

      // using the following custom distance function
      var aqlfunctions = require("org/arangodb/aql/functions");
      aqlfunctions.register("myfunctions::distance", function (config, vertex1, vertex2, edge) { 
        return Math.sqrt(Math.pow(vertex1.x - vertex2.x) + Math.pow(vertex1.y - vertex2.y));
      }, false);

* fixed bug in Graph.pathTo function

* fixed small memleak in AQL optimiser

* fixed access to potentially uninitialised variable when collection had a cap constraint


v1.4.10 (2014-02-21)
--------------------

* fixed graph constructor to allow graph with some parameter to be used

* added node.js "events" and "stream"

* updated npm packages

* added loading of .json file

* Fixed http return code in graph api with waitForSync parameter.

* Fixed documentation in graph, simple and index api.

* removed 2 tests due to change in ruby library.

* issue #756: set access-control-expose-headers on CORS response

  the following headers are now whitelisted by ArangoDB in CORS responses:
  - etag
  - content-encoding
  - content-length
  - location
  - server
  - x-arango-errors
  - x-arango-async-id


v1.4.9 (2014-02-07)
-------------------

* return a document's current etag in response header for HTTP HEAD requests on
  documents that return an HTTP 412 (precondition failed) error. This allows
  retrieving the document's current revision easily.

* added AQL function `SKIPLIST` to directly access skiplist indexes from AQL
  
  This is a shortcut method to use a skiplist index for retrieving specific documents in 
  indexed order. The function capability is rather limited, but it may be used
  for several cases to speed up queries. The documents are returned in index order if
  only one condition is used.

      /* return all documents with mycollection.created > 12345678 */
      FOR doc IN SKIPLIST(mycollection, { created: [[ '>', 12345678 ]] })
        RETURN doc

      /* return first document with mycollection.created > 12345678 */
      FOR doc IN SKIPLIST(mycollection, { created: [[ '>', 12345678 ]] }, 0, 1)
        RETURN doc

      /* return all documents with mycollection.created between 12345678 and 123456790 */
      FOR doc IN SKIPLIST(mycollection, { created: [[ '>', 12345678 ], [ '<=', 123456790 ]] })
        RETURN doc

      /* return all documents with mycollection.a equal 1 and .b equal 2 */
      FOR doc IN SKIPLIST(mycollection, { a: [[ '==', 1 ]], b: [[ '==', 2 ]] })
        RETURN doc

  The function requires a skiplist index with the exact same attributes to 
  be present on the specified colelction. All attributes present in the skiplist
  index must be specified in the conditions specified for the `SKIPLIST` function.
  Attribute declaration order is important, too: attributes must be specified in the 
  same order in the condition as they have been declared in the skiplist index.

* added command-line option `--server.disable-authentication-unix-sockets`
  
  with this option, authentication can be disabled for all requests coming
  in via UNIX domain sockets, enabling clients located on the same host as
  the ArangoDB server to connect without authentication.
  Other connections (e.g. TCP/IP) are not affected by this option.
 
  The default value for this option is `false`.
  Note: this option is only supported on platforms that support Unix domain
  sockets.

* call global arangod instance destructor on shutdown

* issue #755: TRAVERSAL does not use strategy, order and itemOrder options

  these options were not honored when configuring a traversal via the AQL
  TRAVERSAL function. Now, these options are used if specified.

* allow vertex and edge filtering with user-defined functions in TRAVERSAL,
  TRAVERSAL_TREE and SHORTEST_PATH AQL functions:

      // using user-defined AQL functions for edge and vertex filtering
      RETURN TRAVERSAL(friends, friendrelations, "friends/john", "outbound", {
        followEdges: "myfunctions::checkedge",
        filterVertices: "myfunctions::checkvertex"
      })

      // using the following custom filter functions
      var aqlfunctions = require("org/arangodb/aql/functions");
      aqlfunctions.register("myfunctions::checkedge", function (config, vertex, edge, path) { 
        return (edge.type !== 'dislikes'); // don't follow these edges
      }, false);

      aqlfunctions.register("myfunctions::checkvertex", function (config, vertex, path) { 
        if (vertex.isDeleted || ! vertex.isActive) {
          return [ "prune", "exclude" ]; // exclude these and don't follow them
        }
        return [ ]; // include everything else
      }, false);

* issue #748: add vertex filtering to AQL's TRAVERSAL[_TREE]() function


v1.4.8 (2014-01-31)
-------------------

* install foxx apps in the web interface

* fixed a segfault in the import API


v1.4.7 (2014-01-23)
-------------------

* issue #744: Add usage example arangoimp from Command line

* issue #738: added __dirname, __filename pseudo-globals. Fixes #733. (@by pluma)

* mount all Foxx applications in system apps directory on startup


v1.4.6 (2014-01-20)
-------------------

* issue #736: AQL function to parse collection and key from document handle

* added fm.rescan() method for Foxx-Manager

* fixed issue #734: foxx cookie and route problem

* added method `fm.configJson` for arangosh

* include `startupPath` in result of API `/_api/foxx/config`


v1.4.5 (2014-01-15)
-------------------

* fixed issue #726: Alternate Windows Install Method

* fixed issue #716: dpkg -P doesn't remove everything

* fixed bugs in description of HTTP API `_api/index`

* fixed issue #732: Rest API GET revision number
 
* added missing documentation for several methods in HTTP API `/_api/edge/...`

* fixed typos in description of HTTP API `_api/document`

* defer evaluation of AQL subqueries and logical operators (lazy evaluation)

* Updated font in WebFrontend, it now contains a version that renders properly on windows

* generally allow function return values as call parameters to AQL functions

* fixed potential deadlock in global context method execution

* added override file "arangod.conf.local" (and co)


v1.4.4 (2013-12-24)
-------------------

* uid and gid are now set in the scripts, there is no longer a separate config file for 
  arangod when started from a script

* foxx-manager is now an alias for arangosh

* arango-dfdb is now an alias for arangod, moved from bin to sbin

* changed from readline to linenoise for Windows

* added --install-service and --uninstall-service for Windows

* removed --daemon and --supervisor for Windows

* arangosh and arangod now uses the config-file which maps the binary name, i. e. if you
  rename arangosh to foxx-manager it will use the config file foxx-manager.conf

* fixed lock file for Windows

* fixed issue #711, #687: foxx-manager throws internal errors

* added `--server.ssl-protocol` option for client tools
  this allows connecting from arangosh, arangoimp, arangoimp etc. to an ArangoDB
  server that uses a non-default value for `--server.ssl-protocol`. The default
  value for the SSL protocol is 4 (TLSv1). If the server is configured to use a
  different protocol, it was not possible to connect to it with the client tools.

* added more detailed request statistics 

  This adds the number of async-executed HTTP requests plus the number of HTTP
  requests per individual HTTP method type.

* added `--force` option for arangorestore
  this option allows continuing a restore operation even if the server reports errors
  in the middle of the restore operation

* better error reporting for arangorestore
  in case the server returned an HTTP error, arangorestore previously reported this
  error as `internal error` without any details only. Now server-side errors are
  reported by arangorestore with the server's error message

* include more system collections in dumps produced by arangodump
  previously some system collections were intentionally excluded from dumps, even if the
  dump was run with `--include-system-collections`. for example, the collections `_aal`,
  `_modules`, `_routing`, and `_users` were excluded. This makes sense in a replication
  context but not always in a dump context.
  When specifying `--include-system-collections`, arangodump will now include the above-
  mentioned collections in the dump, too. Some other system collections are still excluded
  even when the dump is run with `--include-system-collections`, for example `_replication`
  and `_trx`.

* fixed issue #701: ArangoStatement undefined in arangosh

* fixed typos in configuration files


v1.4.3 (2013-11-25)
-------------------

* fixed a segfault in the AQL optimiser, occurring when a constant non-list value was
  used on the right-hand side of an IN operator that had a collection attribute on the
  left-hand side

* issue #662:
 
  Fixed access violation errors (crashes) in the Windows version, occurring under some
  circumstances when accessing databases with multiple clients in parallel

* fixed issue #681: Problem with ArchLinux PKGBUILD configuration


v1.4.2 (2013-11-20)
-------------------

* fixed issue #669: Tiny documentation update

* ported Windows version to use native Windows API SRWLocks (slim read-write locks) 
  and condition variables instead of homemade versions

  MSDN states the following about the compatibility of SRWLocks and Condition Variables:

      Minimum supported client:
      Windows Server 2008 [desktop apps | Windows Store apps]

      Minimum supported server:
      Windows Vista [desktop apps | Windows Store apps]
  
* fixed issue #662: ArangoDB on Windows hanging

  This fixes a deadlock issue that occurred on Windows when documents were written to
  a collection at the same time when some other thread tried to drop the collection.

* fixed file-based logging in Windows
 
  the logger complained on startup if the specified log file already existed

* fixed startup of server in daemon mode (`--daemon` startup option)

* fixed a segfault in the AQL optimiser

* issue #671: Method graph.measurement does not exist

* changed Windows condition variable implementation to use Windows native
  condition variables
  
  This is an attempt to fix spurious Windows hangs as described in issue #662.

* added documentation for JavaScript traversals 

* added --code-page command-line option for Windows version of arangosh

* fixed a problem when creating edges via the web interface.

  The problem only occurred if a collection was created with type "document
  collection" via the web interface, and afterwards was dropped and re-created
  with type "edge collection". If the web interface page was not reloaded,
  the old collection type (document) was cached, making the subsequent creation
  of edges into the (seeming-to-be-document) collection fail.

  The fix is to not cache the collection type in the web interface. Users of
  an older version of the web interface can reload the collections page if they
  are affected.

* fixed a caching problem in arangosh: if a collection was created using the web
  interface, and then removed via arangosh, arangosh did not actually drop the
  collection due to caching.

  Because the `drop` operation was not carried out, this caused misleading error
  messages when trying to re-create the collection (e.g. `cannot create collection:
  duplicate name`).

* fixed ALT-introduced characters for arangosh console input on Windows

  The Windows readline port was not able to handle characters that are built
  using CTRL or ALT keys. Regular characters entered using the CTRL or ALT keys
  were silently swallowed and not passed to the terminal input handler.
  
  This did not seem to cause problems for the US keyboard layout, but was a
  severe issue for keyboard layouts that require the ALT (or ALT-GR) key to 
  construct characters. For example, entering the character `{` with a German
  keyboard layout requires pressing ALT-GR + 9. 

* fixed issue #665: Hash/skiplist combo madness bit my ass

  this fixes a problem with missing/non-deterministic rollbacks of inserts in
  case of a unique constraint violation into a collection with multiple secondary
  indexes (with at least one of them unique)

* fixed issue #664: ArangoDB installer on windows requires drive c:

* partly fixed issue #662: ArangoDB on Windows hanging

  This fixes dropping databases on Windows. In previous 1.4 versions on Windows,
  one shape collection file was not unloaded and removed when dropping a database,
  leaving one directory and one shape collection file in the otherwise-dropped
  database directory.

* fixed issue #660: updated documentation on indexes


v1.4.1 (2013-11-08)
-------------------

* performance improvements for skip-list deletes


v1.4.1-rc1 (2013-11-07)
-----------------------

* fixed issue #635: Web-Interface should have a "Databases" Menu for Management

* fixed issue #624: Web-Interface is missing a Database selector

* fixed segfault in bitarray query

* fixed issue #656: Cannot create unique index through web interface

* fixed issue #654: bitarray index makes server down

* fixed issue #653: Slow query

* fixed issue #650: Randonmess of any() should be improved

* made AQL `DOCUMENT()` function polymorphic and work with just one parameter.

  This allows using the `DOCUMENT` function like this:

      DOCUMENT('users/john') 
      DOCUMENT([ 'users/john', 'users/amy' ]) 

  in addition to the existing use cases:

      DOCUMENT(users, 'users/john')
      DOCUMENT(users, 'john')
      DOCUMENT(users, [ 'users/john' ])
      DOCUMENT(users, [ 'users/john', 'users/amy' ])
      DOCUMENT(users, [ 'john', 'amy' ])

* simplified usage of ArangoDB batch API

  It is not necessary anymore to send the batch boundary in the HTTP `Content-Type`
  header. Previously, the batch API expected the client to send a Content-Type header
  of`multipart/form-data; boundary=<some boundary value>`. This is still supported in
  ArangoDB 2.0, but clients can now also omit this header. If the header is not 
  present in a client request, ArangoDB will ignore the request content type and
  read the MIME boundary from the beginning of the request body.

  This also allows using the batch API with the Swagger "Try it out" feature (which is
  not too good at sending a different or even dynamic content-type request header).

* added API method GET `/_api/database/user` 

  This returns the list of databases a specific user can see without changing the
  username/passwd.

* issue #424: Documentation about IDs needs to be upgraded


v1.4.0 (2013-10-29)
-------------------

* fixed issue #648: /batch API is missing from Web Interface API Docummentation (Swagger)

* fixed issue #647: Icon tooltips missing

* fixed issue #646: index creation in web interface

* fixed issue #645: Allow jumping from edge to linked vertices

* merged PR for issue #643: Some minor corrections and a link to "Downloads"

* fixed issue #642: Completion of error handling

* fixed issue #639: compiling v1.4 on maverick produces warnings on -Wstrict-null-sentinel

* fixed issue #634: Web interface bug: Escape does not always propagate

* fixed issue #620: added startup option `--server.default-api-compatibility`

  This adds the following changes to the ArangoDB server and clients:
  - the server provides a new startup option `--server.default-api-compatibility`.
    This option can be used to determine the compatibility of (some) server API
    return values. The value for this parameter is a server version number,
    calculated as follows: `10000 * major + 100 * minor` (e.g. `10400` for ArangoDB
    1.3). The default value is `10400` (1.4), the minimum allowed value is `10300`
    (1.3).

    When setting this option to a value lower than the current server version,
    the server might respond with old-style results to "old" clients, increasing
    compatibility with "old" (non-up-to-date) clients.

  - the server will on each incoming request check for an HTTP header 
    `x-arango-version`. Clients can optionally set this header to the API
    version number they support. For example, if a client sends the HTTP header
    `x-arango-version: 10300`, the server will pick this up and might send ArangoDB
    1.3-style responses in some situations.

    Setting either the startup parameter or using the HTTP header (or both) allows
    running "old" clients with newer versions of ArangoDB, without having to adjust
    the clients too much.

  - the `location` headers returned by the server for the APIs `/_api/document/...` 
    and `/_api/collection/...` will have different values depending on the used API
    version. If the API compatibility is `10300`, the `location` headers returned
    will look like this:

        location: /_api/document/....

    whereas when an API compatibility of `10400` or higher is used, the `location`
    headers will look like this:

        location: /_db/<database name>/_api/document/...

  Please note that even in the presence of this, old API versions still may not 
  be supported forever by the server. 
  
* fixed issue #643: Some minor corrections and a link to "Downloads" by @frankmayer

* started issue #642: Completion of error handling

* fixed issue #639: compiling v1.4 on maverick produces warnings on 
  -Wstrict-null-sentinel 

* fixed issue #621: Standard Config needs to be fixed

* added function to manage indexes (web interface)

* improved server shutdown time by signalling shutdown to applicationserver,
  logging, cleanup and compactor threads

* added foxx-manager `replace` command

* added foxx-manager `installed` command (a more intuitive alias for `list`) 

* fixed issue #617: Swagger API is missing '/_api/version'

* fixed issue #615: Swagger API: Some commands have no parameter entry forms

* fixed issue #614: API : Typo in : Request URL /_api/database/current

* fixed issue #609: Graph viz tool - different background color 

* fixed issue #608: arangosh config files - eventually missing in the manual

* fixed issue #607: Admin interface: no core documentation

* fixed issue #603: Aardvark Foxx App Manager 

* fixed a bug in type-mapping between AQL user functions and the AQL layer

  The bug caused errors like the following when working with collection documents
  in an AQL user function:

      TypeError: Cannot assign to read only property '_id' of #<ShapedJson>

* create less system collections when creating a new database

  This is achieved by deferring collection creation until the collections are actually
  needed by ArangoDB. The following collections are affected by the change:
  - `_fishbowl`
  - `_structures`


v1.4.0-beta2 (2013-10-14)
-------------------------

* fixed compaction on Windows 

  The compaction on Windows did not ftruncate the cleaned datafiles to a smaller size.
  This has been fixed so not only the content of the files is cleaned but also files
  are re-created with potentially smaller sizes.

* only the following system collections will be excluded from replication from now on:
  - `_replication`
  - `_trx`
  - `_users`
  - `_aal`
  - `_fishbowl`
  - `_modules`
  - `_routing`

  Especially the following system collections will now be included in replication:
  - `_aqlfunctions`
  - `_graphs`
  
  In previous versions of ArangoDB, all system collections were excluded from the 
  replication.

  The change also caused a change in the replication logger and applier:
  in previous versions of ArangoDB, only a collection's id was logged for an operation.
  This has not caused problems for non-system collections but for system collections 
  there ids might differ. In addition to a collection id ArangoDB will now also log the
  name of a collection for each replication event.

  The replication applier will now look for the collection name attribute in logged
  events preferrably.

* added database selection to arango-dfdb

* provide foxx-manager, arangodump, and arangorestore in Windows build

* ArangoDB 1.4 will refuse to start if option `--javascript.app-path` is not set.

* added startup option `--server.allow-method-override`

  This option can be set to allow overriding the HTTP request method in a request using
  one of the following custom headers:

  - x-http-method-override
  - x-http-method
  - x-method-override

  This allows bypassing proxies and tools that would otherwise just let certain types of
  requests pass. Enabling this option may impose a security risk, so it should only be
  used in very controlled environments.

  The default value for this option is `false` (no method overriding allowed).

* added "details" URL parameter for bulk import API
  
  Setting the `details` URL parameter to `true` in a call to POST `/_api/import` will make
  the import return details about non-imported documents in the `details` attribute. If
  `details` is `false` or omitted, no `details` attribute will be present in the response.
  This is the same behavior that previous ArangoDB versions exposed.

* added "complete" option for bulk import API
 
  Setting the `complete` URL parameter to `true` in a call to POST `/_api/import` will make
  the import completely fail if at least one of documents cannot be imported successfully.

  It defaults to `false`, which will make ArangoDB continue importing the other documents
  from the import even if some documents cannot be imported. This is the same behaviour that
  previous ArangoDB versions exposed.

* added missing swagger documentation for `/_api/log`

* calling `/_api/logs` (or `/_admin/logs`) is only permitted from the `_system` database now.
  
  Calling this API method for/from other database will result in an HTTP 400.

' ported fix from https://github.com/novus/nvd3/commit/0894152def263b8dee60192f75f66700cea532cc
  
  This prevents JavaScript errors from occurring in Chrome when in the admin interface, 
  section "Dashboard".

* show current database name in web interface (bottom right corner)

* added missing documentation for /_api/import in swagger API docs 

* allow specification of database name for replication sync command replication applier

  This allows syncing from a master database with a different name than the slave database.

* issue #601: Show DB in prompt

  arangosh now displays the database name as part of the prompt by default.
  
  Can change the prompt by using the `--prompt` option, e.g.

      > arangosh --prompt "my db is named \"%d\"> "


v1.4.0-beta1 (2013-10-01)
-------------------------

* make the Foxx manager use per-database app directories

  Each database now has its own subdirectory for Foxx applications. Each database
  can thus use different Foxx applications if required. A Foxx app for a specific
  database resides in `<app-path>/databases/<database-name>/<app-name>`.

  System apps are shared between all databases. They reside in `<app-path>/system/<app-name>`.

* only trigger an engine reset in development mode for URLs starting with `/dev/`

  This prevents ArangoDB from reloading all Foxx applications when it is not
  actually necessary.

* changed error code from 10 (bad parameter) to 1232 (invalid key generator) for 
  errors that are due to an invalid key generator specification when creating a new
  collection

* automatic detection of content-type / mime-type for Foxx assets based on filenames,
  added possibility to override auto detection

* added endpoint management API at `/_api/endpoint`

* changed HTTP return code of PUT `/_api/cursor` from 400 to 404 in case a
  non-existing cursor is referred to

* issue #360: added support for asynchronous requests

  Incoming HTTP requests with the headers `x-arango-async: true` or 
  `x-arango-async: store` will be answered by the server instantly with a generic 
  HTTP 202 (Accepted) response. 
  
  The actual requests will be queued and processed by the server asynchronously, 
  allowing the client to continue sending other requests without waiting for the
  server to process the actually requested operation.

  The exact point in time when a queued request is executed is undefined. If an
  error occurs during execution of an asynchronous request, the client will not
  be notified by the server.

  The maximum size of the asynchronous task queue can be controlled using the new
  option `--scheduler.maximal-queue-size`. If the queue contains this many number of
  tasks and a new asynchronous request comes in, the server will reject it with an
  HTTP 500 (internal server error) response.
  
  Results of incoming requests marked with header `x-arango-async: true` will be
  discarded by the server immediately. Clients have no way of accessing the result
  of such asynchronously executed request. This is just _fire and forget_.

  To later retrieve the result of an asynchronously executed request, clients can
  mark a request with the header `x-arango-async: keep`. This makes the server
  store the result of the request in memory until explicitly fetched by a client
  via the `/_api/job` API. The `/_api/job` API also provides methods for basic
  inspection of which pending or already finished requests there are on the server,
  plus ways for garbage collecting unneeded results.

* Added new option `--scheduler.maximal-queue-size`.

* issue #590: Manifest Lint

* added data dump and restore tools, arangodump and arangorestore.

  arangodump can be used to create a logical dump of an ArangoDB database, or
  just dedicated collections. It can be used to dump both a collection's structure
  (properties and indexes) and data (documents).

  arangorestore can be used to restore data from a dump created with arangodump.
  arangorestore currently does not re-create any indexes, and doesn't yet handle
  referenced documents in edges propertly when doing just partial restores.
  This will be fixed until 1.4 stable.
  
* introduced `--server.database` option for arangosh, arangoimp, and arangob.

  The option allows these client tools to use a certain database for their actions.
  In arangosh, the current database can be switched at any time using the command

      db._useDatabase(<name>);

  When no database is specified, all client tools will assume they should use the
  default database `_system`. This is done for downwards-compatibility reasons.

* added basic multi database support (alpha)

  New databases can be created using the REST API POST `/_api/database` and the
  shell command `db._createDatabase(<name>)`.

  The default database in ArangoDB is called `_system`. This database is always
  present and cannot be deleted by the user. When an older version of ArangoDB is
  upgraded to 1.4, the previously only database will automatically become the
  `_system` database.

  New databases can be created with the above commands, and can be deleted with the
  REST API DELETE `/_api/database/<name>` or the shell command `db._dropDatabase(<name>);`.

  Deleting databases is still unstable in ArangoDB 1.4 alpha and might crash the
  server. This will be fixed until 1.4 stable.

  To access a specific database via the HTTP REST API, the `/_db/<name>/` prefix 
  can be used in all URLs. ArangoDB will check if an incoming request starts with
  this prefix, and will automatically pick the database name from it. If the prefix
  is not there, ArangoDB will assume the request is made for the default database 
  (`_system`). This is done for downwards-compatibility reasons.

  That means, the following URL pathnames are logically identical:

      /_api/document/mycollection/1234
      /_db/_system/document/mycollection/1234

  To access a different database (e.g. `test`), the URL pathname would look like this:

      /_db/test/document/mycollection/1234

  New databases can also be created and existing databases can only be dropped from
  within the default database (`_system`). It is not possible to drop the `_system`
  database itself.

  Cross-database operations are unintended and unsupported. The intention of the
  multi-database feature is to have the possibility to have a few databases managed
  by ArangoDB in parallel, but to only access one database at a time from a connection 
  or a request.

  When accessing the web interface via the URL pathname `/_admin/html/` or `/_admin/aardvark`,
  the web interface for the default database (`_system`) will be displayed.
  To access the web interface for a different database, the database name can be
  put into the URLs as a prefix, e.g. `/_db/test/_admin/html` or 
  `/_db/test/_admin/aardvark`.

  All internal request handlers and also all user-defined request handlers and actions
  (including Foxx) will only get to see the unprefixed URL pathnames (i.e. excluding
  any database name prefix). This is to ensure downwards-compatibility.

  To access the name of the requested database from any action (including Foxx), use
  use `req.database`.

  For example, when calling the URL `/myapp/myaction`, the content of `req.database`
  will be `_system` (the default database because no database got specified) and the
  content of `req.url` will be `/myapp/myaction`.
  
  When calling the URL `/_db/test/myapp/myaction`, the content of `req.database` will be 
  `test`, and the content of `req.url` will still be `/myapp/myaction`.
   
* Foxx now excludes files starting with . (dot) when bundling assets

  This mitigates problems with editor swap files etc.

* made the web interface a Foxx application

  This change caused the files for the web interface to be moved from `html/admin` to
  `js/apps/aardvark` in the file system.

  The base URL for the admin interface changed from `_admin/html/index.html` to
  `_admin/aardvark/index.html`.

  The "old" redirection to `_admin/html/index.html` will now produce a 404 error. 
  
  When starting ArangoDB with the `--upgrade` option, this will automatically be remedied 
  by putting in a redirection from `/` to `/_admin/aardvark/index.html`, and from 
  `/_admin/html/index.html` to `/_admin/aardvark/index.html`.

  This also obsoletes the following configuration (command-line) options:
  - `--server.admin-directory`
  - `--server.disable-admin-interface`

  when using these now obsolete options when the server is started, no error is produced
  for downwards-compatibility.

* changed User-Agent value sent by arangoimp, arangosh, and arangod from "VOC-Agent" to 
  "ArangoDB"

* changed journal file creation behavior as follows:

  Previously, a journal file for a collection was always created when a collection was
  created. When a journal filled up and became full, the current journal was made a
  datafile, and a new (empty) journal was created automatically. There weren't many
  intended situations when a collection did not have at least one journal.

  This is changed now as follows:
  - when a collection is created, no journal file will be created automatically
  - when there is a write into a collection without a journal, the journal will be
    created lazily
  - when there is a write into a collection with a full journal, a new journal will
    be created automatically

  From the end user perspective, nothing should have changed, except that there is now
  less disk usage for empty collections. Disk usage of infrequently updated collections 
  might also be reduced significantly by running the `rotate()` method of a collection, 
  and not writing into a collection subsequently.

* added method `collection.rotate()`

  This allows premature rotation of a collection's current journal file into a (read-only)
  datafile. The purpose of using `rotate()` is to prematurely allow compaction (which is 
  performed on datafiles only) on data, even if the journal was not filled up completely.

  Using `rotate()` may make sense in the following scenario:

      c = db._create("test");
      for (i = 0; i < 1000; ++i) {
        c.save(...); // insert lots of data here
      }

      ...
      c.truncate(); // collection is now empty
      // only data in datafiles will be compacted by following compaction runs
      // all data in the current journal would not be compacted

      // calling rotate will make the current journal a datafile, and thus make it
      // eligible for compaction
      c.rotate(); 

  Using `rotate()` may also be useful when data in a collection is known to not change
  in the immediate future. After having completed all write operations on a collection,
  performing a `rotate()` will reduce the size of the current journal to the actually
  required size (remember that journals are pre-allocated with a specific size) before
  making the journal a datafile. Thus `rotate()` may cause disk space savings, even if
  the datafiles does not qualify for compaction after rotation.

  Note: rotating the journal is asynchronous, so that the actual rotation may be executed
  after `rotate()` returns to the caller.

* changed compaction to merge small datafiles together (up to 3 datafiles are merged in 
  a compaction run)

  In the regular case, this should leave less small datafiles stay around on disk and allow
  using less file descriptors in total.

* added AQL MINUS function

* added AQL UNION_DISTINCT function (more efficient than combination of `UNIQUE(UNION())`)

* updated mruby to 2013-08-22

* issue #587: Add db._create() in help for startup arangosh

* issue #586: Share a link on installation instructions in the User Manual 

* issue #585: Bison 2.4 missing on Mac for custom build

* issue #584: Web interface images broken in devel

* issue #583: Small documentation update

* issue #581: Parameter binding for attributes

* issue #580: Small improvements (by @guidoreina) 

* issue #577: Missing documentation for collection figures in implementor manual

* issue #576: Get disk usage for collections and graphs

  This extends the result of the REST API for /_api/collection/figures with
  the attributes `compactors.count`, `compactors.fileSize`, `shapefiles.count`,
  and `shapefiles.fileSize`.

* issue #575: installing devel version on mac (low prio)

* issue #574: Documentation (POST /_admin/routing/reload)

* issue #558: HTTP cursors, allow count to ignore LIMIT


v1.4.0-alpha1 (2013-08-02)
--------------------------

* added replication. check online manual for details.

* added server startup options `--server.disable-replication-logger` and 
  `--server.disable-replication-applier`

* removed action deployment tool, this now handled with Foxx and its manager or
  by kaerus node utility

* fixed a server crash when using byExample / firstExample inside a transaction
  and the collection contained a usable hash/skiplist index for the example

* defineHttp now only expects a single context

* added collection detail dialog (web interface)

  Shows collection properties, figures (datafiles, journals, attributes, etc.)
  and indexes.

* added documents filter (web interface)

  Allows searching for documents based on attribute values. One or many filter
  conditions can be defined, using comparison operators such as '==', '<=', etc.

* improved AQL editor (web interface)

  Editor supports keyboard shortcuts (Submit, Undo, Redo, Select).
  Editor allows saving and reusing of user-defined queries.
  Added example queries to AQL editor.
  Added comment button.

* added document import (web interface)

  Allows upload of JSON-data from files. Files must have an extension of .json.

* added dashboard (web interface)

  Shows the status of replication and multiple system charts, e.g.
  Virtual Memory Size, Request Time, HTTP Connections etc.

* added API method `/_api/graph` to query all graphs with all properties.

* added example queries in web interface AQL editor

* added arango.reconnect(<host>) method for arangosh to dynamically switch server or
  user name

* added AQL range operator `..`

  The `..` operator can be used to easily iterate over a sequence of numeric
  values. It will produce a list of values in the defined range, with both bounding 
  values included.

  Example:

      2010..2013

  will produce the following result:

      [ 2010, 2011, 2012, 2013 ]

* added AQL RANGE function

* added collection.first(count) and collection.last(count) document access functions
  
  These functions allow accessing the first or last n documents in a collection. The order
  is determined by document insertion/update time.

* added AQL INTERSECTION function

* INCOMPATIBLE CHANGE: changed AQL user function namespace resolution operator from `:` to `::`

  AQL user-defined functions were introduced in ArangoDB 1.3, and the namespace resolution
  operator for them was the single colon (`:`). A function call looked like this:

      RETURN mygroup:myfunc()

  The single colon caused an ambiguity in the AQL grammar, making it indistinguishable from
  named attributes or the ternary operator in some cases, e.g.

      { mygroup:myfunc ? mygroup:myfunc }

  The change of the namespace resolution operator from `:` to `::` fixes this ambiguity.

  Existing user functions in the database will be automatically fixed when starting ArangoDB
  1.4 with the `--upgrade` option. However, queries using user-defined functions need to be
  adjusted on the client side to use the new operator.

* allow multiple AQL LET declarations separated by comma, e.g.
  LET a = 1, b = 2, c = 3

* more useful AQL error messages

  The error position (line/column) is more clearly indicated for parse errors.
  Additionally, if a query references a collection that cannot be found, the error
  message will give a hint on the collection name

* changed return value for AQL `DOCUMENT` function in case document is not found
  
  Previously, when the AQL `DOCUMENT` function was called with the id of a document and
  the document could not be found, it returned `undefined`. This value is not part of the
  JSON type system and this has caused some problems.
  Starting with ArangoDB 1.4, the `DOCUMENT` function will return `null` if the document
  looked for cannot be found.

  In case the function is called with a list of documents, it will continue to return all
  found documents, and will not return `null` for non-found documents. This has not changed.

* added single line comments for AQL

  Single line comments can be started with a double forward slash: `//`.
  They end at the end of the line, or the end of the query string, whichever is first.

* fixed documentation issues #567, #568, #571.

* added collection.checksum(<withData>) method to calculate CRC checksums for
  collections

  This can be used to 
  - check if data in a collection has changed
  - compare the contents of two collections on different ArangoDB instances

* issue #565: add description line to aal.listAvailable()

* fixed several out-of-memory situations when double freeing or invalid memory
  accesses could happen

* less msyncing during the creation of collections

  This is achieved by not syncing the initial (standard) markers in shapes collections.
  After all standard markers are written, the shapes collection will get synced.

* renamed command-line option `--log.filter` to `--log.source-filter` to avoid
  misunderstandings

* introduced new command-line option `--log.content-filter` to optionally restrict 
  logging to just specific log messages (containing the filter string, case-sensitive).
  
  For example, to filter on just log entries which contain `ArangoDB`, use:
  
      --log.content-filter "ArangoDB"

* added optional command-line option `--log.requests-file` to log incoming HTTP
  requests to a file.

  When used, all HTTP requests will be logged to the specified file, containing the
  client IP address, HTTP method, requests URL, HTTP response code, and size of the
  response body.

* added a signal handler for SIGUSR1 signal: 

  when ArangoDB receives this signal, it will respond all further incoming requests
  with an HTTP 503 (Service Unavailable) error. This will be the case until another
  SIGUSR1 signal is caught. This will make ArangoDB start serving requests regularly
  again. Note: this is not implemented on Windows.

* limited maximum request URI length to 16384 bytes:

  Incoming requests with longer request URIs will be responded to with an HTTP
  414 (Request-URI Too Long) error.

* require version 1.0 or 1.1 in HTTP version signature of requests sent by clients:
  
  Clients sending requests with a non-HTTP 1.0 or non-HTTP 1.1 version number will
  be served with an HTTP 505 (HTTP Version Not Supported) error.

* updated manual on indexes:  

  using system attributes such as `_id`, `_key`, `_from`, `_to`, `_rev` in indexes is
  disallowed and will be rejected by the server. This was the case since ArangoDB 1.3,
  but was not properly documented.

* issue #563: can aal become a default object?

  aal is now a prefab object in arangosh

* prevent certain system collections from being renamed, dropped, or even unloaded.

  Which restrictions there are for which system collections may vary from release to
  release, but users should in general not try to modify system collections directly
  anyway. 
  
  Note: there are no such restrictions for user-created collections.

* issue #559: added Foxx documentation to user manual

* added server startup option `--server.authenticate-system-only`. This option can be
  used to restrict the need for HTTP authentication to internal functionality and APIs,
  such as `/_api/*` and `/_admin/*`. 
  Setting this option to `true` will thus force authentication for the ArangoDB APIs 
  and the web interface, but allow unauthenticated requests for other URLs (including
  user defined actions and Foxx applications).
  The default value of this option is `false`, meaning that if authentication is turned
  on, authentication is still required for *all* incoming requests. Only by setting the
  option to `true` this restriction is lifted and authentication becomes required for
  URLs starting with `/_` only.

  Please note that authentication still needs to be enabled regularly by setting the
  `--server.disable-authentication` parameter to `false`. Otherwise no authentication 
  will be required for any URLs as before.

* protect collections against unloading when there are still document barriers around.

* extended cap constraints to optionally limit the active data size in a collection to
  a specific number of bytes.

  The arguments for creating a cap constraint are now:
  `collection.ensureCapConstraint(<count>, <byteSize>);`

  It is supported to specify just a count as in ArangoDB 1.3 and before, to specify 
  just a fileSize, or both. The first met constraint will trigger the automated
  document removal.

* added `db._exists(doc)` and `collection.exists(doc)` for easy document existence checks

* added API `/_api/current-database` to retrieve information about the database the
  client is currently connected to (note: the API `/_api/current-database` has been
  removed in the meantime. The functionality is accessible via `/_api/database/current` 
  now).

* ensure a proper order of tick values in datafiles/journals/compactors.
  any new files written will have the _tick values of their markers in order. for
  older files, there are edge cases at the beginning and end of the datafiles when
  _tick values are not properly in order.

* prevent caching of static pages in PathHandler. 
  whenever a static page is requested that is served by the general PathHandler, the
  server will respond to HTTP GET requests with a "Cache-Control: max-age=86400" header.

* added "doCompact" attribute when creating collections and to collection.properties().
  The attribute controls whether collection datafiles are compacted.

* changed the HTTP return code from 400 to 404 for some cases when there is a referral 
  to a non-existing collection or document.

* introduced error code 1909 `too many iterations` that is thrown when graph traversals
  hit the `maxIterations` threshold.

* optionally limit traversals to a certain number of iterations
  the limitation can be achieved via the traversal API by setting the `maxIterations` 
  attribute, and also via the AQL `TRAVERSAL` and `TRAVERSAL_TREE` functions by setting
  the same attribute. If traversals are not limited by the end user, a server-defined
  limit for `maxIterations` may be used to prevent server-side traversals from running
  endlessly.

* added graph traversal API at `/_api/traversal`

* added "API" link in web interface, pointing to REST API generated with Swagger

* moved "About" link in web interface into "links" menu

* allow incremental access to the documents in a collection from out of AQL
  this allows reading documents from a collection chunks when a full collection scan
  is required. memory usage might be must lower in this case and queries might finish
  earlier if there is an additional LIMIT statement

* changed AQL COLLECT to use a stable sort, so any previous SORT order is preserved

* issue #547: Javascript error in the web interface

* issue #550: Make AQL graph functions support key in addition to id

* issue #526: Unable to escape when an errorneous command is entered into the js shell

* issue #523: Graph and vertex methods for the javascript api
 
* issue #517: Foxx: Route parameters with captial letters fail

* issue #512: Binded Parameters for LIMIT


v1.3.3 (2013-08-01)
-------------------

* issue #570: updateFishbowl() fails once

* updated and fixed generated examples

* issue #559: added Foxx documentation to user manual

* added missing error reporting for errors that happened during import of edges


v1.3.2 (2013-06-21)
-------------------

* fixed memleak in internal.download()

* made the shape-collection journal size adaptive:
  if too big shapes come in, a shape journal will be created with a big-enough size
  automatically. the maximum size of a shape journal is still restricted, but to a 
  very big value that should never be reached in practice.

* fixed a segfault that occurred when inserting documents with a shape size bigger
  than the default shape journal size (2MB)

* fixed a locking issue in collection.truncate()

* fixed value overflow in accumulated filesizes reported by collection.figures()

* issue #545: AQL FILTER unnecessary (?) loop

* issue #549: wrong return code with --daemon


v1.3.1 (2013-05-24)
-------------------

* removed currently unused _ids collection

* fixed usage of --temp-path in aranogd and arangosh

* issue #540: suppress return of temporary internal variables in AQL

* issue #530: ReferenceError: ArangoError is not a constructor

* issue #535: Problem with AQL user functions javascript API

* set --javascript.app-path for test execution to prevent startup error

* issue #532: Graph _edgesCache returns invalid data?

* issue #531: Arangod errors

* issue #529: Really weird transaction issue

* fixed usage of --temp-path in aranogd and arangosh


v1.3.0 (2013-05-10)
-------------------

* fixed problem on restart ("datafile-xxx is not sealed") when server was killed
  during a compaction run

* fixed leak when using cursors with very small batchSize

* issue #508: `unregistergroup` function not mentioned in http interface docs

* issue #507: GET /_api/aqlfunction returns code inside parentheses

* fixed issue #489: Bug in aal.install

* fixed issue 505: statistics not populated on MacOS


v1.3.0-rc1 (2013-04-24)
-----------------------

* updated documentation for 1.3.0

* added node modules and npm packages

* changed compaction to only compact datafiles with more at least 10% of dead
  documents (byte size-wise)

* issue #498: fixed reload of authentication info when using 
  `require("org/arangodb/users").reload()`

* issue #495: Passing an empty array to create a document results in a 
  "phantom" document

* added more precision for requests statistics figures

* added "sum" attribute for individual statistics results in statistics API
  at /_admin/statistics

* made "limit" an optional parameter in AQL function NEAR().
  limit can now be either omitted completely, or set to 0. If so, an internal
  default value (currently 100) will be applied for the limit.

* issue #481

* added "attributes.count" to output of `collection.figures()`
  this also affects the REST API /_api/collection/<name>/figures

* added IndexedPropertyGetter for ShapedJson objects

* added API for user-defined AQL functions

* issue #475: A better error message for deleting a non-existent graph

* issue #474: Web interface problems with the JS Shell
 
* added missing documentation for AQL UNION function

* added transaction support. 
  This provides ACID transactions for ArangoDB. Transactions can be invoked
  using the `db._executeTransaction()` function, or the `/_api/transaction`
  REST API.

* switched to semantic versioning (at least for alpha & alpha naming)

* added saveOrReplace() for server-side JS

v1.3.alpha1 (2013-04-05)
------------------------

* cleanup of Module, Package, ArangoApp and modules "internal", "fs", "console"

* use Error instead of string in throw to allow stack-trace

* issue #454: error while creation of Collection

* make `collection.count()` not recalculate the number of documents on the fly, but
  use some internal document counters.

* issue #457: invalid string value in web interface

* make datafile id (datafile->_fid) identical to the numeric part of the filename.
  E.g. the datafile `journal-123456.db` will now have a datafile marker with the same
  fid (i.e. `123456`) instead of a different value. This change will only affect
  datafiles that are created with 1.3 and not any older files.
  The intention behind this change is to make datafile debugging easier.

* consistently discard document attributes with reserved names (system attributes)
  but without any known meaning, for example `_test`, `_foo`, ...

  Previously, these attributes were saved with the document regularly in some cases,
  but were discarded in other cases. 
  Now these attributes are discarded consistently. "Real" system attributes such as
  `_key`, `_from`, `_to` are not affected and will work as before.
  
  Additionally, attributes with an empty name (``) are discarded when documents are
  saved.

  Though using reserved or empty attribute names in documents was not really and 
  consistently supported in previous versions of ArangoDB, this change might cause 
  an incompatibility for clients that rely on this feature.

* added server startup flag `--database.force-sync-properties` to force syncing of
  collection properties on collection creation, deletion and on property update.
  The default value is true to mimic the behavior of previous versions of ArangoDB.
  If set to false, collection properties are written to disk but no call to sync()
  is made.

* added detailed output of server version and components for REST APIs
  `/_admin/version` and `/_api/version`. To retrieve this extended information,
  call the REST APIs with URL parameter `details=true`.

* issue #443: For git-based builds include commit hash in version

* adjust startup log output to be more compact, less verbose

* set the required minimum number of file descriptors to 256.
  On server start, this number is enforced on systems that have rlimit. If the limit
  cannot be enforced, starting the server will fail.
  Note: 256 is considered to be the absolute minimum value. Depending on the use case
  for ArangoDB, a much higher number of file descriptors should be used.

  To avoid checking & potentially changing the number of maximum open files, use the
  startup option `--server.descriptors-minimum 0`

* fixed shapedjson to json conversion for special numeric values (NaN, +inf, -inf).
  Before, "NaN", "inf", or "-inf" were written into the JSONified output, but these 
  values are not allowed in JSON. Now, "null" is written to the JSONified output as
  required.

* added AQL functions VARIANCE_POPULATION(), VARIANCE_SAMPLE(), STDDEV_POPULATION(),
  STDDEV_SAMPLE(), AVERAGE(), MEDIAN() to calculate stastical values for lists

* added AQL SQRT() function

* added AQL TRIM(), LEFT() and RIGHT() string functions

* fixed issue #436: GET /_api/document on edge
 
* make AQL REVERSE() and LENGTH() functions work on strings, too

* disabled DOT generation in `make doxygen`. this speeds up docs generation

* renamed startup option `--dispatcher.report-intervall` to `--dispatcher.report-interval`

* renamed startup option `--scheduler.report-intervall` to `--scheduler.report-interval`

* slightly changed output of REST API method /_admin/log.
  Previously, the log messages returned also contained the date and log level, now
  they will only contain the log message, and no date and log level information.
  This information can be re-created by API users from the `timestamp` and `level`
  attributes of the result.

* removed configure option `--enable-zone-debug`
  memory zone debugging is now automatically turned on when compiling with ArangoDB
  `--enable-maintainer-mode`

* removed configure option `--enable-arangob`
  arangob is now always included in the build


v1.2.3 (XXXX-XX-XX)
-------------------

* added optional parameter `edgexamples` for AQL function EDGES() and NEIGHBORS()

* added AQL function NEIGHBORS()
 
* added freebsd support

* fixed firstExample() query with `_id` and `_key` attributes

* issue triAGENS/ArangoDB-PHP#55: AQL optimiser may have mis-optimised duplicate 
  filter statements with limit


v1.2.2 (2013-03-26)
-------------------

* fixed save of objects with common sub-objects

* issue #459: fulltext internal memory allocation didn't scale well
  This fix improves loading times for collections with fulltext indexes that have
  lots of equal words indexed.

* issue #212: auto-increment support

  The feature can be used by creating a collection with the extra `keyOptions`
  attribute as follows:

      db._create("mycollection", { keyOptions: { type: "autoincrement", offset: 1, increment: 10, allowUserKeys: true } });

  The `type` attribute will make sure the keys will be auto-generated if no 
  `_key` attribute is specified for a document.

  The `allowUserKeys` attribute determines whether users might still supply own 
  `_key` values with documents or if this is considered an error.

  The `increment` value determines the actual increment value, whereas the `offset` 
  value can be used to seed to value sequence with a specific starting value. 
  This will be useful later in a multi-master setup, when multiple servers can use
  different auto-increment seed values and thus generate non-conflicting auto-increment values.

  The default values currently are:

  - `allowUserKeys`: `true`
  - `offset`: `0`
  - `increment`: `1`

  The only other available key generator type currently is `traditional`. 
  The `traditional` key generator will auto-generate keys in a fashion as ArangoDB 
  always did (some increasing integer value, with a more or less unpredictable
  increment value).

  Note that for the `traditional` key generator there is only the option to disallow 
  user-supplied keys and give the server the sole responsibility for key generation.
  This can be achieved by setting the `allowUserKeys` property to `false`.

  This change also introduces the following errors that API implementors may want to check
  the return values for:

  - 1222: `document key unexpected`: will be raised when a document is created with
    a `_key` attribute, but the underlying collection was set up with the `keyOptions`
    attribute `allowUserKeys: false`.

  - 1225: `out of keys`: will be raised when the auto-increment key generator runs
    out of keys. This may happen when the next key to be generated is 2^64 or higher.
    In practice, this will only happen if the values for `increment` or `offset` are
    not set appropriately, or if users are allowed to supply own keys, those keys
    are near the 2^64 threshold, and later the auto-increment feature kicks in and
    generates keys that cross that threshold.

    In practice it should not occur with proper configuration and proper usage of the
    collections.

  This change may also affect the following REST APIs:
  - POST `/_api/collection`: the server does now accept the optional `keyOptions` 
    attribute in the second parameter
  - GET `/_api/collection/properties`: will return the `keyOptions` attribute as part
    of the collection's properties. The previous optional attribute `createOptions` 
    is now gone.

* fixed `ArangoStatement.explain()` method with bind variables

* fixed misleading "cursor not found" error message in arangosh that occurred when
  `count()` was called for client-side cursors

* fixed handling of empty attribute names, which may have crashed the server under
  certain circumstances before

* fixed usage of invalid pointer in error message output when index description could
  not be opened


v1.2.1 (2013-03-14)
-------------------

* issue #444: please darken light color in arangosh

* issue #442: pls update post install info on osx

* fixed conversion of special double values (NaN, -inf, +inf) when converting from 
  shapedjson to JSON

* fixed compaction of markers (location of _key was not updated correctly in memory,
  leading to _keys pointing to undefined memory after datafile rotation)

* fixed edge index key pointers to use document master pointer plus offset instead
  of direct _key address

* fixed case when server could not create any more journal or compactor files. 
  Previously a wrong status code may have been returned, and not being able to create
  a new compactor file may have led to an infinite loop with error message
  "could not create compactor".
 
* fixed value truncation for numeric filename parts when renaming datafiles/journals


v1.2.0 (2013-03-01)
-------------------

* by default statistics are now switch off; in order to enable comment out
  the "disable-statistics = yes" line in "arangod.conf"

* fixed issue #435: csv parser skips data at buffer border

* added server startup option `--server.disable-statistics` to turn off statistics
  gathering without recompilation of ArangoDB.
  This partly addresses issue #432.

* fixed dropping of indexes without collection name, e.g.
  `db.xxx.dropIndex("123456");`
  Dropping an index like this failed with an assertion error.
 
* fixed issue #426: arangoimp should be able to import edges into edge collections

* fixed issue #425: In case of conflict ArangoDB returns HTTP 400 Bad request 
  (with 1207 Error) instead of HTTP 409 Conflict

* fixed too greedy token consumption in AQL for negative values:
  e.g. in the statement `RETURN { a: 1 -2 }` the minus token was consumed as part 
  of the value `-2`, and not interpreted as the binary arithmetic operator


v1.2.beta3 (2013-02-22)
-----------------------

* issue #427: ArangoDB Importer Manual has no navigation links (previous|home|next)

* issue #319: Documentation missing for Emergency console and incomplete for datafile debugger.

* issue #370: add documentation for reloadRouting and flushServerModules

* issue #393: added REST API for user management at /_api/user

* issue #393, #128: added simple cryptographic functions for user actions in module "crypto":
  * require("org/arangodb/crypto").md5()
  * require("org/arangodb/crypto").sha256()
  * require("org/arangodb/crypto").rand()

* added replaceByExample() Javascript and REST API method

* added updateByExample() Javascript and REST API method

* added optional "limit" parameter for removeByExample() Javascript and REST API method

* fixed issue #413

* updated bundled V8 version from 3.9.4 to 3.16.14.1
  Note: the Windows version used a more recent version (3.14.0.1) and was not updated.

* fixed issue #404: keep original request url in request object


v1.2.beta2 (2013-02-15)
-----------------------

* fixed issue #405: 1.2 compile warnings

* fixed issue #333: [debian] Group "arangodb" is not used when starting vie init.d script

* added optional parameter 'excludeSystem' to GET /_api/collection
  This parameter can be used to disable returning system collections in the list
  of all collections.

* added AQL functions KEEP() and UNSET()

* fixed issue #348: "HTTP Interface for Administration and Monitoring" 
  documentation errors.

* fix stringification of specific positive int64 values. Stringification of int64
  values with the upper 32 bits cleared and the 33rd bit set were broken.

* issue #395:  Collection properties() function should return 'isSystem' for 
  Javascript and REST API

* make server stop after upgrade procedure when invoked with `--upgrade option`.
  When started with the `--upgrade` option, the server will perfom
  the upgrade, and then exit with a status code indicating the result of the
  upgrade (0 = success, 1 = failure). To start the server regularly in either 
  daemon or console mode, the `--upgrade` option must not be specified.
  This change was introduced to allow init.d scripts check the result of
  the upgrade procedure, even in case an upgrade was successful.
  this was introduced as part of issue #391.

* added AQL function EDGES()

* added more crash-protection when reading corrupted collections at startup

* added documentation for AQL function CONTAINS()

* added AQL function LIKE()

* replaced redundant error return code 1520 (Unable to open collection) with error code
  1203 (Collection not found). These error codes have the same meanings, but one of
  them was returned from AQL queries only, the other got thrown by other parts of
  ArangoDB. Now, error 1203 (Collection not found) is used in AQL too in case a 
  non-existing collection is used.

v1.2.beta1 (2013-02-01)
-----------------------

* fixed issue #382: [Documentation error] Maschine... should be Machine...
 
* unified history file locations for arangod, arangosh, and arangoirb.
  - The readline history for arangod (emergency console) is now stored in file
    $HOME/.arangod. It was stored in $HOME/.arango before.
  - The readline history for arangosh is still stored in $HOME/.arangosh.
  - The readline history for arangoirb is now stored in $HOME/.arangoirb. It was
    stored in $HOME/.arango-mrb before.

* fixed issue #381: _users user should have a unique constraint

* allow negative list indexes in AQL to access elements from the end of a list,
  e.g. ```RETURN values[-1]``` will return the last element of the `values` list.

* collection ids, index ids, cursor ids, and document revision ids created and 
  returned by ArangoDB are now returned as strings with numeric content inside. 
  This is done to prevent some value overrun/truncation in any part of the
  complete client/server workflow. 
  In ArangoDB 1.1 and before, these values were previously returned as 
  (potentially very big) integer values. This may cause problems (clipping, overrun,
  precision loss) for clients that do not support big integers natively and store 
  such values in IEEE754 doubles internally. This type loses precision after about
  52 bits and is thus not safe to hold an id.
  Javascript and 32 bit-PHP are examples for clients that may cause such problems. 
  Therefore, ids are now returned by ArangoDB as strings, with the string
  content being the integer value as before. 

  Example for documents ("_rev" attribute):
  - Document returned by ArangoDB 1.1: { "_rev": 1234, ... } 
  - Document returned by ArangoDB 1.2: { "_rev": "1234", ... } 
  
  Example for collections ("id" attribute / "_id" property):
  - Collection returned by ArangoDB 1.1: { "id": 9327643, "name": "test", ... } 
  - Collection returned by ArangoDB 1.2: { "id": "9327643", "name": "test", ... }

  Example for cursors ("id" attribute):
  - Collection returned by ArangoDB 1.1: { "id": 11734292, "hasMore": true, ... } 
  - Collection returned by ArangoDB 1.2: { "id": "11734292", "hasMore": true, ... }

* global variables are not automatically available anymore when starting the 
  arangod Javascript emergency console (i.e. ```arangod --console```). 
  
  Especially, the variables `db`, `edges`, and `internal` are not available 
  anymore. `db` and `internal` can be made available in 1.2 by
  ```var db = require("org/arangodb").db;``` and
  ```var internal = require("internal");```, respectively.
  The reason for this change is to get rid of global variables in the server
  because this will allow more specific inclusion of functionality.

  For convenience, the global variable `db` is still available by default in 
  arangosh. The global variable `edges`, which since ArangoDB 1.1 was kind of
  a redundant wrapper of `db`, has been removed in 1.2 completely.
  Please use `db` instead, and if creating an edge collection, use the explicit
  ```db._createEdgeCollection()``` command.

* issue #374: prevent endless redirects when calling admin interface with 
  unexpected URLs

* issue #373: TRAVERSAL() `trackPaths` option does not work. Instead `paths` does work

* issue #358: added support for CORS

* honor optional waitForSync property for document removal, replace, update, and
  save operations in arangosh. The waitForSync parameter for these operations
  was previously honored by the REST API and on the server-side, but not when
  the waitForSync parameter was specified for a document operation in arangosh.

* calls to db.collection.figures() and /_api/collection/<collection>/figures now 
  additionally return the number of shapes used in the collection in the
  extra attribute "shapes.count"

* added AQL TRAVERSAL_TREE() function to return a hierchical result from a traversal

* added AQL TRAVERSAL() function to return the results from a traversal

* added AQL function ATTRIBUTES() to return the attribute names of a document

* removed internal server-side AQL functions from global scope. 

  Now the AQL internal functions can only be accessed via the exports of the 
  ahuacatl module, which can be included via ```require("org/arangodb/ahuacatl")```.
  It shouldn't be necessary for clients to access this module at all, but 
  internal code may use this module.

  The previously global AQL-related server-side functions were moved to the 
  internal namespace. This produced the following function name changes on 
  the server:

     old name              new name
     ------------------------------------------------------
     AHUACATL_RUN       => require("internal").AQL_QUERY
     AHUACATL_EXPLAIN   => require("internal").AQL_EXPLAIN
     AHUACATL_PARSE     => require("internal").AQL_PARSE

  Again, clients shouldn't have used these functions at all as there is the
  ArangoStatement object to execute AQL queries.

* fixed issue #366: Edges index returns strange description

* added AQL function MATCHES() to check a document against a list of examples

* added documentation and tests for db.collection.removeByExample

* added --progress option for arangoimp. This will show the percentage of the input
  file that has been processed by arangoimp while the import is still running. It can
  be used as a rough indicator of progress for the entire import.

* make the server log documents that cannot be imported via /_api/import into the
  logfile using the warning log level. This may help finding illegal documents in big
  import runs.

* check on server startup whether the database directory and all collection directories
  are writable. if not, the server startup will be aborted. this prevents serious
  problems with collections being non-writable and this being detected at some pointer
  after the server has been started

* allow the following AQL constructs: FUNC(...)[...], FUNC(...).attribute

* fixed issue #361: Bug in Admin Interface. Header disappears when clicking new collection

* Added in-memory only collections

  Added collection creation parameter "isVolatile": 
  if set to true, the collection is created as an in-memory only collection, 
  meaning that all document data of that collection will reside in memory only, 
  and will not be stored permanently to disk. 
  This means that all collection data will be lost when the collection is unloaded 
  or the server is shut down.
  As this collection type does not have datafile disk overhead for the regular 
  document operations, it may be faster than normal disk-backed collections. The
  actual performance gains strongly depend on the underlying OS, filesystem, and 
  settings though.
  This collection type should be used for caches only and not for any sensible data
  that cannot be re-created otherwise.
  Some platforms, namely Windows, currently do not support this collection type.
  When creating an in-memory collection on such platform, an error message will be
  returned by ArangoDB telling the user the platform does not support it.

  Note: in-memory collections are an experimental feature. The feature might
  change drastically or even be removed altogether in a future version of ArangoDB.

* fixed issue #353: Please include "pretty print" in Emergency Console

* fixed issue #352: "pretty print" console.log
  This was achieved by adding the dump() function for the "internal" object

* reduced insertion time for edges index
  Inserting into the edges index now avoids costly comparisons in case of a hash 
  collision, reducing the prefilling/loading timer for bigger edge collections

* added fulltext queries to AQL via FULLTEXT() function. This allows search 
  fulltext indexes from an AQL query to find matching documents

* added fulltext index type. This index type allows indexing words and prefixes of
  words from a specific document attribute. The index can be queries using a
  SimpleQueryFull object, the HTTP REST API at /_api/simple/fulltext, or via AQL

* added collection.revision() method to determine whether a collection has changed. 
  The revision method returns a revision string that can be used by client programs
  for equality/inequality comparisons. The value returned by the revision method
  should be treated by clients as an opaque string and clients should not try to
  figure out the sense of the revision id. This is still useful enough to check
  whether data in a collection has changed.

* issue #346: adaptively determine NUMBER_HEADERS_PER_BLOCK

* issue #338: arangosh cursor positioning problems

* issue #326: use limit optimisation with filters

* issue #325: use index to avoid sorting

* issue #324: add limit optimisation to AQL

* removed arango-password script and added Javascript functionality to add/delete
  users instead. The functionality is contained in module `users` and can be invoked
  as follows from arangosh and arangod:
  * require("users").save("name", "passwd");
  * require("users").replace("name", "newPasswd");
  * require("users").remove("name");
  * require("users").reload();
  These functions are intentionally not offered via the web interface.
  This also addresses issue #313

* changed print output in arangosh and the web interface for JSON objects.
  Previously, printing a JSON object in arangosh resulted in the attribute values
  being printed as proper JSON, but attribute names were printed unquoted and
  unescaped. This was fine for the purpose of arangosh, but lead to invalid
  JSON being produced. Now, arangosh will produce valid JSON that can be used
  to send it back to ArangoDB or use it with arangoimp etc.

* fixed issue #300: allow importing documents via the REST /_api/import API 
  from a JSON list, too.
  So far, the API only supported importing from a format that had one JSON object
  on each line. This is sometimes inconvenient, e.g. when the result of an AQL
  query or any other list is to be imported. This list is a JSON list and does not
  necessary have a document per line if pretty-printed.
  arangoimp now supports the JSON list format, too. However, the format requires
  arangoimp and the server to read the entire dataset at once. If the dataset is
  too big (bigger than --max-upload-size) then the import will be rejected. Even if
  increased, the entire list must fit in memory on both the client and the server,
  and this may be more resource-intensive than importing individual lines in chunks.

* removed unused parameter --reuse-ids for arangoimp. This parameter did not have
  any effect in 1.2, was never publicly announced and did evil (TM) things.

* fixed issue #297 (partly): added whitespace between command line and
  command result in arangosh, added shell colors for better usability

* fixed issue #296: system collections not usable from AQL

* fixed issue #295: deadlock on shutdown

* fixed issue #293: AQL queries should exploit edges index

* fixed issue #292: use index when filtering on _key in AQL

* allow user-definable document keys
  users can now define their own document keys by using the _key attribute
  when creating new documents or edges. Once specified, the value of _key is
  immutable.
  The restrictions for user-defined key values are:
  * the key must be at most 254 bytes long
  * it must consist of the letters a-z (lower or upper case), the digits 0-9,
    the underscore (_) or dash (-) characters only
  * any other characters, especially multi-byte sequences, whitespace or
    punctuation characters cannot be used inside key values

  Specifiying a document key is optional when creating new documents. If no
  document key is specified, ArangoDB will create a document key itself.
  There are no guarantees about the format and pattern of auto-generated document
  keys other than the above restrictions.
  Clients should therefore treat auto-generated document keys as opaque values.
  Keys can be used to look up and reference documents, e.g.:
  * saving a document: `db.users.save({ "_key": "fred", ... })`
  * looking up a document: `db.users.document("fred")`
  * referencing other documents: `edges.relations.save("users/fred", "users/john", ...)`

  This change is downwards-compatible to ArangoDB 1.1 because in ArangoDB 1.1 
  users were not able to define their own keys. If the user does not supply a _key
  attribute when creating a document, ArangoDB 1.2 will still generate a key of
  its own as ArangoDB 1.1 did. However, all documents returned by ArangoDB 1.2 will 
  include a _key attribute and clients should be able to handle that (e.g. by
  ignoring it if not needed). Documents returned will still include the _id attribute
  as in ArangoDB 1.1.

* require collection names everywhere where a collection id was allowed in 
  ArangoDB 1.1 & 1.0
  This change requires clients to use a collection name in place of a collection id 
  at all places the client deals with collections.
  Examples:
  * creating edges: the _from and _to attributes must now contain collection names instead
    of collection ids: `edges.relations.save("test/my-key1", "test/my-key2", ...)`
  * retrieving edges: the returned _from and _to attributes now will contain collection
    names instead of ids, too: _from: `test/fred` instead of `1234/3455`
  * looking up documents: db.users.document("fred") or db._document("users/fred")
  
  Collection names must be used in REST API calls instead of collection ids, too.
  This change is thus not completely downwards-compatible to ArangoDB 1.1. ArangoDB 1.1
  required users to use collection ids in many places instead of collection names.
  This was unintuitive and caused overhead in cases when just the collection name was
  known on client-side but not its id. This overhead can now be avoided so clients can
  work with the collection names directly. There is no need to work with collection ids
  on the client side anymore. 
  This change will likely require adjustments to API calls issued by clients, and also
  requires a change in how clients handle the _id value of returned documents. Previously,
  the _id value of returned documents contained the collection id, a slash separator and
  the document number. Since 1.2, _id will contain the collection name, a slash separator
  and the document key. The same applies to the _from and _to attribute values of edges
  that are returned by ArangoDB.

  Also removed (now unnecessary) location header in responses of the collections REST API.
  The location header was previously returned because it was necessary for clients.
  When clients created a collection, they specified the collection name. The collection
  id was generated on the server, but the client needed to use the server-generated
  collection id for further API calls, e.g. when creating edges etc. Therefore, the
  full collection URL, also containing the collection id, was returned by the server in
  responses to the collection API, in the HTTP location header.
  Returning the location header has become unnecessary in ArangoDB 1.2 because users
  can access collections by name and do not need to care about collection ids.


v1.1.3 (2013-XX-XX)
-------------------

* fix case when an error message was looked up for an error code but no error
  message was found. In this case a NULL ptr was returned and not checked everywhere.
  The place this error popped up was when inserting into a non-unique hash index
  failed with a specific, invalid error code.

* fixed issue #381:  db._collection("_users").getIndexes();

* fixed issue #379: arango-password fatal issue javscript.startup-directory 

* fixed issue #372: Command-Line Options for the Authentication and Authorisation


v1.1.2 (2013-01-20)
-------------------

* upgraded to mruby 2013-01-20 583983385b81c21f82704b116eab52d606a609f4

* fixed issue #357: Some spelling and grammar errors

* fixed issue #355: fix quotes in pdf manual
 
* fixed issue #351: Strange arangosh error message for long running query 

* fixed randomly hanging connections in arangosh on MacOS

* added "any" query method: this returns a random document from a collection. It
  is also available via REST HTTP at /_api/simple/any.

* added deployment tool

* added getPeerVertex

* small fix for logging of long messages: the last character of log messages longer
  than 256 bytes was not logged.

* fixed truncation of human-readable log messages for web interface: the trailing \0
  byte was not appended for messages longer than 256 bytes

* fixed issue #341: ArangoDB crashes when stressed with Batch jobs
  Contrary to the issue title, this did not have anything to do with batch jobs but
  with too high memory usage. The memory usage of ArangoDB is now reduced for cases
   when there are lots of small collections with few documents each

* started with issue #317: Feature Request (from Google Groups): DATE handling

* backported issue #300: Extend arangoImp to Allow importing resultset-like 
  (list of documents) formatted files

* fixed issue #337: "WaitForSync" on new collection does not work on Win/X64

* fixed issue #336: Collections REST API docs

* fixed issue #335: mmap errors due to wrong memory address calculation 

* fixed issue #332: arangoimp --use-ids parameter seems to have no impact

* added option '--server.disable-authentication' for arangosh as well. No more passwd
  prompts if not needed

* fixed issue #330: session logging for arangosh

* fixed issue #329: Allow passing script file(s) as parameters for arangosh to run

* fixed issue #328: 1.1 compile warnings

* fixed issue #327: Javascript parse errors in front end


v1.1.1 (2012-12-18)
-------------------

* fixed issue #339: DELETE /_api/cursor/cursor-identifier return incollect errorNum

  The fix for this has led to a signature change of the function actions.resultNotFound().
  The meaning of parameter #3 for This function has changed from the error message string
  to the error code. The error message string is now parameter #4.
  Any client code that uses this function in custom actions must be adjusted.

* fixed issue #321: Problem upgrading arangodb 1.0.4 to 1.1.0 with Homebrew (OSX 10.8.2)

* fixed issue #230: add navigation and search for online documentation

* fixed issue #315: Strange result in PATH

* fixed issue #323: Wrong function returned in error message of AQL CHAR_LENGTH()

* fixed some log errors on startup / shutdown due to pid file handling and changing
  of directories


v1.1.0 (2012-12-05)
-------------------

* WARNING:
  arangod now performs a database version check at startup. It will look for a file
  named "VERSION" in its database directory. If the file is not present, arangod will
  perform an automatic upgrade of the database directory. This should be the normal
  case when upgrading from ArangoDB 1.0 to ArangoDB 1.1.

  If the VERSION file is present but is from an older version of ArangoDB, arangod 
  will refuse to start and ask the user to run a manual upgrade first. A manual upgrade
  can be performed by starting arangod with the option `--upgrade`. 

  This upgrade procedure shall ensure that users have full control over when they 
  perform any updates/upgrades of their data, and can plan backups accordingly. The
  procedure also guarantees that the server is not run without any required system
  collections or with in incompatible data state.

* added AQL function DOCUMENT() to retrieve a document by its _id value

* fixed issue #311: fixed segfault on unload 

* fixed issue #309: renamed stub "import" button from web interface

* fixed issue #307: added WaitForSync column in collections list in in web interface 

* fixed issue #306: naming in web interface 

* fixed issue #304: do not clear AQL query text input when switching tabs in
  web interface

* fixed issue #303: added documentation about usage of var keyword in web interface

* fixed issue #301: PATCH does not work in web interface

# fixed issue #269: fix make distclean & clean

* fixed issue #296: system collections not usable from AQL

* fixed issue #295: deadlock on shutdown

* added collection type label to web interface

* fixed issue #290: the web interface now disallows creating non-edges in edge collections
  when creating collections via the web interface, the collection type must also be
  specified (default is document collection)

* fixed issue #289: tab-completion does not insert any spaces

* fixed issue #282: fix escaping in web interface

* made AQL function NOT_NULL take any number of arguments. Will now return its
  first argument that is not null, or null if all arguments are null. This is downwards
  compatible.

* changed misleading AQL function name NOT_LIST() to FIRST_LIST() and slightly changed
  the behavior. The function will now return its first argument that is a list, or null 
  if none of the arguments are lists.
  This is mostly downwards-compatible. The only change to the previous implementation in
  1.1-beta will happen if two arguments were passed and the 1st and 2nd arguments were 
  both no lists. In previous 1.1, the 2nd argument was returned as is, but now null 
  will be returned.

* add AQL function FIRST_DOCUMENT(), with same behavior as FIRST_LIST(), but working
  with documents instead of lists.

* added UPGRADING help text

* fixed issue #284: fixed Javascript errors when adding edges/vertices without own
  attributes

* fixed issue #283: AQL LENGTH() now works on documents, too

* fixed issue #281: documentation for skip lists shows wrong example

* fixed AQL optimiser bug, related to OR-combined conditions that filtered on the
  same attribute but with different conditions

* fixed issue #277: allow usage of collection names when creating edges
  the fix of this issue also implies validation of collection names / ids passed to
  the REST edge create method. edges with invalid collection ids or names in the
  "from" or "to" values will be rejected and not saved


v1.1.beta2 (2012-11-13)
-----------------------

* fixed arangoirb compilation

* fixed doxygen


v1.1.beta1 (2012-10-24)
-----------------------

* fixed AQL optimiser bug

* WARNING:
  - the user has changed from "arango" to "arangodb", the start script has changed from
    "arangod" to "arangodb", the database directory has changed from "/var/arangodb" to
    "/var/lib/arangodb" to be compliant with various Linux policies

  - In 1.1, we have introduced types for collections: regular documents go into document
    collections, and edges go into edge collections. The prefixing (db.xxx vs. edges.xxx) 
    works slightly different in 1.1: edges.xxx can still be used to access collections, 
    however, it will not determine the type of existing collections anymore. To create an 
    edge collection 1.1, you can use db._createEdgeCollection() or edges._create(). 
    And there's of course also db._createDocumentCollection(). 
    db._create() is also still there and will create a document collection by default, 
    whereas edges._create() will create an edge collection.

  - the admin web interface that was previously available via the simple URL suffix / 
    is now available via a dedicated URL suffix only: /_admin/html
    The reason for this is that routing and URLs are now subject to changes by the end user,
    and only URLs parts prefixed with underscores (e.g. /_admin or /_api) are reserved
    for ArangoDB's internal usage.

* the server now handles requests with invalid Content-Length header values as follows:
  - if Content-Length is negative, the server will respond instantly with HTTP 411
    (length required)

  - if Content-Length is positive but shorter than the supplied body, the server will
    respond with HTTP 400 (bad request)

  - if Content-Length is positive but longer than the supplied body, the server will
    wait for the client to send the missing bytes. The server allows 90 seconds for this
    and will close the connection if the client does not send the remaining data

  - if Content-Length is bigger than the maximum allowed size (512 MB), the server will 
    fail with HTTP 413 (request entitiy too large).

  - if the length of the HTTP headers is greated than the maximum allowed size (1 MB),
    the server will fail with HTTP 431 (request header fields too large)

* issue #265: allow optional base64 encoding/decoding of action response data

* issue #252: create _modules collection using arango-upgrade (note: arango-upgrade was
  finally replaced by the `--upgrade` option for arangod)

* issue #251: allow passing arbitrary options to V8 engine using new command line option:
  --javascript.v8-options. Using this option, the Harmony features or other settings in
  v8 can be enabled if the end user requires them

* issue #248: allow AQL optimiser to pull out completely uncorrelated subqueries to the
  top level, resulting in less repeated evaluation of the subquery

* upgraded to Doxygen 1.8.0

* issue #247: added AQL function MERGE_RECURSIVE

* issue #246: added clear() function in arangosh

* issue #245: Documentation: Central place for naming rules/limits inside ArangoDB

* reduced size of hash index elements by 50 %, allowing more index elements to fit in 
  memory

* issue #235: GUI Shell throws Error:ReferenceError: db is not defined

* issue #229: methods marked as "under construction" 

* issue #228: remove unfinished APIs (/_admin/config/*) 

* having the OpenSSL library installed is now a prerequisite to compiling ArangoDB
  Also removed the --enable-ssl configure option because ssl is always required.

* added AQL functions TO_LIST, NOT_LIST

* issue #224: add optional Content-Id for batch requests

* issue #221: more documentation on AQL explain functionality. Also added
  ArangoStatement.explain() client method

* added db._createStatement() method on server as well (was previously available
  on the client only)

* issue #219: continue in case of "document not found" error in PATHS() function

* issue #213: make waitForSync overridable on specifc actions

* changed AQL optimiser to use indexes in more cases. Previously, indexes might
  not have been used when in a reference expression the inner collection was 
  specified last. Example: FOR u1 IN users FOR u2 IN users FILTER u1._id == u2._id
  Previously, this only checked whether an index could be used for u2._id (not
  possible). It was not checked whether an index on u1._id could be used (possible).
  Now, for expressions that have references/attribute names on both sides of the
  above as above, indexes are checked for both sides.
  
* issue #204: extend the CSV import by TSV and by user configurable 
  seperator character(s)

* issue #180: added support for batch operations

* added startup option --server.backlog-size
  this allows setting the value of the backlog for the listen() system call.
  the default value is 10, the maximum value is platform-dependent

* introduced new configure option "--enable-maintainer-mode" for
  ArangoDB maintainers. this option replaces the previous compile switches
  --with-boost-test, --enable-bison, --enable-flex and --enable-errors-dependency
  the individual configure options have been removed. --enable-maintainer-mode
  turns them all on.

* removed potentially unused configure option --enable-memfail

* fixed issue #197: HTML web interface calls /_admin/user-manager/session

* fixed issue #195: VERSION file in database directory

* fixed issue #193: REST API HEAD request returns a message body on 404

* fixed issue #188: intermittent issues with 1.0.0
  (server-side cursors not cleaned up in all cases, pthreads deadlock issue)

* issue #189: key store should use ISO datetime format bug 

* issue #187: run arango-upgrade on server start (note: arango-upgrade was finally
  replaced by the `--upgrade` option for arangod)n

* fixed issue #183: strange unittest error

* fixed issue #182: manual pages

* fixed issue #181: use getaddrinfo

* moved default database directory to "/var/lib/arangodb" in accordance with 
  http://www.pathname.com/fhs/pub/fhs-2.3.html

* fixed issue #179: strange text in import manual

* fixed issue #178: test for aragoimp is missing

* fixed issue #177: a misleading error message was returned if unknown variables
  were used in certain positions in an AQL query.

* fixed issue #176: explain how to use AQL from the arangosh

* issue #175: re-added hidden (and deprecated) option --server.http-port. This 
  option is only there to be downwards-compatible to Arango 1.0.

* fixed issue #174: missing Documentation for `within`

* fixed issue #170: add db.<coll_name>.all().toArray() to arangosh help screen

* fixed issue #169: missing argument in Simple Queries

* added program arango-upgrade. This program must be run after installing ArangoDB
  and after upgrading from a previous version of ArangoDB. The arango-upgrade script
  will ensure all system collections are created and present in the correct state.
  It will also perform any necessary data updates.
  Note: arango-upgrade was finally replaced by the `--upgrade` option for arangod.

* issue #153: edge collection should be a flag for a collection
  collections now have a type so that the distinction between document and edge 
  collections can now be done at runtime using a collection's type value.
  A collection's type can be queried in Javascript using the <collection>.type() method. 
  
  When new collections are created using db._create(), they will be document 
  collections by default. When edge._create() is called, an edge collection will be created.
  To explicitly create a collection of a specific/different type, use the methods 
  _createDocumentCollection() or _createEdgeCollection(), which are available for
  both the db and the edges object.
  The Javascript objects ArangoEdges and ArangoEdgesCollection have been removed
  completely.
  All internal and test code has been adjusted for this, and client code
  that uses edges.* should also still work because edges is still there and creates
  edge collections when _create() is called.
  
  INCOMPATIBLE CHANGE: Client code might still need to be changed in the following aspect:
  Previously, collections did not have a type so documents and edges could be inserted
  in the same collection. This is now disallowed. Edges can only be inserted into
  edge collections now. As there were no collection types in 1.0, ArangoDB will perform
  an automatic upgrade when migrating from 1.0 to 1.1.
  The automatic upgrade will check every collection and determine its type as follows:
  - if among the first 50 documents in the collection there are documents with
    attributes "_from" and "_to", the collection is typed as an edge collection
  - if among the first 50 documents in the collection there are no documents with
    attributes "_from" and "_to", the collection is made as a document collection

* issue #150: call V8 garbage collection on server periodically

* issue #110: added support for partial updates

  The REST API for documents now offers an HTTP PATCH method to partially update
  documents. Overwriting/replacing documents is still available via the HTTP PUT method
  as before. The Javascript API in the shell also offers a new update() method in extension to
  the previously existing replace() method.


v1.0.4 (2012-11-12)
-------------------

* issue #275: strange error message in arangosh 1.0.3 at startup


v1.0.3 (2012-11-08)
-------------------

* fixed AQL optimiser bug

* issue #273: fixed segfault in arangosh on HTTP 40x 

* issue #265: allow optional base64 encoding/decoding of action response data

* issue #252: _modules collection not created automatically


v1.0.2 (2012-10-22)
-------------------

* repository CentOS-X.Y moved to CentOS-X, same for Debian

* bugfix for rollback from edges

* bugfix for hash indexes

* bugfix for StringBuffer::erase_front

* added autoload for modules

* added AQL function TO_LIST


v1.0.1 (2012-09-30)
-------------------

* draft for issue #165: front-end application howto

* updated mruby to cf8fdea4a6598aa470e698e8cbc9b9b492319d

* fix for issue #190: install doesn't create log directory

* fix for issue #194: potential race condition between creating and dropping collections

* fix for issue #193: REST API HEAD request returns a message body on 404

* fix for issue #188: intermittent issues with 1.0.0 

* fix for issue #163: server cannot create collection because of abandoned files
  
* fix for issue #150: call V8 garbage collection on server periodically 


v1.0.0 (2012-08-17)
-------------------

* fix for issue #157: check for readline and ncurses headers, not only libraries


v1.0.beta4 (2012-08-15)
-----------------------

* fix for issue #152: fix memleak for barriers


v1.0.beta3 (2012-08-10)
-----------------------

* fix for issue #151: Memleak, collection data not removed

* fix for issue #149: Inconsistent port for admin interface

* fix for issue #163: server cannot create collection because of abandoned files

* fix for issue #157: check for readline and ncurses headers, not only libraries

* fix for issue #108: db.<collection>.truncate() inefficient

* fix for issue #109: added startup note about cached collection names and how to
  refresh them

* fix for issue #156: fixed memleaks in /_api/import

* fix for issue #59: added tests for /_api/import

* modified return value for calls to /_api/import: now, the attribute "empty" is 
  returned as well, stating the number of empty lines in the input. Also changed the
  return value of the error code attribute ("errorNum") from 1100 ("corrupted datafile")
  to 400 ("bad request") in case invalid/unexpected JSON data was sent to the server. 
  This error code is more appropriate as no datafile is broken but just input data is
  incorrect.

* fix for issue #152: Memleak for barriers

* fix for issue #151: Memleak, collection data not removed

* value of --database.maximal-journal-size parameter is now validated on startup. If
  value is smaller than the minimum value (currently 1048576), an error is thrown and
  the server will not start. Before this change, the global value of maximal journal 
  size was not validated at server start, but only on collection level

* increased sleep value in statistics creation loop from 10 to 500 microseconds. This
  reduces accuracy of statistics values somewhere after the decimal points but saves
  CPU time.

* avoid additional sync() calls when writing partial shape data (attribute name data) 
  to disk. sync() will still be called when the shape marker (will be written after
  the attributes) is written to disk 

* issue #147: added flag --database.force-sync-shapes to force synching of shape data
  to disk. The default value is true so it is the same behavior as in version 1.0.
  if set to false, shape data is synched to disk if waitForSync for the collection is
  set to true, otherwise, shape data is not synched.
  
* fix for issue #145: strange issue on Travis: added epsilon for numeric comparion in
  geo index

* fix for issue #136: adjusted message during indexing

* issue #131: added timeout for HTTP keep-alive connections. The default value is 300 
  seconds. There is a startup parameter server.keep-alive-timeout to configure the value. 
  Setting it to 0 will disable keep-alive entirely on the server.

* fix for issue #137: AQL optimizer should use indexes for ref accesses with 
  2 named attributes


v1.0.beta2 (2012-08-03)
-----------------------

* fix for issue #134: improvements for centos RPM

* fixed problem with disable-admin-interface in config file


v1.0.beta1 (2012-07-29)
-----------------------

* fixed issue #118: We need a collection "debugger"

* fixed issue #126: Access-Shaper must be cached

* INCOMPATIBLE CHANGE: renamed parameters "connect-timeout" and "request-timeout" 
  for arangosh and arangoimp to "--server.connect-timeout" and "--server.request-timeout"

* INCOMPATIBLE CHANGE: authorization is now required on the server side
  Clients sending requests without HTTP autorization will be rejected with HTTP 401
  To allow backwards compatibility, the server can be started with the option
  "--server.disable-authentication"

* added options "--server.username" and "--server.password" for arangosh and arangoimp
  These parameters must be used to specify the user and password to be used when
  connecting to the server. If no password is given on the command line, arangosh/
  arangoimp will interactively prompt for a password.
  If no user name is specified on the command line, the default user "root" will be
  used.

* added startup option "--server.ssl-cipher-list" to determine which ciphers to
  use in SSL context. also added SSL_OP_CIPHER_SERVER_PREFERENCE to SSL default 
  options so ciphers are tried in server and not in client order

* changed default SSL protocol to TLSv1 instead of SSLv2

* changed log-level of SSL-related messages

* added SSL connections if server is compiled with OpenSSL support. Use --help-ssl

* INCOMPATIBLE CHANGE: removed startup option "--server.admin-port". 
  The new endpoints feature (see --server.endpoint) allows opening multiple endpoints 
  anyway, and the distinction between admin and "other" endpoints can be emulated 
  later using privileges.

* INCOMPATIBLE CHANGE: removed startup options "--port", "--server.port", and 
  "--server.http-port" for arangod. 
  These options have been replaced by the new "--server.endpoint" parameter
  
* INCOMPATIBLE CHANGE: removed startup option "--server" for arangosh and arangoimp.
  These options have been replaced by the new "--server.endpoint" parameter

* Added "--server.endpoint" option to arangod, arangosh, and arangoimp.
  For arangod, this option allows specifying the bind endpoints for the server
  The server can be bound to one or multiple endpoints at once. For arangosh
  and arangoimp, the option specifies the server endpoint to connect to.
  The following endpoint syntax is currently supported:
  - tcp://host:port or http@tcp://host:port (HTTP over IPv4)
  - tcp://[host]:port or http@tcp://[host]:port (HTTP over IPv6)
  - ssl://host:port or http@tcp://host:port (HTTP over SSL-encrypted IPv4)
  - ssl://[host]:port or http@tcp://[host]:port (HTTP over SSL-encrypted IPv6)
  - unix:///path/to/socket or http@unix:///path/to/socket (HTTP over UNIX socket)

  If no port is specified, the default port of 8529 will be used.

* INCOMPATIBLE CHANGE: removed startup options "--server.require-keep-alive" and 
  "--server.secure-require-keep-alive". 
  The server will now behave as follows which should be more conforming to the 
  HTTP standard:
  * if a client sends a "Connection: close" header, the server will close the
    connection
  * if a client sends a "Connection: keep-alive" header, the server will not
    close the connection
  * if a client does not send any "Connection" header, the server will assume
    "keep-alive" if the request was an HTTP/1.1 request, and "close" if the
    request was an HTTP/1.0 request

* (minimal) internal optimisations for HTTP request parsing and response header 
  handling

* fixed Unicode unescaping bugs for \f and surrogate pairs in BasicsC/strings.c

* changed implementation of TRI_BlockCrc32 algorithm to use 8 bytes at a time

* fixed issue #122: arangod doesn't start if <log.file> cannot be created

* fixed issue #121: wrong collection size reported

* fixed issue #98: Unable to change journalSize

* fixed issue #88: fds not closed

* fixed escaping of document data in HTML admin front end

* added HTTP basic authentication, this is always turned on

* added server startup option --server.disable-admin-interface to turn off the
  HTML admin interface

* honor server startup option --database.maximal-journal-size when creating new
  collections without specific journalsize setting. Previously, these
  collections were always created with journal file sizes of 32 MB and the
  --database.maximal-journal-size setting was ignored

* added server startup option --database.wait-for-sync to control the default
  behavior

* renamed "--unit-tests" to "--javascript.unit-tests"


v1.0.alpha3 (2012-06-30)
------------------------

* fixed issue #116: createCollection=create option doesn't work

* fixed issue #115: Compilation issue under OSX 10.7 Lion & 10.8 Mountain Lion
  (homebrew)

* fixed issue #114: image not found

* fixed issue #111: crash during "make unittests"

* fixed issue #104: client.js -> ARANGO_QUIET is not defined


v1.0.alpha2 (2012-06-24)
------------------------

* fixed issue #112: do not accept document with duplicate attribute names

* fixed issue #103: Should we cleanup the directory structure

* fixed issue #100: "count" attribute exists in cursor response with "count:
  false"

* fixed issue #84 explain command 

* added new MRuby version (2012-06-02)

* added --log.filter

* cleanup of command line options:
** --startup.directory => --javascript.startup-directory
** --quite => --quiet
** --gc.interval => --javascript.gc-interval
** --startup.modules-path => --javascript.modules-path
** --action.system-directory => --javascript.action-directory
** --javascript.action-threads => removed (is now the same pool as --server.threads)

* various bug-fixes

* support for import

* added option SKIP_RANGES=1 for make unittests

* fixed several range-related assertion failures in the AQL query optimiser

* fixed AQL query optimisations for some edge cases (e.g. nested subqueries with
  invalid constant filter expressions)


v1.0.alpha1 (2012-05-28)
------------------------

Alpha Release of ArangoDB 1.0<|MERGE_RESOLUTION|>--- conflicted
+++ resolved
@@ -1,5 +1,10 @@
 v2.4.0 (XXXX-XX-XX)
 -------------------
+
+* added AQL list functions `PUSH`, `POP`, `UNSHIFT`, `SHIFT`, `REMOVE_ALL`,
+  `REMOVE_VALUE`, `REMOVE_NTH` and `APPEND`
+
+* added AQL functions `CALL` and `APPLY` to dynamically call other functions
 
 
 v2.3.0 (2014-11-18)
@@ -12,15 +17,7 @@
 
 * fixed deflate in SimpleHttpClient
 
-<<<<<<< HEAD
-* added AQL list functions `PUSH`, `POP`, `UNSHIFT`, `SHIFT`, `REMOVE_ALL`,
-  `REMOVE_VALUE`, `REMOVE_NTH` and `APPEND`
-
-* added AQL functions `CALL` and `APPLY` to dynamically call other functions
-
-=======
 * fixed issue #1104: edgeExamples broken or changed 
->>>>>>> da007f56
 
 * fixed issue #1103: Error while importing user queries
 
