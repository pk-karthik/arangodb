--- conflicted
+++ resolved
@@ -1,5 +1,5 @@
 v2.3.0 (XXXX-XX-XX)
-<<<<<<< HEAD
+------------------
 
 * Implemented a version of Pregel's algorithm
 
@@ -17,9 +17,6 @@
 * `Cursor.next(n)` now accepts an optional first parameter, which allows to request
   the next `n` elements instead of only the next one element.
 
-v2.2.2-rc1 (XXXX-XX-XX)
-=======
--------------------
 
 * automatically call `toJSON` function of JavaScript objects (if present)
   when serializing them into database documents. This change allows 
@@ -27,7 +24,6 @@
 
 
 v2.2.2 (2014-08-08)
->>>>>>> 4161a083
 -------------------
 
 * allow storing non-reserved attribute names starting with an underscore
