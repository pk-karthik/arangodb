--- conflicted
+++ resolved
@@ -1,21 +1,10 @@
 .footer {
   background: url("../img/footer_hd_bg.png") repeat-x scroll left 10px #4A4A4A;
   font-size: 14px;
-  margin: 30px auto 0;
   text-align: center;
-<<<<<<< HEAD
   left: 0;
   right: 0;
-  margin-top:200px;
-=======
-  bottom:0;
-  left: 0;
-  right: 0;
-  bottom:200;
-  margin-top:100px;
-  width: 100%;
-  display:none;
->>>>>>> df28db22
+  margin-top:300px;
 }
 
 .footerExtra {
