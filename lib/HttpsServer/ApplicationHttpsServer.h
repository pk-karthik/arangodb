////////////////////////////////////////////////////////////////////////////////
/// @brief application https server feature
///
/// @file
///
/// DISCLAIMER
///
/// Copyright 2004-2012 triAGENS GmbH, Cologne, Germany
///
/// Licensed under the Apache License, Version 2.0 (the "License");
/// you may not use this file except in compliance with the License.
/// You may obtain a copy of the License at
///
///     http://www.apache.org/licenses/LICENSE-2.0
///
/// Unless required by applicable law or agreed to in writing, software
/// distributed under the License is distributed on an "AS IS" BASIS,
/// WITHOUT WARRANTIES OR CONDITIONS OF ANY KIND, either express or implied.
/// See the License for the specific language governing permissions and
/// limitations under the License.
///
/// Copyright holder is triAGENS GmbH, Cologne, Germany
///
/// @author Dr. Frank Celler
/// @author Copyright 2010-2012, triAGENS GmbH, Cologne, Germany
////////////////////////////////////////////////////////////////////////////////

#ifndef TRIAGENS_HTTPS_SERVER_APPLICATION_HTTPS_SERVER_H
#define TRIAGENS_HTTPS_SERVER_APPLICATION_HTTPS_SERVER_H 1

#include "ApplicationServer/ApplicationFeature.h"

#include <openssl/ssl.h>

<<<<<<< HEAD
#include "HttpServer/HttpHandlerFactory.h"
#include "Rest/AddressPort.h"
=======
#include "Rest/EndpointList.h"
>>>>>>> 7ea8cff7

// -----------------------------------------------------------------------------
// --SECTION--                                              forward declarations
// -----------------------------------------------------------------------------

namespace triagens {
  namespace rest {
    class ApplicationScheduler;
    class ApplicationDispatcher;
    class HttpsServer;

// -----------------------------------------------------------------------------
// --SECTION--                                      class ApplicationsHttpServer
// -----------------------------------------------------------------------------

////////////////////////////////////////////////////////////////////////////////
/// @addtogroup HttpServer
/// @{
////////////////////////////////////////////////////////////////////////////////

////////////////////////////////////////////////////////////////////////////////
/// @brief application https server feature
////////////////////////////////////////////////////////////////////////////////

    class ApplicationHttpsServer : public ApplicationFeature {
      private:
        ApplicationHttpsServer (ApplicationHttpsServer const&);
        ApplicationHttpsServer& operator= (ApplicationHttpsServer const&);

////////////////////////////////////////////////////////////////////////////////
/// @}
////////////////////////////////////////////////////////////////////////////////

// -----------------------------------------------------------------------------
// --SECTION--                                      constructors and destructors
// -----------------------------------------------------------------------------

////////////////////////////////////////////////////////////////////////////////
/// @addtogroup HttpServer
/// @{
////////////////////////////////////////////////////////////////////////////////

      public:

////////////////////////////////////////////////////////////////////////////////
/// @brief constructor
////////////////////////////////////////////////////////////////////////////////

        ApplicationHttpsServer (ApplicationServer*,
                                ApplicationScheduler*, 
                                ApplicationDispatcher*,
                                std::string const& authenticationRealm,
                                HttpHandlerFactory::auth_fptr checkAuthentication);

////////////////////////////////////////////////////////////////////////////////
/// @brief destructor
////////////////////////////////////////////////////////////////////////////////

        ~ApplicationHttpsServer ();

////////////////////////////////////////////////////////////////////////////////
/// @}
////////////////////////////////////////////////////////////////////////////////

// -----------------------------------------------------------------------------
// --SECTION--                                                    public methods
// -----------------------------------------------------------------------------

////////////////////////////////////////////////////////////////////////////////
/// @addtogroup HttpServer
/// @{
////////////////////////////////////////////////////////////////////////////////

      public:

////////////////////////////////////////////////////////////////////////////////
/// @brief builds the https server
///
/// Note that the server claims ownership of the factory.
////////////////////////////////////////////////////////////////////////////////

        HttpsServer* buildServer (const EndpointList* endpointList); 

////////////////////////////////////////////////////////////////////////////////
/// @}
////////////////////////////////////////////////////////////////////////////////

// -----------------------------------------------------------------------------
// --SECTION--                                        ApplicationFeature methods
// -----------------------------------------------------------------------------

////////////////////////////////////////////////////////////////////////////////
/// @addtogroup ApplicationServer
/// @{
////////////////////////////////////////////////////////////////////////////////

////////////////////////////////////////////////////////////////////////////////
/// {@inheritDoc}
////////////////////////////////////////////////////////////////////////////////

        void setupOptions (map<string, basics::ProgramOptionsDescription>&);

////////////////////////////////////////////////////////////////////////////////
/// {@inheritDoc}
////////////////////////////////////////////////////////////////////////////////

        bool parsePhase2 (basics::ProgramOptions&);

////////////////////////////////////////////////////////////////////////////////
/// {@inheritDoc}
////////////////////////////////////////////////////////////////////////////////

        bool open ();

////////////////////////////////////////////////////////////////////////////////
/// {@inheritDoc}
////////////////////////////////////////////////////////////////////////////////

        void  close ();

////////////////////////////////////////////////////////////////////////////////
/// {@inheritDoc}
////////////////////////////////////////////////////////////////////////////////

        void stop ();

////////////////////////////////////////////////////////////////////////////////
/// @}
////////////////////////////////////////////////////////////////////////////////

// -----------------------------------------------------------------------------
// --SECTION--                                                 protected methods
// -----------------------------------------------------------------------------

////////////////////////////////////////////////////////////////////////////////
/// @addtogroup HttpServer
/// @{
////////////////////////////////////////////////////////////////////////////////

      protected:

////////////////////////////////////////////////////////////////////////////////
/// @brief build an http server
////////////////////////////////////////////////////////////////////////////////

        HttpsServer* buildHttpsServer (const EndpointList*);

////////////////////////////////////////////////////////////////////////////////
/// @}
////////////////////////////////////////////////////////////////////////////////

// -----------------------------------------------------------------------------
// --SECTION--                                               protected variables
// -----------------------------------------------------------------------------

////////////////////////////////////////////////////////////////////////////////
/// @addtogroup HttpServer
/// @{
////////////////////////////////////////////////////////////////////////////////

      protected:

////////////////////////////////////////////////////////////////////////////////
/// @brief application server
////////////////////////////////////////////////////////////////////////////////

        ApplicationServer* _applicationServer;

////////////////////////////////////////////////////////////////////////////////
/// @brief application scheduler
////////////////////////////////////////////////////////////////////////////////

        ApplicationScheduler* _applicationScheduler;

////////////////////////////////////////////////////////////////////////////////
/// @brief application dispatcher or null
////////////////////////////////////////////////////////////////////////////////

        ApplicationDispatcher* _applicationDispatcher;

////////////////////////////////////////////////////////////////////////////////
<<<<<<< HEAD
/// @brief authentication realm
////////////////////////////////////////////////////////////////////////////////

        string _authenticationRealm;

////////////////////////////////////////////////////////////////////////////////
/// @brief authentication callback
////////////////////////////////////////////////////////////////////////////////

        HttpHandlerFactory::auth_fptr _checkAuthentication;

////////////////////////////////////////////////////////////////////////////////
/// @brief use basic http authentication
///
/// @CMDOPT{--server.https-auth @CA{flag}}
///
/// If @CA{flag} is @LIT{yes}, then the HTTP access is secured with "HTTP Basic
/// Authentication". The user and sha256 of the password are stored in a
/// collection @LIT{_users}.
////////////////////////////////////////////////////////////////////////////////

        bool _httpsAuth;

////////////////////////////////////////////////////////////////////////////////
/// @brief show port options
////////////////////////////////////////////////////////////////////////////////

        bool _showPort;

////////////////////////////////////////////////////////////////////////////////
/// @brief is keep-alive required to keep the connection open
////////////////////////////////////////////////////////////////////////////////

        bool _requireKeepAlive;

////////////////////////////////////////////////////////////////////////////////
=======
>>>>>>> 7ea8cff7
/// @brief all constructed http servers
////////////////////////////////////////////////////////////////////////////////

        vector<HttpsServer*> _httpsServers;

////////////////////////////////////////////////////////////////////////////////
/// @brief keyfile
////////////////////////////////////////////////////////////////////////////////

        string _httpsKeyfile;

////////////////////////////////////////////////////////////////////////////////
/// @brief CA file
////////////////////////////////////////////////////////////////////////////////

        string _cafile;

////////////////////////////////////////////////////////////////////////////////
/// @brief ssl protocol to use
////////////////////////////////////////////////////////////////////////////////

        uint32_t _sslProtocol;

////////////////////////////////////////////////////////////////////////////////
/// @brief ssl cache mode to use
////////////////////////////////////////////////////////////////////////////////

        uint64_t _sslCacheMode;

////////////////////////////////////////////////////////////////////////////////
/// @brief ssl options to use
////////////////////////////////////////////////////////////////////////////////

        uint64_t _sslOptions;

////////////////////////////////////////////////////////////////////////////////
/// @brief ssl cipher list to use
////////////////////////////////////////////////////////////////////////////////

        string _sslCipherList;

////////////////////////////////////////////////////////////////////////////////
/// @brief ssl context
////////////////////////////////////////////////////////////////////////////////

        SSL_CTX* _sslContext;

////////////////////////////////////////////////////////////////////////////////
/// @}
////////////////////////////////////////////////////////////////////////////////

// -----------------------------------------------------------------------------
// --SECTION--                                                   private methods
// -----------------------------------------------------------------------------

////////////////////////////////////////////////////////////////////////////////
/// @addtogroup HttpServer
/// @{
////////////////////////////////////////////////////////////////////////////////

      private:

////////////////////////////////////////////////////////////////////////////////
/// @brief creates an ssl context
////////////////////////////////////////////////////////////////////////////////

        bool createSslContext ();
    };
  }
}

////////////////////////////////////////////////////////////////////////////////
/// @}
////////////////////////////////////////////////////////////////////////////////

#endif

// -----------------------------------------------------------------------------
// --SECTION--                                                       END-OF-FILE
// -----------------------------------------------------------------------------

// Local Variables:
// mode: outline-minor
// outline-regexp: "^\\(/// @brief\\|/// {@inheritDoc}\\|/// @addtogroup\\|// --SECTION--\\|/// @\\}\\)"
// End:<|MERGE_RESOLUTION|>--- conflicted
+++ resolved
@@ -32,12 +32,8 @@
 
 #include <openssl/ssl.h>
 
-<<<<<<< HEAD
 #include "HttpServer/HttpHandlerFactory.h"
-#include "Rest/AddressPort.h"
-=======
 #include "Rest/EndpointList.h"
->>>>>>> 7ea8cff7
 
 // -----------------------------------------------------------------------------
 // --SECTION--                                              forward declarations
@@ -219,7 +215,6 @@
         ApplicationDispatcher* _applicationDispatcher;
 
 ////////////////////////////////////////////////////////////////////////////////
-<<<<<<< HEAD
 /// @brief authentication realm
 ////////////////////////////////////////////////////////////////////////////////
 
@@ -232,32 +227,6 @@
         HttpHandlerFactory::auth_fptr _checkAuthentication;
 
 ////////////////////////////////////////////////////////////////////////////////
-/// @brief use basic http authentication
-///
-/// @CMDOPT{--server.https-auth @CA{flag}}
-///
-/// If @CA{flag} is @LIT{yes}, then the HTTP access is secured with "HTTP Basic
-/// Authentication". The user and sha256 of the password are stored in a
-/// collection @LIT{_users}.
-////////////////////////////////////////////////////////////////////////////////
-
-        bool _httpsAuth;
-
-////////////////////////////////////////////////////////////////////////////////
-/// @brief show port options
-////////////////////////////////////////////////////////////////////////////////
-
-        bool _showPort;
-
-////////////////////////////////////////////////////////////////////////////////
-/// @brief is keep-alive required to keep the connection open
-////////////////////////////////////////////////////////////////////////////////
-
-        bool _requireKeepAlive;
-
-////////////////////////////////////////////////////////////////////////////////
-=======
->>>>>>> 7ea8cff7
 /// @brief all constructed http servers
 ////////////////////////////////////////////////////////////////////////////////
 
