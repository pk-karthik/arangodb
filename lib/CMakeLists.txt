--- conflicted
+++ resolved
@@ -125,12 +125,7 @@
     ${LIB_ARANGO_POSIX}
     ${LIB_ARANGO_CONSOLE}
     ${LIB_ARANGO_VPACK}
-<<<<<<< HEAD
     ${LIB_ASM_SOURCES}
-    Basics/application-exit.cpp
-    Basics/associative.cpp
-=======
->>>>>>> 987da8d4
     Basics/AttributeNameParser.cpp
     Basics/Barrier.cpp
     Basics/ConditionLocker.cpp
