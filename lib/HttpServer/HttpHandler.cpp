--- conflicted
+++ resolved
@@ -90,15 +90,8 @@
 /// @brief return a pointer to the request
 ////////////////////////////////////////////////////////////////////////////////
 
-<<<<<<< HEAD
-HttpResponse* HttpHandler::stealResponse () {
-  HttpResponse* tmp = _response;
-  _response = nullptr;
-  return tmp;
-=======
-const HttpRequest* HttpHandler::getRequest () const {
+HttpRequest const* HttpHandler::getRequest () const {
   return _request;
->>>>>>> 7f64310e
 }
 
 ////////////////////////////////////////////////////////////////////////////////
@@ -125,7 +118,7 @@
 
 HttpResponse* HttpHandler::stealResponse () {
   HttpResponse* tmp = _response;
-  _response = 0;
+  _response = nullptr;
   return tmp;
 }
 
@@ -137,29 +130,8 @@
 /// {@inheritDoc}
 ////////////////////////////////////////////////////////////////////////////////
 
-<<<<<<< HEAD
-Job* HttpHandler::createJob (AsyncJobServer* server,
-                             bool isDetached) {
-  HttpServer* httpServer = dynamic_cast<HttpServer*>(server);
-
-  // check if we are an HTTP server at all
-  if (httpServer != nullptr) {
-    return new GeneralServerJob<HttpServer, HttpHandlerFactory::GeneralHandler>(httpServer, this, isDetached);
-  }
-
-  // check if we are an HTTPs server at all
-  HttpsServer* httpsServer = dynamic_cast<HttpsServer*>(server);
-
-  if (httpsServer != nullptr) {
-    return new GeneralServerJob<HttpsServer, HttpHandlerFactory::GeneralHandler>(httpsServer, this, isDetached);
-  }
-
-  LOG_WARNING("cannot convert AsyncJobServer into a HttpServer");
-  return nullptr;
-=======
 Job* HttpHandler::createJob (HttpServer* server, bool isDetached) {
   return new HttpServerJob(server, this, isDetached);
->>>>>>> 7f64310e
 }
 
 // -----------------------------------------------------------------------------
