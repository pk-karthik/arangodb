////////////////////////////////////////////////////////////////////////////////
/// @brief some utilities for windows
///
/// @file
///
/// DISCLAIMER
///
/// Copyright 2012 triagens GmbH, Cologne, Germany
///
/// Licensed under the Apache License, Version 2.0 (the "License");
/// you may not use this file except in compliance with the License.
/// You may obtain a copy of the License at
///
///     http://www.apache.org/licenses/LICENSE-2.0
///
/// Unless required by applicable law or agreed to in writing, software
/// distributed under the License is distributed on an "AS IS" BASIS,
/// WITHOUT WARRANTIES OR CONDITIONS OF ANY KIND, either express or implied.
/// See the License for the specific language governing permissions and
/// limitations under the License.
///
/// Copyright holder is triAGENS GmbH, Cologne, Germany
///
/// @author Dr. O
/// @author Copyright 2011-2012, triAGENS GmbH, Cologne, Germany
////////////////////////////////////////////////////////////////////////////////

#include <io.h>
#include "win-utils.h"
#include <BasicsC/logging.h>
#include <windows.h>
#include <string.h>
#include <malloc.h>
#include <crtdbg.h>

/*
#include <fcntl.h>
#include <sys/types.h>
#include <sys/stat.h>
#include <stdio.h>
#include <share.h>
*/




// .............................................................................
// Some global variables which may be required throughtout the lifetime of the
// server
// .............................................................................

_invalid_parameter_handler oldInvalidHandleHandler;
_invalid_parameter_handler newInvalidHandleHandler;

////////////////////////////////////////////////////////////////////////////////
/// @addtogroup Windows_Utilties
/// @{
////////////////////////////////////////////////////////////////////////////////

int ftruncate(int fd, long newSize) {
  int result = _chsize(fd, newSize);
  return result;
}


int getpagesize(void) {
  static int pageSize = 0; // only define it once

  if (!pageSize) {
    // first time, so call the system info function 
    SYSTEM_INFO systemInfo;
    GetSystemInfo (&systemInfo);
    pageSize = systemInfo.dwPageSize;
  }

  return pageSize;
}


////////////////////////////////////////////////////////////////////////////////
// Calls the windows Sleep function which always sleeps for milliseconds
////////////////////////////////////////////////////////////////////////////////

void TRI_sleep(unsigned long waitTime) {
  Sleep(waitTime * 1000);
}


////////////////////////////////////////////////////////////////////////////////
// Calls a timer which waits for a signal after the elapsed time.
// The timer is acurate to 100nanoseconds
////////////////////////////////////////////////////////////////////////////////

void TRI_usleep(unsigned long waitTime) {
  int result;
  HANDLE hTimer = NULL;    // stores the handle of the timer object
  LARGE_INTEGER wTime;    // essentially a 64bit number
  wTime.QuadPart = waitTime * 10; // *10 to change to microseconds
  wTime.QuadPart = -wTime.QuadPart;  // negative indicates relative time elapsed, 
  
  // Create an unnamed waitable timer.
  hTimer = CreateWaitableTimer(NULL, 1, NULL);
  if (hTimer == NULL) {
    // no much we can do at this low level
    return;
  }
 
  if (GetLastError() == ERROR_ALREADY_EXISTS) {
    abort();
  }
  // Set timer to wait for indicated micro seconds.
  if (!SetWaitableTimer(hTimer, &wTime, 0, NULL, NULL, 0)) {
    // no much we can do at this low level
    return;
  }

<<<<<<< HEAD
  // Wait for the timer - but don't wait for ever.
  // TODO: Variable 'result' is assigned a value that is never used
  result = WaitForSingleObject(hTimer, ((waitTime/1000) + 1)); // wait for a 1 millisecond at least
=======
  // Wait for the timer 
  result = WaitForSingleObject(hTimer, INFINITE);
  if (result != WAIT_OBJECT_0) {
    abort();
  }
>>>>>>> bedc46f6
  
  CloseHandle(hTimer);
  // todo: go through what the result is e.g. WAIT_OBJECT_0
  return;
}      



////////////////////////////////////////////////////////////////////////////////
// Sets up a handler when invalid (win) handles are passed to a windows function.
// This is not of much use since no values can be returned. All we can do
// for now is to ignore error and hope it goes away!
////////////////////////////////////////////////////////////////////////////////

static void InvalidParameterHandler(const wchar_t* expression, // expression sent to function - NULL
                                    const wchar_t* function,   // name of function - NULL
                                    const wchar_t* file,       // file where code resides - NULL
                                    unsigned int line,         // line within file - NULL
                                    uintptr_t pReserved) {     // in case microsoft forget something
  LOG_ERROR("Invalid handle parameter passed");

  /* start oreste -debug */
  if (expression != 0) {
    wprintf(L"win-utils.c:InvalidParameterHandler:EXPRESSION = %s\n",expression);
  }
  else {
    wprintf(L"win-utils.c:InvalidParameterHandler:EXPRESSION = NULL\n");
  } 
  if (function != 0) {
    wprintf(L"win-utils.c:InvalidParameterHandler:FUNCTION = %s\n",function);
  }
  else {
    wprintf(L"win-utils.c:InvalidParameterHandler:FUNCTION = NULL\n");
  } 
  if (file!= 0) {
    wprintf(L"win-utils.c:InvalidParameterHandler:FILE = %s\n",file);
  }
  else {
    wprintf(L"win-utils.c:InvalidParameterHandler:FILE = NULL\n");
  } 
<<<<<<< HEAD
  // TODO: printf format string has 2 parameters but only 1 are given
  printf("oreste:%%%%%%%%%%%%%%%%%%%%%%%%%%%%%%%%%%%%%%%%%%%%%%%%%%%:win-utils.c:InvalidParameterHandler:LINE = %ud\n",line);
=======
  printf("oreste:win-utils.c:InvalidParameterHandler:LINE = %ud\n",line);
>>>>>>> bedc46f6
  /* end oreste -debug */
  //abort();
  // TODO: use the wcstombs_s function to convert wchar to char - since all the above
  // wchar never will contain 2 byte chars
}


////////////////////////////////////////////////////////////////////////////////
// Called from the 'main' and performs any initialisation requirements which
// are specific to windows.
//
// If this function returns 0, then no errors encountered. If < 0, then the
// calling function should terminate the application. If > 0, then the
// calling function should decide what to do.
////////////////////////////////////////////////////////////////////////////////


int finaliseWindows(const TRI_win_finalise_e finaliseWhat, const char* data) {
  int result = 0;
 
  // ............................................................................
  // The data is used to transport information from the calling function to here
  // it may be NULL (and will be in most cases)
  // ............................................................................

  switch (finaliseWhat) {

    case TRI_WIN_FINAL_WSASTARTUP_FUNCTION_CALL: {
      result = WSACleanup();     // could this cause error on server termination?
      if (result != 0) {
        // can not use LOG_ etc here since the logging may have terminated  
        printf("ERROR: Could not perform a valid Winsock2 cleanup. WSACleanup returned error %d.",result);
        return -1;
      }
      return 0;
    }

    default: {
      // can not use LOG_ etc here since the logging may have terminated  
      printf("ERROR: Invalid windows finalisation called");
      return -1;
    }
  }

  return -1;
}



int initialiseWindows(const TRI_win_initialise_e initialiseWhat, const char* data) {


  // ............................................................................
  // The data is used to transport information from the calling function to here
  // it may be NULL (and will be in most cases)
  // ............................................................................

  switch (initialiseWhat) {

    case TRI_WIN_INITIAL_SET_DEBUG_FLAG: {
      _CrtSetDbgFlag(_CrtSetDbgFlag(_CRTDBG_LEAK_CHECK_DF)|_CRTDBG_CHECK_ALWAYS_DF);    
      return 0;
    }

    // ...........................................................................
    // Assign a handler for invalid handles 
    // ...........................................................................

    case TRI_WIN_INITIAL_SET_INVALID_HANLE_HANDLER: { 
      newInvalidHandleHandler = InvalidParameterHandler;
      oldInvalidHandleHandler = _set_invalid_parameter_handler(newInvalidHandleHandler);
      return 0;
    }

    case TRI_WIN_INITIAL_WSASTARTUP_FUNCTION_CALL: {
      int errorCode;
      WSADATA wsaData;
      WORD wVersionRequested = MAKEWORD(2,2);
      errorCode = WSAStartup(wVersionRequested, &wsaData);
      if (errorCode != 0) {
        LOG_ERROR("Could not find a usuable Winsock DLL. WSAStartup returned an error.");
        return -1;
      }
      if (LOBYTE(wsaData.wVersion) != 2 || HIBYTE(wsaData.wVersion) != 2) {
        LOG_ERROR("Could not find a usuable Winsock DLL. WSAStartup did not return version 2.2.");
        WSACleanup();
        return -1;
      }   
      return 0;
    }

    default: {
      LOG_ERROR("Invalid windows initialisation called");
      return -1;
    }
  }

  return -1;

}


int TRI_WIN_closesocket(SOCKET s) {
  int res;
  res = shutdown(s,2);
  res = closesocket(s);
  return res;
}

int TRI_createFile (const char* filename, int openFlags, int modeFlags) {
  HANDLE fileHandle;
  int    fileDescriptor;


  fileHandle = CreateFileA(filename, 
                          GENERIC_READ | GENERIC_WRITE, 
                          FILE_SHARE_DELETE | FILE_SHARE_READ | FILE_SHARE_WRITE,
                          NULL, 
                          CREATE_NEW,
                          0,
                          NULL);

  if (fileHandle == INVALID_HANDLE_VALUE) {
    return -1;
  }
  
  fileDescriptor = _open_osfhandle( (intptr_t)(fileHandle), O_RDWR| _O_BINARY);
  return fileDescriptor;

/*
#define O_RDONLY        _O_RDONLY
#define O_WRONLY        _O_WRONLY
#define O_RDWR          _O_RDWR
#define O_APPEND        _O_APPEND
#define O_CREAT         _O_CREAT
#define O_TRUNC         _O_TRUNC
#define O_EXCL          _O_EXCL
#define O_TEXT          _O_TEXT
#define O_BINARY        _O_BINARY
#define O_RAW           _O_BINARY
#define O_TEMPORARY     _O_TEMPORARY
#define O_NOINHERIT     _O_NOINHERIT
#define O_SEQUENTIAL    _O_SEQUENTIAL
#define O_RANDOM        _O_RANDOM
//filename, O_CREAT | O_EXCL | O_RDWR, S_IRUSR | S_IWUSR
*/
}

////////////////////////////////////////////////////////////////////////////////////
// Creates or opens a file using the windows CreateFile method. Notice below we
// have used the method CreateFileA to avoid unicode characters - for now anyway
// TODO oreste: map the flags e.g. O_RDWR to the equivalents for CreateFileA 
////////////////////////////////////////////////////////////////////////////////////

int TRI_openFile (const char* filename, int openFlags) {
  HANDLE fileHandle;
  int    fileDescriptor;

  fileHandle = CreateFileA(filename, 
                          GENERIC_READ | GENERIC_WRITE, 
                          FILE_SHARE_DELETE | FILE_SHARE_READ | FILE_SHARE_WRITE,
                          NULL, 
                          OPEN_EXISTING,
                          0,
                          NULL);
  if (fileHandle == INVALID_HANDLE_VALUE) {
    return -1;
  }
  
  fileDescriptor = _open_osfhandle( (intptr_t)(fileHandle), O_RDWR| _O_BINARY);
  return fileDescriptor;

/*
#define O_RDONLY        _O_RDONLY
#define O_WRONLY        _O_WRONLY
#define O_RDWR          _O_RDWR
#define O_APPEND        _O_APPEND
#define O_CREAT         _O_CREAT
#define O_TRUNC         _O_TRUNC
#define O_EXCL          _O_EXCL
#define O_TEXT          _O_TEXT
#define O_BINARY        _O_BINARY
#define O_RAW           _O_BINARY
#define O_TEMPORARY     _O_TEMPORARY
#define O_NOINHERIT     _O_NOINHERIT
#define O_SEQUENTIAL    _O_SEQUENTIAL
#define O_RANDOM        _O_RANDOM
//filename, O_CREAT | O_EXCL | O_RDWR, S_IRUSR | S_IWUSR
*/
}



////////////////////////////////////////////////////////////////////////////////
/// @}
////////////////////////////////////////////////////////////////////////////////

// Local Variables:
// mode: outline-minor
// outline-regexp: "^\\(/// @brief\\|/// {@inheritDoc}\\|/// @addtogroup\\|// --SECTION--\\|/// @\\}\\)"
// End:
<|MERGE_RESOLUTION|>--- conflicted
+++ resolved
@@ -114,17 +114,11 @@
     return;
   }
 
-<<<<<<< HEAD
-  // Wait for the timer - but don't wait for ever.
-  // TODO: Variable 'result' is assigned a value that is never used
-  result = WaitForSingleObject(hTimer, ((waitTime/1000) + 1)); // wait for a 1 millisecond at least
-=======
   // Wait for the timer 
   result = WaitForSingleObject(hTimer, INFINITE);
   if (result != WAIT_OBJECT_0) {
     abort();
   }
->>>>>>> bedc46f6
   
   CloseHandle(hTimer);
   // todo: go through what the result is e.g. WAIT_OBJECT_0
@@ -165,12 +159,7 @@
   else {
     wprintf(L"win-utils.c:InvalidParameterHandler:FILE = NULL\n");
   } 
-<<<<<<< HEAD
-  // TODO: printf format string has 2 parameters but only 1 are given
   printf("oreste:%%%%%%%%%%%%%%%%%%%%%%%%%%%%%%%%%%%%%%%%%%%%%%%%%%%:win-utils.c:InvalidParameterHandler:LINE = %ud\n",line);
-=======
-  printf("oreste:win-utils.c:InvalidParameterHandler:LINE = %ud\n",line);
->>>>>>> bedc46f6
   /* end oreste -debug */
   //abort();
   // TODO: use the wcstombs_s function to convert wchar to char - since all the above
