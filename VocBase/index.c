--- conflicted
+++ resolved
@@ -2418,29 +2418,16 @@
     case TRI_SL_LT_OPERATOR: {
       relationOperator = (TRI_sl_relation_operator_t*)(slOperator);
       relationOperator->_numFields  = relationOperator->_parameters->_value._objects._length;
-<<<<<<< HEAD
-      relationOperator->_fields     = TRI_Allocate( TRI_UNKNOWN_MEM_ZONE, sizeof(TRI_shaped_json_t) * relationOperator->_numFields, false);
-      /* TODO FIXME: memory allocation might fail */
       relationOperator->_collection = collection;
-      
-      for (j = 0; j < relationOperator->_numFields; ++j) {
-        jsonObject   = (TRI_json_t*) (TRI_AtVector(&(relationOperator->_parameters->_value._objects),j));
-        shapedObject = TRI_ShapedJsonJson(collection->_shaper, jsonObject);
-        if (shapedObject) {
-          relationOperator->_fields[j] = *shapedObject; // shallow copy here is ok
-          TRI_Free(TRI_UNKNOWN_MEM_ZONE, shapedObject); // don't require storage anymore
-=======
-      relationOperator->_collection = collection;
-      relationOperator->_fields     = TRI_Allocate( sizeof(TRI_shaped_json_t) * relationOperator->_numFields);
+      relationOperator->_fields     = TRI_Allocate(TRI_UNKNOWN_MEM_ZONE, sizeof(TRI_shaped_json_t) * relationOperator->_numFields, false);
       if (relationOperator->_fields != NULL) {
         for (j = 0; j < relationOperator->_numFields; ++j) {
           jsonObject   = (TRI_json_t*) (TRI_AtVector(&(relationOperator->_parameters->_value._objects),j));
           shapedObject = TRI_ShapedJsonJson(collection->_shaper, jsonObject);
           if (shapedObject) {
             relationOperator->_fields[j] = *shapedObject; // shallow copy here is ok
-            TRI_Free(shapedObject); // don't require storage anymore
+            TRI_Free(TRI_UNKNOWN_MEM_ZONE, shapedObject); // don't require storage anymore
           }
->>>>>>> 1a344be0
         }
       }  
       else {
