--- conflicted
+++ resolved
@@ -102,8 +102,6 @@
       catch (err) {
         assertEqual(ERRORS.ERROR_ARANGO_DOCUMENT_HANDLE_BAD.code, err.errorNum);
       }
-<<<<<<< HEAD
-      
       
       try {
         edge.save(v1, "1234/56/46", {});
@@ -112,8 +110,6 @@
       catch (err) {
         assertEqual(ERRORS.ERROR_ARANGO_DOCUMENT_HANDLE_BAD.code, err.errorNum);
       }
-=======
->>>>>>> f188357f
     }
   };
 }
@@ -432,44 +428,6 @@
       } 
       catch (err) {
         assertEqual(ERRORS.ERROR_ARANGO_DOCUMENT_HANDLE_BAD.code, err.errorNum);
-      }
-    },
-    
-////////////////////////////////////////////////////////////////////////////////
-/// @brief test rollback of edge insert
-////////////////////////////////////////////////////////////////////////////////
-
-    testRollbackEdgeInsert : function () {
-      var v1 = vertex.save({ "x" : 1 });
-      var v2 = vertex.save({ "x" : 2 });
-
-      edge.ensureUniqueConstraint("myid");
-      edge.save(v1, v2, { "myid" : 1 });
-      try {
-        edge.save(v1, v2, { "myid" : 1 });
-      }
-      catch (err) {
-        assertEqual(ERRORS.ERROR_ARANGO_UNIQUE_CONSTRAINT_VIOLATED.code, err.errorNum);
-      }
-    },
-
-////////////////////////////////////////////////////////////////////////////////
-/// @brief test rollback of edge update
-////////////////////////////////////////////////////////////////////////////////
-
-    testRollbackEdgeUpdate : function () {
-      var v1 = vertex.save({ "x" : 1 });
-      var v2 = vertex.save({ "x" : 2 });
-
-      edge.ensureUniqueConstraint("myid");
-      edge.save(v1, v2, { "myid" : 1 });
-      var e2 = edge.save(v1, v2, { "myid" : 2 });
-
-      try {
-        edge.update(e2, { "myid" : 1 });
-      }
-      catch (err) {
-        assertEqual(ERRORS.ERROR_ARANGO_UNIQUE_CONSTRAINT_VIOLATED.code, err.errorNum);
       }
     },
 
