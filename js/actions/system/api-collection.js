/*jslint indent: 2,
         nomen: true,
         maxlen: 100,
         sloppy: true,
         vars: true,
         white: true,
         plusplus: true,
         stupid: true */
/*global require */

////////////////////////////////////////////////////////////////////////////////
/// @brief querying and managing collections
///
/// @file
///
/// DISCLAIMER
///
/// Copyright 2012 triagens GmbH, Cologne, Germany
///
/// Licensed under the Apache License, Version 2.0 (the "License");
/// you may not use this file except in compliance with the License.
/// You may obtain a copy of the License at
///
///     http://www.apache.org/licenses/LICENSE-2.0
///
/// Unless required by applicable law or agreed to in writing, software
/// distributed under the License is distributed on an "AS IS" BASIS,
/// WITHOUT WARRANTIES OR CONDITIONS OF ANY KIND, either express or implied.
/// See the License for the specific language governing permissions and
/// limitations under the License.
///
/// Copyright holder is triAGENS GmbH, Cologne, Germany
///
/// @author Achim Brandt
/// @author Copyright 2012, triAGENS GmbH, Cologne, Germany
////////////////////////////////////////////////////////////////////////////////

var arangodb = require("org/arangodb");
var actions = require("org/arangodb/actions");

var API = "_api/collection";

// -----------------------------------------------------------------------------
// --SECTION--                                                 private functions
// -----------------------------------------------------------------------------

////////////////////////////////////////////////////////////////////////////////
/// @addtogroup ArangoAPI
/// @{
////////////////////////////////////////////////////////////////////////////////

////////////////////////////////////////////////////////////////////////////////
/// @brief collection representation
////////////////////////////////////////////////////////////////////////////////

function collectionRepresentation (collection, showProperties, showCount, showFigures) {
  var result = {};

  result.id = collection._id;
  result.name = collection.name();

  if (showProperties) {
    var properties = collection.properties();

<<<<<<< HEAD
      result.waitForSync = properties.waitForSync;
      result.journalSize = properties.journalSize;      
      result.createOptions = properties.createOptions;
    }
=======
    result.waitForSync = properties.waitForSync;
    result.journalSize = properties.journalSize;
  }
>>>>>>> 0747d370

  if (showCount) {
    result.count = collection.count();
  }

  if (showFigures) {
    var figures = collection.figures();

    if (figures) {
      result.figures = figures;
    }
  }

  result.status = collection.status();
  result.type = collection.type();

  return result;
}

////////////////////////////////////////////////////////////////////////////////
/// @}
////////////////////////////////////////////////////////////////////////////////

// -----------------------------------------------------------------------------
// --SECTION--                                                  public functions
// -----------------------------------------------------------------------------

////////////////////////////////////////////////////////////////////////////////
/// @addtogroup ArangoAPI
/// @{
////////////////////////////////////////////////////////////////////////////////

////////////////////////////////////////////////////////////////////////////////
/// @brief creates a collection
///
/// @RESTHEADER{POST /_api/collection,creates a collection}
///
/// @REST{POST /_api/collection}
///
/// Creates an new collection with a given name. The request must contain an
/// object with the following attributes.
///
/// - @LIT{name}: The name of the collection.
///
/// - @LIT{waitForSync} (optional, default: false): If @LIT{true} then
///   the data is synchronised to disk before returning from a create or
///   update of an document.
///
/// - @LIT{journalSize} (optional, default is a @ref
///   CommandLineArango "configuration parameter"): The maximal size of
///   a journal or datafile.  Note that this also limits the maximal
///   size of a single object. Must be at least 1MB.
///
/// - @LIT{isSystem} (optional, default is @LIT{false}): If true, create a
///   system collection. In this case @FA{collection-name} should start with
///   an underscore. End users should normally create non-system collections
///   only. API implementors may be required to create system collections in
///   very special occasions, but normally a regular collection will do.
///
/// - @LIT{options} (optional) Additional collection options
///
/// - @LIT{type} (optional, default is @LIT{2}): the type of the collection to
///   create. The following values for @FA{type} are valid:
///   - @LIT{2}: document collection
///   - @LIT{3}: edges collection
///
/// @EXAMPLES
///
/// @verbinclude api-collection-create-collection
////////////////////////////////////////////////////////////////////////////////

function post_api_collection (req, res) {
  var body = actions.getJsonBody(req, res);

  if (body === undefined) {
    return;
  }

  if (! body.hasOwnProperty("name")) {
    actions.resultBad(req, res, actions.ERROR_ARANGO_ILLEGAL_NAME,
		      "name must be non-empty");
    return;
  }

  var name = body.name;
  var parameter = { waitForSync : false };
  var type = arangodb.ArangoCollection.TYPE_DOCUMENT;
  var cid;

  if (body.hasOwnProperty("waitForSync")) {
    parameter.waitForSync = body.waitForSync;
  }

  if (body.hasOwnProperty("journalSize")) {
    parameter.journalSize = body.journalSize;
  }

  if (body.hasOwnProperty("isSystem")) {
    parameter.isSystem = body.isSystem;
  }

  if (body.hasOwnProperty("_id")) {
    cid = body._id;
  }

  if (body.hasOwnProperty("type")) {
    type = body.type;
  }

<<<<<<< HEAD
    if (body.hasOwnProperty("createOptions")) {
      parameter.createOptions = body.createOptions;
    }
    
    try {
      var collection;
=======
  try {
    var collection;
>>>>>>> 0747d370

    if (type === arangodb.ArangoCollection.TYPE_EDGE) {
      collection = arangodb.db._createEdgeCollection(name, parameter, cid);
    }
    else {
      collection = arangodb.db._createDocumentCollection(name, parameter, cid);
    }

    var result = {};
    var headers = {};

<<<<<<< HEAD
      result.id = collection._id;
      result.name = collection.name();
      result.waitForSync = parameter.waitForSync;
      result.status = collection.status();
      result.type = collection.type();
      result.createOptions = collection.createOptions;
      actions.resultOk(req, res, actions.HTTP_OK, result);
    }
    catch (err) {
      actions.resultException(req, res, err);
    }
=======
    result.id = collection._id;
    result.name = collection.name();
    result.waitForSync = parameter.waitForSync;
    result.status = collection.status();
    result.type = collection.type();

    headers.location = "/" + API + "/" + collection._id;

    actions.resultOk(req, res, actions.HTTP_OK, result, headers);
  }
  catch (err) {
    actions.resultException(req, res, err);
>>>>>>> 0747d370
  }
}

////////////////////////////////////////////////////////////////////////////////
/// @brief returns all collections
///
/// @RESTHEADER{GET /_api/collection,reads all collections}
///
/// @REST{GET /_api/collection}
///
/// Returns an object with an attribute @LIT{collections} containing a 
/// list of all collection descriptions. The same information is also
/// available in the @LIT{names} as hash map with the collection names
/// as keys.
///
/// @EXAMPLES
///
/// Return information about all collections:
///
/// @verbinclude api-collection-all-collections
////////////////////////////////////////////////////////////////////////////////

function get_api_collections (req, res) {
  var i;
  var list = [];
  var names = {};
  var collections = arangodb.db._collections();

  for (i = 0;  i < collections.length;  ++i) {
    var collection = collections[i];
    var rep = collectionRepresentation(collection);

    list.push(rep);
    names[rep.name] = rep;
  }

  var result = { collections : list, names : names };

  actions.resultOk(req, res, actions.HTTP_OK, result);
}

////////////////////////////////////////////////////////////////////////////////
/// @brief returns a collection
///
/// @RESTHEADER{GET /_api/collection,reads a collection}
///
/// @REST{GET /_api/collection/@FA{collection-name}}
//////////////////////////////////////////////////////////
///
/// The result is an objects describing the collection with the following
/// attributes:
///
/// - @LIT{id}: The identifier of the collection.
///
/// - @LIT{name}: The name of the collection.
///
/// - @LIT{status}: The status of the collection as number.
///  - 1: new born collection
///  - 2: unloaded
///  - 3: loaded
///  - 4: in the process of being unloaded
///  - 5: deleted
///
/// Every other status indicates a corrupted collection.
///
/// - @LIT{type}: The type of the collection as number.
///   - 2: document collection (normal case)
///   - 3: edges collection
///
/// If the @FA{collection-name} is unknown, then a @LIT{HTTP 404} is
/// returned.
///
/// @REST{GET /_api/collection/@FA{collection-name}/properties}
////////////////////////////////////////////////////////////////////
///
/// In addition to the above, the result will always contain the
/// @LIT{waitForSync} and the @LIT{journalSize} properties. This is
/// achieved by forcing a load of the underlying collection.
///
/// - @LIT{waitForSync}: If @LIT{true} then creating or changing a
///   document will wait until the data has been synchronised to disk.
///
/// - @LIT{journalSize}: The maximal size of a journal / datafile.
///
/// @REST{GET /_api/collection/@FA{collection-name}/count}
////////////////////////////////////////////////////////////////
///
/// In addition to the above, the result also contains the number of documents.
/// Note that this will always load the collection into memory.
///
/// - @LIT{count}: The number of documents inside the collection.
///
/// @REST{GET /_api/collection/@FA{collection-name}/figures}
//////////////////////////////////////////////////////////////////
///
/// In addition to the above, the result also contains the number of documents
/// and additional statistical information about the collection.  Note that this
/// will always load the collection into memory.
///
/// - @LIT{count}: The number of documents inside the collection.
///
/// - @LIT{figures.alive.count}: The number of living documents.
///
/// - @LIT{figures.alive.size}: The total size in bytes used by all
///   living documents.
///
/// - @LIT{figures.dead.count}: The number of dead documents.
///
/// - @LIT{figures.dead.size}: The total size in bytes used by all
///   dead documents.
///
/// - @LIT{figures.dead.deletion}: The total number of deletion markers.
///
/// - @LIT{figures.datafiles.count}: The number of active datafiles.
/// - @LIT{figures.datafiles.fileSize}: The total filesize of datafiles.
///
/// - @LIT{figures.journals.count}: The number of journal files.
/// - @LIT{figures.journals.fileSize}: The total filesize of journal files.
///
/// - @LIT{journalSize}: The maximal size of the journal in bytes.
///
/// Note: the filesizes of shapes and compactor files are not reported.
///
/// @EXAMPLES
/////////////
///
/// Using an identifier:
///
/// @verbinclude api-collection-get-collection-identifier
///
/// Using a name:
///
/// @verbinclude api-collection-get-collection-name
///
/// Using an identifier and requesting the number of documents:
///
/// @verbinclude api-collection-get-collection-count
///
/// Using an identifier and requesting the figures of the collection:
///
/// @verbinclude api-collection-get-collection-figures
////////////////////////////////////////////////////////////////////////////////

<<<<<<< HEAD
  function GET_api_collection (req, res) {
    // .............................................................................
    // /_api/collection
    // .............................................................................
    
    if (req.suffix.length === 0 && req.parameters.id == undefined) {
      GET_api_collections(req, res);
      return;
    }
    
    // .............................................................................
    // /_api/collection/<name>
    // /_api/collection/<identifier>?useId
    // .............................................................................

    var name;

    if (req.parameters.useId || parseInt(req.suffix[0])) {
      name = parseInt(req.suffix[0]);
    }
    else {
      name = decodeURIComponent(req.suffix[0]);
    }
    
    var collection = internal.db._collection(name);

    if (collection === null) {
      actions.collectionNotFound(req, res, name);
      return;
    }
      

    // .............................................................................
    // /_api/collection/<name>
    // .............................................................................

    if (req.suffix.length === 1) {
      var result = CollectionRepresentation(collection, false, false, false);
      actions.resultOk(req, res, actions.HTTP_OK, result);
    }
=======
function get_api_collection (req, res) {
  var headers;
  var result;
  var sub;

  // .............................................................................
  // /_api/collection
  // .............................................................................

  if (req.suffix.length === 0) {
    get_api_collections(req, res);
    return;
  }

  var name = decodeURIComponent(req.suffix[0]);
  var id = parseInt(name,10) || name;
  var collection = arangodb.db._collection(id);

  if (collection === null) {
    actions.collectionNotFound(req, res, name);
    return;
  }

  // .............................................................................
  // /_api/collection/<identifier>
  // .............................................................................

  if (req.suffix.length === 1) {
    result = collectionRepresentation(collection, false, false, false);
    headers = { location : "/" + API + "/" + collection._id };
>>>>>>> 0747d370

    actions.resultOk(req, res, actions.HTTP_OK, result, headers);
  }

  else if (req.suffix.length === 2) {
    sub = decodeURIComponent(req.suffix[1]);

<<<<<<< HEAD
      if (sub === "figures") {
        var result = CollectionRepresentation(collection, true, true, true);
        actions.resultOk(req, res, actions.HTTP_OK, result);
      }
=======
    // .............................................................................
    // /_api/collection/<identifier>/figures
    // .............................................................................

    if (sub === "figures") {
      result = collectionRepresentation(collection, true, true, true);
      headers = { location : "/" + API + "/" + collection._id + "/figures" };
>>>>>>> 0747d370

      actions.resultOk(req, res, actions.HTTP_OK, result, headers);
    }

<<<<<<< HEAD
      else if (sub === "count") {
        var result = CollectionRepresentation(collection, true, true, false);
        actions.resultOk(req, res, actions.HTTP_OK, result);
      }
=======
    // .............................................................................
    // /_api/collection/<identifier>/count
    // .............................................................................

    else if (sub === "count") {
      result = collectionRepresentation(collection, true, true, false);
      headers = { location : "/" + API + "/" + collection._id + "/count" };
>>>>>>> 0747d370

      actions.resultOk(req, res, actions.HTTP_OK, result, headers);
    }

<<<<<<< HEAD
      else if (sub === "properties") {
        var result = CollectionRepresentation(collection, true, false, false);
        actions.resultOk(req, res, actions.HTTP_OK, result);
      }
=======
    // .............................................................................
    // /_api/collection/<identifier>/properties
    // .............................................................................

    else if (sub === "properties") {
      result = collectionRepresentation(collection, true, false, false);
      headers = { location : "/" + API + "/" + collection._id + "/properties" };
>>>>>>> 0747d370

      actions.resultOk(req, res, actions.HTTP_OK, result, headers);
    }

<<<<<<< HEAD
      else if (sub === "parameter") {
        var result = CollectionRepresentation(collection, true, false, false);
        actions.resultOk(req, res, actions.HTTP_OK, result);
      }
=======
    // .............................................................................
    // /_api/collection/<identifier>/parameter (DEPRECATED)
    // .............................................................................

    else if (sub === "parameter") {
      result = collectionRepresentation(collection, true, false, false);
      headers = { location : "/" + API + "/" + collection._id + "/parameter" };
>>>>>>> 0747d370

      actions.resultOk(req, res, actions.HTTP_OK, result, headers);
    }

    else {
<<<<<<< HEAD
      actions.resultBad(req, res, actions.ERROR_HTTP_BAD_PARAMETER,
                        "expect GET /" + API + "/<collection-name>/<method>");
=======
      actions.resultNotFound(req, 
			     res,
			     arangodb.errors.ERROR_HTTP_NOT_FOUND.code, 
			     "expecting one of the resources 'count', 'figures', 'properties', 'parameter'");
>>>>>>> 0747d370
    }
  }
  else {
    actions.resultBad(req, res, actions.ERROR_HTTP_BAD_PARAMETER,
		      "expect GET /" + API + "/<collection-identifer>/<method>");
  }
}

////////////////////////////////////////////////////////////////////////////////
/// @brief loads a collection
///
/// @RESTHEADER{PUT /_api/collection/.../load,loads a collection}
///
/// @REST{PUT /_api/collection/@FA{collection-name}/load}
///
/// Loads a collection into memory. On success an object with the following
/// attributes is returned:
///
/// - @LIT{id}: The identifier of the collection.
///
/// - @LIT{name}: The name of the collection.
///
/// - @LIT{count}: The number of documents inside the collection.
///
/// - @LIT{status}: The status of the collection as number.
///
/// - @LIT{type}: The collection type. Valid types are:
///   - 2: document collection
///   - 3: edges collection
///
/// If the @FA{collection-name} is missing, then a @LIT{HTTP 400} is
/// returned.  If the @FA{collection-name} is unknown, then a @LIT{HTTP
/// 404} is returned.
///
/// @EXAMPLES
///
/// @verbinclude api-collection-identifier-load
////////////////////////////////////////////////////////////////////////////////

function put_api_collection_load (req, res, collection) {
  try {
    collection.load();

    var result = collectionRepresentation(collection, false, true, false);

    actions.resultOk(req, res, actions.HTTP_OK, result);
  }
  catch (err) {
    actions.resultException(req, res, err);
  }
}

////////////////////////////////////////////////////////////////////////////////
/// @brief unloads a collection
///
/// @RESTHEADER{PUT /_api/collection/.../unload,unloads a collection}
///
/// @REST{PUT /_api/collection/@FA{collection-name}/unload}
///
/// Removes a collection from memory. This call does not delete any documents.
/// You can use the collection afterwards; in which case it will be loaded into
/// memory, again. On success an object with the following attributes is
/// returned:
///
/// - @LIT{id}: The identifier of the collection.
///
/// - @LIT{name}: The name of the collection.
///
/// - @LIT{status}: The status of the collection as number.
///
/// - @LIT{type}: The collection type. Valid types are:
///   - 2: document collection
///   - 3: edges collection
///
/// If the @FA{collection-name} is missing, then a @LIT{HTTP 400} is
/// returned.  If the @FA{collection-name} is unknown, then a @LIT{HTTP
/// 404} is returned.
///
/// @EXAMPLES
///
/// @verbinclude api-collection-identifier-unload
////////////////////////////////////////////////////////////////////////////////

function put_api_collection_unload (req, res, collection) {
  try {
    collection.unload();

    var result = collectionRepresentation(collection);

    actions.resultOk(req, res, actions.HTTP_OK, result);
  }
  catch (err) {
    actions.resultException(req, res, err);
  }
}

////////////////////////////////////////////////////////////////////////////////
/// @brief truncates a collection
///
/// @RESTHEADER{PUT /_api/collection/.../truncate,truncates a collection}
///
/// @REST{PUT /_api/collection/@FA{collection-name}/truncate}
///
/// Removes all documents from the collection, but leaves the indexes intact.
///
/// @EXAMPLES
///
/// @verbinclude api-collection-identifier-truncate
////////////////////////////////////////////////////////////////////////////////

function put_api_collection_truncate (req, res, collection) {
  try {
    collection.truncate();

    var result = collectionRepresentation(collection);

    actions.resultOk(req, res, actions.HTTP_OK, result);
  }
  catch (err) {
    actions.resultException(req, res, err);
  }
}

////////////////////////////////////////////////////////////////////////////////
/// @brief changes a collection
///
/// @RESTHEADER{PUT /_api/collection/.../properties,changes the properties of a collection}
///
/// @REST{PUT /_api/collection/@FA{collection-name}/properties}
///
/// Changes the properties of a collection. Expects an object with the
/// attribute(s)
///
/// - @LIT{waitForSync}: If @LIT{true} then creating or changing a
///   document will wait until the data has been synchronised to disk.
///
/// - @LIT{journalSize}: Size (in bytes) for new journal files that are
///   created for the collection.
///
/// If returns an object with the attributes
///
/// - @LIT{id}: The identifier of the collection.
///
/// - @LIT{name}: The name of the collection.
///
/// - @LIT{waitForSync}: The new value.
///
/// - @LIT{journalSize}: The new value.
///
/// - @LIT{status}: The status of the collection as number.
///
/// - @LIT{type}: The collection type. Valid types are:
///   - 2: document collection
///   - 3: edges collection
///
/// @EXAMPLES
///
/// @verbinclude api-collection-identifier-properties-sync
////////////////////////////////////////////////////////////////////////////////

function put_api_collection_properties (req, res, collection) {
  var body = actions.getJsonBody(req, res);

  if (body === undefined) {
    return;
  }

  try {
    collection.properties(body);

    var result = collectionRepresentation(collection, true);

    actions.resultOk(req, res, actions.HTTP_OK, result);
  }
  catch (err) {
    actions.resultException(req, res, err);
  }
}

////////////////////////////////////////////////////////////////////////////////
/// @brief renames a collection
///
/// @RESTHEADER{PUT /_api/collection/.../rename,renames a collection}
///
/// @REST{PUT /_api/collection/@FA{collection-name}/rename}
///
/// Renames a collection. Expects an object with the attribute(s)
///
/// - @LIT{name}: The new name.
///
/// If returns an object with the attributes
///
/// - @LIT{id}: The identifier of the collection.
///
/// - @LIT{name}: The new name of the collection.
///
/// - @LIT{status}: The status of the collection as number.
///
/// - @LIT{type}: The collection type. Valid types are:
///   - 2: document collection
///   - 3: edges collection
///
/// @EXAMPLES
///
/// @verbinclude api-collection-identifier-rename
////////////////////////////////////////////////////////////////////////////////

function put_api_collection_rename (req, res, collection) {
  var body = actions.getJsonBody(req, res);

  if (body === undefined) {
    return;
  }

  if (! body.hasOwnProperty("name")) {
    actions.resultBad(req, res, actions.ERROR_ARANGO_ILLEGAL_NAME,
		      "name must be non-empty");
    return;
  }

  var name = body.name;

  try {
    collection.rename(name);

    var result = collectionRepresentation(collection);

    actions.resultOk(req, res, actions.HTTP_OK, result);
  }
  catch (err) {
    actions.resultException(req, res, err);
  }
}

////////////////////////////////////////////////////////////////////////////////
/// @brief changes a collection
////////////////////////////////////////////////////////////////////////////////

<<<<<<< HEAD
  function PUT_api_collection (req, res) {
    if (req.suffix.length != 2) {
      actions.resultBad(req, res, actions.ERROR_HTTP_BAD_PARAMETER,
                        "expected PUT /" + API + "/<collection-name>/<action>");
      return;
    }

    var name = decodeURIComponent(req.suffix[0]);
    var collection = internal.db._collection(name);
=======
function put_api_collection (req, res) {
  if (req.suffix.length !== 2) {
    actions.resultBad(req, res, actions.ERROR_HTTP_BAD_PARAMETER,
		      "expected PUT /" + API + "/<collection-identifer>/<action>");
    return;
  }

  var name = decodeURIComponent(req.suffix[0]);
  var id = parseInt(name,10) || name;
  var collection = arangodb.db._collection(id);
>>>>>>> 0747d370

  if (collection === null) {
    actions.collectionNotFound(req, res, name);
    return;
  }

  var sub = decodeURIComponent(req.suffix[1]);

  if (sub === "load") {
    put_api_collection_load(req, res, collection);
  }
  else if (sub === "unload") {
    put_api_collection_unload(req, res, collection);
  }
  else if (sub === "truncate") {
    put_api_collection_truncate(req, res, collection);
  }
  else if (sub === "properties") {
    put_api_collection_properties(req, res, collection);
  }
  else if (sub === "rename") {
    put_api_collection_rename(req, res, collection);
  }
  else {
    actions.resultNotFound(req,
			   res,
			   arangodb.errors.ERROR_HTTP_NOT_FOUND.code,
			   "expecting one of the actions 'load', 'unload', 'truncate', 'properties', 'rename'");
  }
}

////////////////////////////////////////////////////////////////////////////////
/// @brief deletes a collection
///
/// @RESTHEADER{DELETE /_api/collection,deletes a collection}
///
/// @REST{DELETE /_api/collection/@FA{collection-name}}
///
/// Deletes a collection identified by @FA{collection-name}.
///
/// If the collection was successfully deleted then, an object is returned with
/// the following attributes:
///
/// - @LIT{error}: @LIT{false}
///
/// - @LIT{id}: The identifier of the deleted collection.
///
/// If the @FA{collection-name} is missing, then a @LIT{HTTP 400} is
/// returned.  If the @FA{collection-name} is unknown, then a @LIT{HTTP
/// 404} is returned.
///
/// @EXAMPLES
///
/// Using an identifier:
///
/// @verbinclude api-collection-delete-collection-identifier
///
/// Using a name:
///
/// @verbinclude api-collection-delete-collection-name
////////////////////////////////////////////////////////////////////////////////

<<<<<<< HEAD
  function DELETE_api_collection (req, res) {
    if (req.suffix.length != 1) {
      actions.resultBad(req, res, actions.ERROR_HTTP_BAD_PARAMETER,
                        "expected DELETE /" + API + "/<collection-name>");
    }
    else {
      var name = decodeURIComponent(req.suffix[0]);
      var collection = internal.db._collection(name);
=======
function delete_api_collection (req, res) {
  if (req.suffix.length !== 1) {
    actions.resultBad(req, res, actions.ERROR_HTTP_BAD_PARAMETER,
		      "expected DELETE /" + API + "/<collection-identifer>");
  }
  else {
    var name = decodeURIComponent(req.suffix[0]);
    var id = parseInt(name,10) || name;
    var collection = arangodb.db._collection(id);

    if (collection === null) {
      actions.collectionNotFound(req, res, name);
    }
    else {
      try {
	var result = {
	  id : collection._id
	};
>>>>>>> 0747d370

	collection.drop();

	actions.resultOk(req, res, actions.HTTP_OK, result);
      }
      catch (err) {
	actions.resultException(req, res, err);
      }
    }
  }
}

////////////////////////////////////////////////////////////////////////////////
/// @brief handles a collection request
////////////////////////////////////////////////////////////////////////////////

actions.defineHttp({
  url : API,
  context : "api",

  callback : function (req, res) {
    try {
      if (req.requestType === actions.GET) {
	get_api_collection(req, res);
      }
      else if (req.requestType === actions.DELETE) {
	delete_api_collection(req, res);
      }
      else if (req.requestType === actions.POST) {
	post_api_collection(req, res);
      }
      else if (req.requestType === actions.PUT) {
	put_api_collection(req, res);
      }
      else {
	actions.resultUnsupported(req, res);
      }
    }
    catch (err) {
      actions.resultException(req, res, err);
    }
  }
});

////////////////////////////////////////////////////////////////////////////////
/// @}
////////////////////////////////////////////////////////////////////////////////

// -----------------------------------------------------------------------------
// --SECTION--                                                       END-OF-FILE
// -----------------------------------------------------------------------------

// Local Variables:
// mode: outline-minor
// outline-regexp: "^\\(/// @brief\\|/// @addtogroup\\|// --SECTION--\\|/// @page\\|/// @\\}\\)"
// End:<|MERGE_RESOLUTION|>--- conflicted
+++ resolved
@@ -62,16 +62,10 @@
   if (showProperties) {
     var properties = collection.properties();
 
-<<<<<<< HEAD
-      result.waitForSync = properties.waitForSync;
-      result.journalSize = properties.journalSize;      
-      result.createOptions = properties.createOptions;
-    }
-=======
     result.waitForSync = properties.waitForSync;
-    result.journalSize = properties.journalSize;
-  }
->>>>>>> 0747d370
+    result.journalSize = properties.journalSize;      
+    result.createOptions = properties.createOptions;
+  }
 
   if (showCount) {
     result.count = collection.count();
@@ -181,17 +175,12 @@
     type = body.type;
   }
 
-<<<<<<< HEAD
-    if (body.hasOwnProperty("createOptions")) {
-      parameter.createOptions = body.createOptions;
-    }
-    
-    try {
-      var collection;
-=======
+  if (body.hasOwnProperty("createOptions")) {
+    parameter.createOptions = body.createOptions;
+  }
+
   try {
     var collection;
->>>>>>> 0747d370
 
     if (type === arangodb.ArangoCollection.TYPE_EDGE) {
       collection = arangodb.db._createEdgeCollection(name, parameter, cid);
@@ -201,34 +190,18 @@
     }
 
     var result = {};
-    var headers = {};
-
-<<<<<<< HEAD
-      result.id = collection._id;
-      result.name = collection.name();
-      result.waitForSync = parameter.waitForSync;
-      result.status = collection.status();
-      result.type = collection.type();
-      result.createOptions = collection.createOptions;
-      actions.resultOk(req, res, actions.HTTP_OK, result);
-    }
-    catch (err) {
-      actions.resultException(req, res, err);
-    }
-=======
+
     result.id = collection._id;
     result.name = collection.name();
     result.waitForSync = parameter.waitForSync;
     result.status = collection.status();
     result.type = collection.type();
-
-    headers.location = "/" + API + "/" + collection._id;
-
-    actions.resultOk(req, res, actions.HTTP_OK, result, headers);
+    result.createOptions = collection.createOptions;
+
+    actions.resultOk(req, res, actions.HTTP_OK, result);
   }
   catch (err) {
     actions.resultException(req, res, err);
->>>>>>> 0747d370
   }
 }
 
@@ -372,173 +345,96 @@
 /// @verbinclude api-collection-get-collection-figures
 ////////////////////////////////////////////////////////////////////////////////
 
-<<<<<<< HEAD
-  function GET_api_collection (req, res) {
-    // .............................................................................
-    // /_api/collection
-    // .............................................................................
-    
-    if (req.suffix.length === 0 && req.parameters.id == undefined) {
-      GET_api_collections(req, res);
-      return;
-    }
-    
-    // .............................................................................
-    // /_api/collection/<name>
-    // /_api/collection/<identifier>?useId
-    // .............................................................................
-
-    var name;
-
-    if (req.parameters.useId || parseInt(req.suffix[0])) {
-      name = parseInt(req.suffix[0]);
-    }
-    else {
-      name = decodeURIComponent(req.suffix[0]);
-    }
-    
-    var collection = internal.db._collection(name);
-
-    if (collection === null) {
-      actions.collectionNotFound(req, res, name);
-      return;
-    }
-      
-
-    // .............................................................................
-    // /_api/collection/<name>
-    // .............................................................................
-
-    if (req.suffix.length === 1) {
-      var result = CollectionRepresentation(collection, false, false, false);
-      actions.resultOk(req, res, actions.HTTP_OK, result);
-    }
-=======
 function get_api_collection (req, res) {
-  var headers;
+  var name;
   var result;
   var sub;
 
   // .............................................................................
   // /_api/collection
   // .............................................................................
-
-  if (req.suffix.length === 0) {
+    
+  if (req.suffix.length === 0 && req.parameters.id == undefined) {
     get_api_collections(req, res);
     return;
   }
-
-  var name = decodeURIComponent(req.suffix[0]);
-  var id = parseInt(name,10) || name;
-  var collection = arangodb.db._collection(id);
+    
+  // .............................................................................
+  // /_api/collection/<name>
+  // /_api/collection/<identifier>?useId
+  // .............................................................................
+
+  if (req.parameters.useId || parseInt(req.suffix[0],10)) {
+    name = parseInt(req.suffix[0],10);
+  }
+  else {
+    name = decodeURIComponent(req.suffix[0]);
+  }
+    
+  var collection = internal.db._collection(name);
 
   if (collection === null) {
     actions.collectionNotFound(req, res, name);
     return;
   }
+      
 
   // .............................................................................
-  // /_api/collection/<identifier>
+  // /_api/collection/<name>
   // .............................................................................
 
   if (req.suffix.length === 1) {
-    result = collectionRepresentation(collection, false, false, false);
-    headers = { location : "/" + API + "/" + collection._id };
->>>>>>> 0747d370
-
-    actions.resultOk(req, res, actions.HTTP_OK, result, headers);
+    var result = collectionRepresentation(collection, false, false, false);
+    actions.resultOk(req, res, actions.HTTP_OK, result);
   }
 
   else if (req.suffix.length === 2) {
     sub = decodeURIComponent(req.suffix[1]);
 
-<<<<<<< HEAD
-      if (sub === "figures") {
-        var result = CollectionRepresentation(collection, true, true, true);
-        actions.resultOk(req, res, actions.HTTP_OK, result);
-      }
-=======
     // .............................................................................
     // /_api/collection/<identifier>/figures
     // .............................................................................
 
     if (sub === "figures") {
       result = collectionRepresentation(collection, true, true, true);
-      headers = { location : "/" + API + "/" + collection._id + "/figures" };
->>>>>>> 0747d370
-
-      actions.resultOk(req, res, actions.HTTP_OK, result, headers);
-    }
-
-<<<<<<< HEAD
-      else if (sub === "count") {
-        var result = CollectionRepresentation(collection, true, true, false);
-        actions.resultOk(req, res, actions.HTTP_OK, result);
-      }
-=======
+      actions.resultOk(req, res, actions.HTTP_OK, result);
+    }
+
     // .............................................................................
     // /_api/collection/<identifier>/count
     // .............................................................................
 
     else if (sub === "count") {
       result = collectionRepresentation(collection, true, true, false);
-      headers = { location : "/" + API + "/" + collection._id + "/count" };
->>>>>>> 0747d370
-
-      actions.resultOk(req, res, actions.HTTP_OK, result, headers);
-    }
-
-<<<<<<< HEAD
-      else if (sub === "properties") {
-        var result = CollectionRepresentation(collection, true, false, false);
-        actions.resultOk(req, res, actions.HTTP_OK, result);
-      }
-=======
+      actions.resultOk(req, res, actions.HTTP_OK, result);
+    }
+
     // .............................................................................
     // /_api/collection/<identifier>/properties
     // .............................................................................
 
     else if (sub === "properties") {
       result = collectionRepresentation(collection, true, false, false);
-      headers = { location : "/" + API + "/" + collection._id + "/properties" };
->>>>>>> 0747d370
-
-      actions.resultOk(req, res, actions.HTTP_OK, result, headers);
-    }
-
-<<<<<<< HEAD
-      else if (sub === "parameter") {
-        var result = CollectionRepresentation(collection, true, false, false);
-        actions.resultOk(req, res, actions.HTTP_OK, result);
-      }
-=======
+      actions.resultOk(req, res, actions.HTTP_OK, result);
+    }
+
     // .............................................................................
     // /_api/collection/<identifier>/parameter (DEPRECATED)
     // .............................................................................
 
     else if (sub === "parameter") {
       result = collectionRepresentation(collection, true, false, false);
-      headers = { location : "/" + API + "/" + collection._id + "/parameter" };
->>>>>>> 0747d370
-
-      actions.resultOk(req, res, actions.HTTP_OK, result, headers);
+      actions.resultOk(req, res, actions.HTTP_OK, result);
     }
 
     else {
-<<<<<<< HEAD
-      actions.resultBad(req, res, actions.ERROR_HTTP_BAD_PARAMETER,
-                        "expect GET /" + API + "/<collection-name>/<method>");
-=======
-      actions.resultNotFound(req, 
-			     res,
-			     arangodb.errors.ERROR_HTTP_NOT_FOUND.code, 
-			     "expecting one of the resources 'count', 'figures', 'properties', 'parameter'");
->>>>>>> 0747d370
+      actions.resultNotFound(req, res, actions.ERROR_HTTP_NOT_FOUND,
+                             "expecting one of the resources 'count', 'figures', 'properties', 'parameter'");
     }
   }
   else {
     actions.resultBad(req, res, actions.ERROR_HTTP_BAD_PARAMETER,
-		      "expect GET /" + API + "/<collection-identifer>/<method>");
+                      "expect GET /" + API + "/<collection-name>/<method>");
   }
 }
 
@@ -772,28 +668,15 @@
 /// @brief changes a collection
 ////////////////////////////////////////////////////////////////////////////////
 
-<<<<<<< HEAD
-  function PUT_api_collection (req, res) {
-    if (req.suffix.length != 2) {
-      actions.resultBad(req, res, actions.ERROR_HTTP_BAD_PARAMETER,
-                        "expected PUT /" + API + "/<collection-name>/<action>");
-      return;
-    }
-
-    var name = decodeURIComponent(req.suffix[0]);
-    var collection = internal.db._collection(name);
-=======
 function put_api_collection (req, res) {
   if (req.suffix.length !== 2) {
     actions.resultBad(req, res, actions.ERROR_HTTP_BAD_PARAMETER,
-		      "expected PUT /" + API + "/<collection-identifer>/<action>");
+		      "expected PUT /" + API + "/<collection-name>/<action>");
     return;
   }
 
   var name = decodeURIComponent(req.suffix[0]);
-  var id = parseInt(name,10) || name;
-  var collection = arangodb.db._collection(id);
->>>>>>> 0747d370
+  var collection = internal.db._collection(name);
 
   if (collection === null) {
     actions.collectionNotFound(req, res, name);
@@ -820,7 +703,7 @@
   else {
     actions.resultNotFound(req,
 			   res,
-			   arangodb.errors.ERROR_HTTP_NOT_FOUND.code,
+			   actions.errors.ERROR_HTTP_NOT_FOUND,
 			   "expecting one of the actions 'load', 'unload', 'truncate', 'properties', 'rename'");
   }
 }
@@ -856,25 +739,14 @@
 /// @verbinclude api-collection-delete-collection-name
 ////////////////////////////////////////////////////////////////////////////////
 
-<<<<<<< HEAD
-  function DELETE_api_collection (req, res) {
-    if (req.suffix.length != 1) {
-      actions.resultBad(req, res, actions.ERROR_HTTP_BAD_PARAMETER,
-                        "expected DELETE /" + API + "/<collection-name>");
-    }
-    else {
-      var name = decodeURIComponent(req.suffix[0]);
-      var collection = internal.db._collection(name);
-=======
 function delete_api_collection (req, res) {
   if (req.suffix.length !== 1) {
     actions.resultBad(req, res, actions.ERROR_HTTP_BAD_PARAMETER,
-		      "expected DELETE /" + API + "/<collection-identifer>");
+		      "expected DELETE /" + API + "/<collection-name>");
   }
   else {
     var name = decodeURIComponent(req.suffix[0]);
-    var id = parseInt(name,10) || name;
-    var collection = arangodb.db._collection(id);
+    var collection = internal.db._collection(name);
 
     if (collection === null) {
       actions.collectionNotFound(req, res, name);
@@ -884,7 +756,6 @@
 	var result = {
 	  id : collection._id
 	};
->>>>>>> 0747d370
 
 	collection.drop();
 
