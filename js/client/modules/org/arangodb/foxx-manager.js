--- conflicted
+++ resolved
@@ -741,27 +741,6 @@
 };
 
 ////////////////////////////////////////////////////////////////////////////////
-/// @brief uninstalls a FOXX application
-////////////////////////////////////////////////////////////////////////////////
-
-exports.uninstall = function (key) {
-  'use strict';
-  
-  var usage = ", usage: uninstall(<mount>)";
-
-  if (typeof key === "undefined") {
-    throwBadParameter("mount point or mount key missing" + usage);
-  }
-  
-  validateAppName(key);
-
-  // unmount app
-  exports.unmount(key);
-
-  throw "TODO!";
-};
-
-////////////////////////////////////////////////////////////////////////////////
 /// @brief installs a FOXX application
 ////////////////////////////////////////////////////////////////////////////////
 
@@ -826,6 +805,10 @@
   // fetched latest version
   // .............................................................................
 
+  if (source === null) {
+    throw new Error("Unknown foxx application '%s', use search", name);
+  }
+
   if (source !== "fetched") {
     appId = exports.fetch(source.type, source.location, source.tag).app;
   }
@@ -842,7 +825,6 @@
 };
 
 ////////////////////////////////////////////////////////////////////////////////
-<<<<<<< HEAD
 /// @brief uninstalls a FOXX application
 ////////////////////////////////////////////////////////////////////////////////
 
@@ -868,10 +850,7 @@
 };
 
 ////////////////////////////////////////////////////////////////////////////////
-/// @brief lists all installed FOXX applications
-=======
 /// @brief returns all installed FOXX applications
->>>>>>> 8ebedc5b
 ////////////////////////////////////////////////////////////////////////////////
 
 exports.listJson = function (showPrefix) {
