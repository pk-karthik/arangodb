<!DOCTYPE html><html lang="en" xmlns="http://www.w3.org/1999/html"><head><meta charset="utf-8"><title>ArangoDB Web Interface</title><meta name="description" content="ArangoDB Admin Web Interface"><meta name="author" content="Heiko Kernbach, Michael Hackstein"><meta name="viewport" content="width=device-width,initial-scale=1"><link href="css/style.css" rel="stylesheet"><link href="css/sass.css" rel="stylesheet"><link rel="shortcut icon" type="image/x-icon" href="favicon.ico"><link href="https://fonts.googleapis.com/css?family=Roboto:400,300,500,700" rel="stylesheet" type="text/css"><script src="config.js"></script><script id="applicationDetailView.ejs" type="text/template"><div class="application-detail-view">
    <div class="headerBar" style="width: 100%">

      <ul class="subMenuEntries subViewNavbar pull-left">
        <li id="service-info" class="subMenuEntry active"><a>Info</a></li>
        <li id="service-api" class="subMenuEntry "><a>API</a></li>
        <li id="service-readme" class="subMenuEntry "><a>Readme</a></li>
        <li id="service-settings" class="subMenuEntry "><a>Settings</a></li>
      </ul>

      <div class="headerButtonBar" style="display: none">
        <ul class="headerButtonList">
          <li>
            <a id="app-deps" class="headerButton <%= _.isEmpty(app.get('deps')) ? 'disabled' : '' %> <%= app.hasUnconfiguredDependencies() ? 'error' : '' %>">
              <span class="fa fa-cubes" title="Dependencies"></span>
            </a>
          </li>
          <li id="app-scripts" class="dropdown">
            <a class="headerButton <%= _.isEmpty(app.get('scripts')) ? 'disabled' : '' %>" title="Scripts">
              <i class="fa fa-code"></i>
            </a>
            <ul class="script-dropdown-menu dropdown-toolbar dropdown-menu" id="scripts_dropdown">
            <% _.each(app.get('scripts'), function (title, name) { %>
              <li class="dropdown-item">
                <a class="tab" data-script="<%= name %>"><%= title %></a>
              </li>
            <% }) %>
            </ul>
          </li>
          <li>
            <a id="app-tests" class="headerButton">
              <span class="fa fa-flask" title="Tests"></span>
            </a>
          </li>
          <li>
            <a id="download-app" class="headerButton <%= app.isSystem() ? 'disabled' : '' %>">
              <span class="fa fa-download" title="Download"></span>
            </a>
          </li>
        </ul>
      </div>
    </div>
    <section class="info" id="information">
      <div class="header">
        <div class="header-icon-container">
          <img src="<%= app.thumbnailUrl %>" alt="Icon for Service" class="icon" />
        </div>
        <div id="hidden_buttons" style="display: none">
          <button class="delete button-danger" <%=app.isSystem()?"disabled":""%> >Delete</button>
          <button id="app-replace" class="app-replace upgrade button-warning" <%=app.isSystem()?"disabled":"" %>>Replace</button>
          <button id="app-switch-mode" class="app-switch-mode switch-mode button-warning"><%=app.get('development')?'Set Production':'Set Development'%></button>
        </div>
        <div class="header_left">
          <div id="app-warning" class="app-warning" style="display:<%=app.needsAttention()?'block':'none' %>;">
            <h4>Out of order</h4>
            <p id="app-warning-broken" style="display:<%=app.isBroken()?'block':'none' %>;">This service has failed to mount due to an error.</p>
            <p id="app-warning-config" style="display:<%=app.needsConfiguration()?'block':'none' %>;">This service has not yet been configured properly.</p>
            <p id="app-warning-deps" style="display:<%=app.hasUnconfiguredDependencies()?'block':'block' %>;">Some dependencies have not yet been set up.</p>
          </div>
          <div class="header_line">
            <h3>
              <%= app.attributes.name %>
            </h3>
          </div>
          <div class="header_line header_line_bottom">
            <p class="description"><%= app.attributes.description %></p>
            <div>
              <div class="inner">
                <h3>
                  <% if (app.attributes.license) { %>
                    <span class="license"><%= app.attributes.license %></span>
                  <% } %>
                </h3>
                <h3>
                  <span class="version"><%= app.attributes.version %></span>
                </h3>
                <h3>
                  <span class="mode <%=app.get('development')?'development':'production'%>"><%=app.get('development')?'Development':'Production'%></span>
                </h3>
              </div>
            </div>
          </div>
        </div>
        <div class="header_right">
          <input type="button" class="open button-success" disabled="true" value="Show Interface" />
        </div>
        <div class="information">
        </div>
      </div>
    </section>
    <main>
      <div id="app-info" class="app-info" style="display: none;">
        <h4>Info</h4>
        <p id="app-info-swagger">Documentation for this service is not yet configured.</p>
      </div>
      <div id="swagger" class="swagger" style="display: none;">
        <a id="jsonLink" href="/_db/<%= db %>/_admin/aardvark/foxxes/docs/swagger.json?mount=<%= encodeURIComponent(app.get('mount')) %>" target="_blank">
          SHOW JSON
        </a>
        <iframe src="/_db/<%= db %>/_admin/aardvark/foxxes/docs/index.html?mount=<%= encodeURIComponent(app.get('mount')) %>" name="Documentation"></iframe>
      </div>
      <div id="settings" class="readme" style="display: none;">
        <% if (_.isEmpty(app.get('config'))) { %>
          <p>No configurable settings available.</p>
        <% } %>
        <div class="buttons"></div>
      </div>
      <div id="readme" class="readme" style="display: none;">
        <% if (app.get('readme')) { %>
        <%= app.get('readme') %>
        <% } else { %>
        <p>No README data found.</p>
        <% } %>
      </div>
    </main>
    <!--<aside class="meta" id="sideinformation">
      <dl>
        <dt>Author</dt>
        <dd><%= app.attributes.author %></dd>
        <dt>Contributors</dt>
        <dd>
          <% if (app.attributes.contributors && app.attributes.contributors.length > 0) { %>
          <ul>
          <% _.each(app.attributes.contributors, function (contributor) { %>
            <li><a href="mailto:<%= contributor.email %>"><%= contributor.name %></a></li>
          <% }); %>
          </ul>
          <% } else { %>
          No contributors
          <% } %>
        </dd>
        <dt>Links</dt>
        <dd>
          <ul>
            <li>
              <a href="/_db/<%= db %>/_admin/aardvark/foxxes/docs/standalone/index.html?mount=<%= encodeURIComponent(app.get('mount')) %>" target="_blank">
                API Documentation
              </a>
            </li>
            <li>
              <a href="/_db/<%= db %>/_admin/aardvark/foxxes/docs/swagger.json?mount=<%= encodeURIComponent(app.get('mount')) %>" target="_blank">
                API as JSON
              </a>
            </li>
            <% if (app.attributes.repository && app.attributes.repository.type == 'git') { %>
              <li><a href="<%= app.attributes.repository.url %>" target="_blank">Git Repository</a></li>
            <% } %>
          </ul>
        </dd>
      </dl>
    </aside>-->
  </div></script><script id="applicationListView.ejs" type="text/template"><tr class="foxx-store-row">
    <td class="foxx-store-main">
      <div class="foxx-name"><%=name%><%=legacy?' (legacy)':''%></div>
      <div class="foxx-author"><%=author%></div>
      <div class="foxx-description"><%=description%></div>
    </td>
    <td class="foxx-store-version">
      <div class="foxx-version"><%=latestVersion%></div>
    </td>
    <td class="foxx-store-install">
      <button class="button-success install-app" appId="<%=name %>" appVersion="<%=latestVersion %>">Install</button>
    </td>
  </tr></script><script id="applicationsView.ejs" type="text/template"><div class="headerBar">
  <div class="headerButtonBar">
    <ul class="headerButtonList">
      <li>
        <a id="foxxToggle" class="headerButton">
          <span class="icon_arangodb_settings2" title="Settings"></span>
        </a>
      </li>
    </ul>
  </div>
</div>

<div id="foxxDropdownOut" class="headerDropdown">
  <div id="foxxDropdown" class="dropdownInner">
    <ul>
      <li class="nav-header">Type</li>
      <li><a href="#services">
        <label class="checkbox checkboxLabel">
          <input class="css-checkbox" type="checkbox" id="checkProduction"/>
          <i class="fa"></i>
          Production
        </label>
      </a></li>

      <li><a href="#services">
        <label class="checkbox checkboxLabel">
          <input class="css-checkbox" type="checkbox" id="checkDevel"/>
          <i class="fa"></i>
          Development
        </label>
      </a></li>

      <li><a href="#services">
        <label class="checkbox checkboxLabel">
          <input class="css-checkbox" id="checkSystem" type="checkbox"/>
          <i class="fa"></i>
          System Services
        </label>
      </a></li>
    </ul>
  </div>
</div>

<div class="contentDiv">
  <div id="installed">
    <div id="installedList" class="tileList pure-u">
      <div class="tile pure-u-1-1 pure-u-sm-1-2 pure-u-md-1-3 pure-u-lg-1-4 pure-u-xl-1-6">
        <div class="fullBorderBox">
          <a href="#" id="addApp" class="add"><span class="pull-left add-Icon"><i class="fa fa-plus-circle"></i>
</span> Add Service</a>
        </div>
      </div>
    </div>
  </div>
</div></script><script id="arangoTabbar.ejs" type="text/template"><div class="arango-tabbar" id="<%=content.id%>">
  <% _.each(content.titles, function(k,v) { %>
  <% var name = content.titles[v][0];  %>
  <% var elid = content.titles[v][1];  %>
  <button class="arangodb-tabbar" id="<%=elid%>"><%=name%></button>
  <%});%>
</div></script><script id="arangoTable.ejs" type="text/template"><div class="tableWrapper">
    <table class="arango-table" id="<%=content.id%>">
      <thead>
        <tr>
          <% var hcounter = 0; %>
          <% _.each(content.titles, function(y) {%>
            <th class="arangob-table-th table-cell<%=hcounter%>"><%=y%></th>
          <% hcounter++; });%>
        </tr>
      </thead>
      <tbody>
        <% _.each(content.rows, function(k) { var counter=0;%>
          <tr>
            <% _.each(k, function(x) { %>
              <td class="arangob-table-td table-cell<%=counter%>"><%=(content.unescaped && content.unescaped[counter] ? x : _.escape(x))%></td>
            <% counter++;});%>
          </tr>
        <%});%>

        <% if (content.rows.length === 0) { %>
          <tr>
            <% var xcounter = 0; %>
            <% _.each(content.titles, function(y) {%>
              <% if (xcounter === 0) { %>
                <td>No content.</td>
              <% } else { %>
                <td></td>
              <% } %>
            <% xcounter++; });%>
          </tr>
        <% }; %>
      </tbody>
    </table>
  </div></script><script id="clusterView.ejs" type="text/template"><div class="headerBar" style="margin-top: -60px">
    <div class="headerButtonBar">
      <ul class="headerButtonList">
      </ul>
    </div>
  </div>

  <div id="clusterContent" class="innerContent">

    <div class="pure-g cluster-values">

      <div class="pure-u-1-2 pure-u-md-1-4">
        <div class="valueWrapper">
          <div id="clusterNodes" class="value"><i class="fa fa-spin fa-circle-o-notch" style="color: rgba(0, 0, 0, 0.64);"></i></div>
          <div class="graphLabel">Nodes</div>
        </div>
      </div>

      <div class="pure-u-1-2 pure-u-md-1-4">
        <div class="valueWrapper">
          <div id="clusterRam" class="value"><i class="fa fa-spin fa-circle-o-notch" style="color: rgba(0, 0, 0, 0.64);"></i></div>
          <div class="graphLabel">RAM</div>
        </div>
      </div>

      <div class="pure-u-1-2 pure-u-md-1-4">
        <div class="valueWrapper">
          <div id="clusterConnections" class="value"><i class="fa fa-spin fa-circle-o-notch" style="color: rgba(0, 0, 0, 0.64);"></i></div>
          <div class="graphLabel">Connections</div>
        </div>
      </div>

      <div class="pure-u-1-2 pure-u-md-1-4">
        <div class="valueWrapper">
          <div id="clusterConnectionsAvg" class="value"><i class="fa fa-spin fa-circle-o-notch" style="color: rgba(0, 0, 0, 0.64);"></i></div>
          <div class="graphLabel">Connections AVG</div>
        </div>
      </div>

    </div>


    <div class="pure-g cluster-graphs">

      <div class="pure-u-1-1 pure-u-md-24-24 pure-u-lg-12-24">
        <div class="graphWrapper">
          <div id='clusterData'></div>
          <div class="graphLabel">DATA</div>
        </div>
      </div>

      <div class="pure-u-1-1 pure-u-md-12-24 pure-u-lg-6-24">
        <div class="graphWrapper">
          <div id='clusterHttp'></div>
          <div class="graphLabel">HTTP</div>
        </div>
      </div>

      <div class="pure-u-1-1 pure-u-md-12-24 pure-u-lg-6-24">
        <div class="graphWrapper">
          <div id='clusterAverage'></div>
          <div class="graphLabel">AVG Request Time</div>
        </div>
      </div>

    </div>

  </div></script><script id="collectionsItemView.ejs" type="text/template"><div class="paddingBox">
  <div class="borderBox"></div>
<!--
  <div class="iconSet">
    <span id="editCollection_<%=model.get('name')%>" class="icon_arangodb_settings2" alt="Edit collection properties" title="Edit collection properties"></span>
    <% if(model.get('status') === "loaded") { %>
      <span id="info_<%=model.get('name')%>" class="spanInfo icon_arangodb_info" title="Show collection properties"></span>
    <%} else {%>
      <span class="icon_arangodb_info disabled" alt="disabled"></span>
    <%}%>
  </div>
-->
  <i class="collection-type-icon fa <%= model.get('picture') %>"></i>
  <!--<img src="<%= model.get('picture') %>" height="50" width="50" alt="" class="icon">-->
  <div class="tileBadge">
    <span>
    <% if(model.get('desc')) { %>
      <div class="corneredBadge inProgress">
        <%= model.get('desc') %>
      </div>
    <% } else if (model.get('status') === "loaded" || model.get('status') === 'unloaded' || model.get('status') === 'loading' || model.get('status') === 'unloading') { %>
      <% if (!model.get('locked') && model.get("status") !== "loading" && model.get("status") !== "unloading") { %>
        <div class="corneredBadge <%= model.get('status') %>">
          <%= model.get('status') %>
        </div>
      <% } else if (model.get('status') === 'loading' || model.get('status') === 'unloading') { %>
        <div class="corneredBadge inProgress">
          <%= model.get('status') %>
        </div>
      <% } else { %>
        <div class="corneredBadge inProgress">
          <%= model.get('status') %>
        </div>
      <% } %>
    <% } %>
    </span>
  </div>

  <% if(model.get('lockType') === "index") { %>
    <!-- <progress max="100" value="80"></progress>-->
    <h5 class="collectionName"><%= model.get('name') %></h5>
  <% } else { %>
    <h5 class="collectionName"><%= model.get('name') %></h5>
  <% } %>
</div></script><script id="collectionsView.ejs" type="text/template"><div class="headerBar">
    <div class="search-field">
      <input type="text" id="searchInput" class="search-input" placeholder="Search..."/>
      <!-- <img id="searchSubmit" class="search-submit-icon"/> -->
      <i id="searchSubmit" class="fa fa-search"></i>
    </div>
    <div class="headerButtonBar">
      <ul class="headerButtonList">
        <li class="enabled">
          <a id="collectionsToggle" class="headerButton">
            <span class="icon_arangodb_settings2" title="Settings"></span>
          </a>
        </li>
      </ul>
    </div>

  </div>


  <div id="collectionsDropdown2" class="headerDropdown">

    <div id="collectionsDropdown" class="dropdownInner">

      <ul>
        <li class="nav-header">Type</li>
        <li><a>
          <label class="checkbox checkboxLabel">
            <input class="css-checkbox checkSystemCollections" type="checkbox">
            <i class="fa"></i>
            System
          </label>
        </a></li>

        <li><a>
          <label class="checkbox checkboxLabel">
            <input class="css-checkbox" type="checkbox" id="checkDocument">
            <i class="fa"></i>
            Document
          </label>
        </a></li>

        <li><a>
          <label class="checkbox checkboxLabel">
            <input class="css-checkbox" type="checkbox" id="checkEdge">
            <i class="fa"></i>
            Edge
          </label>
        </a></li>

        </li>
      </ul>

      <ul>
        <li class="nav-header">Status</li>

        <li><a href="#">
          <label class="checkbox checkboxLabel">
            <input class="css-checkbox" type="checkbox" id="checkLoaded">
            <i class="fa"></i>
            Loaded
          </label>
        </a></li>

        <li><a href="#">
          <label class="checkbox checkboxLabel">
            <input class="css-checkbox" type="checkbox" id="checkUnloaded">
            <i class="fa"></i>
            Unloaded
          </label>
        </a></li>

      </ul>
      <ul>
        <li class="nav-header">Sorting</li>

        <li><a href="#">
          <label class="checkbox checkboxLabel">
            <input class="css-checkbox" type="checkbox" id="sortName">
            <i class="fa css-round-label"></i>
            Sort by name
          </label>
        </a></li>

        <li><a href="#">
          <label class="checkbox checkboxLabel">
            <input class="css-checkbox" type="checkbox" id="sortType">
            <i class="fa css-round-label"></i>
            Sort by type
          </label>
        </a></li>

        <li><a href="#">
          <label class="checkbox checkboxLabel">
            <input class="css-checkbox" type="checkbox" id="sortOrder">
            <i class="fa"></i>
            Sort descending
          </label>
        </a></li>
      </ul>
    </div>

  </div>

  <div class="contentDiv" id="arangoCollectionsContainer">
      <div id="collectionsThumbnailsIn" class="tileList pure-g">
        <div class="tile pure-u-1-1 pure-u-sm-1-2 pure-u-md-1-3 pure-u-lg-1-4 pure-u-xl-1-6">
          <div class="fullBorderBox">
            <a href="#" id="createCollection" class="add"><span id="newCollection" class="pull-left add-Icon"><i class="fa fa-plus-circle"></i>
</span> Add Collection</a>
          </div>
        </div>
      </div>
  </div></script><script id="dashboardView.ejs" type="text/template"><% var subBar = function(title) { %>
    <div class="dashboard-sub-bar">
      <div  class="dashboard-sub-bar-title"><%= title %></div>
    </div>
  <% }
  var enlargeButton = function(name, arrows) {
    if (arrows) { %>
      <div class="dashboard-sub-bar-menu">
        <i class="fa fa-arrows-alt dashboard-sub-bar-menu-sign" id="<%= name %>Button"></i>
      </div>
    <% }
  } %>

  <% var largeChart = function(name, title, arrows) { %>
    <div class="dashboard-large-chart pure-u-1-1 pure-u-sm-1-1 pure-u-md-2-3">
      <% enlargeButton(name, true); %>
      <div class="dashboard-large-chart-inner dashboard-chart" id="<%= name %>Container">
        <div class="dashboard-legend">
          <div class="dashboard-legend-inner" id="<%= name %>Legend"></div>
        </div>
        <div id="<%= name %>" class="dashboard-interior-chart"></div>
      </div>
      <% subBar(title) %>
    </div>
  <% } %>

  <% var mediumChart = function(name, title, arrows) { %>
    <div class="dashboard-medium-chart-outer pure-u-1-1 pure-u-sm-1-1 pure-u-md-1-2">
      <div class="dashboard-medium-chart">
        <% enlargeButton(name, true); %>
          <div class="dashboard-legend">
            <div class="dashboard-legend-inner" id="<%= name %>Legend"></div>
          </div>
        <div class="dashboard-medium-chart-inner dashboard-chart" id="<%= name %>Container">
          <div id="<%= name %>" class="dashboard-interior-chart"></div>
        </div>
        <% subBar(title) %>
      </div>
    </div>
  <% } %>

  <% var smallChart = function(name, title, arrows) { %>
    <div class="dashboard-small-chart pure-u-1-1 pure-u-sm-1-1 pure-u-md-1-3">
      <% enlargeButton(name, arrows); %>
      <div class="dashboard-small-chart-inner dashboard-chart" id="<%= name %>Container">
        <div id="<%= name %>" class="dashboard-interior-chart">
          <svg></svg>
        </div>
      </div>
      <% subBar(title) %>
    </div>
  <% } %>

  <% var tendency = function(title, name, arrows) { %>
    <div class="dashboard-tendency-container pure-u-1-1 pure-u-sm-1-1 pure-u-md-1-3">
      <div class="dashboard-tendency-chart">
        <% enlargeButton(name, arrows); %>
        <div class="dashboard-tendency">
          <% if (name === "asyncRequests") {%>
            <div class="dashboard-subtitle-bar">sync</div>
            <div class="dashboard-figure">
              <span id="syncPerSecondCurrent"></span>
          <%} else {%>
            <div class="dashboard-subtitle-bar">current</div>
            <div class="dashboard-figure">
              <span id="<%= name %>Current"></span>
          <% } %>
          </div>
        </div>
        <div class="dashboard-tendency">
          <% if (name === "asyncRequests") {%>
            <div class="dashboard-subtitle-bar">async</div>
            <div class="dashboard-figure">
              <span id="asyncPerSecondCurrent"></span>
          <%} else {%>
            <div class="dashboard-subtitle-bar">15-min-avg</div>
            <div class="dashboard-figure">
              <span id="<%= name %>Average"></span>
          <% } %>
          </div>
        </div>
      </div>
      <div class="dashboard-sub-bar"><%= title %></div>
    </div>
  <% } %>

  <ul class="subMenuEntries subViewNavbar">
    <li id="requests-statistics" class="subMenuEntry active"><a>Request Statistics</a></li>
    <li id="system-statistics" class="subMenuEntry "><a>System Resources</a></li>
    <li id="replication-statistics" class="subMenuEntry "><a>Replication</a></li>
  </ul>

  <div id="requests">
    <div class="contentDiv">
      <div class="dashboard-row pure-u">
        <% largeChart("requestsChart", "Requests per Second") %>

        <% tendency("Request Types", "asyncRequests", false); %>
        <% tendency("Number of Client Connections", "clientConnections", false); %>
      </div>
      
      <div class="dashboard-row pure-u small-label-padding">
        <% largeChart("dataTransferChart", "Transfer Size per Second") %>
        <% smallChart("dataTransferDistribution", "Transfer Size per Second (distribution)", false) %>
      </div>
      
      <div class="dashboard-row pure-u small-label-padding">
        <% largeChart("totalTimeChart", "Average Request Time (seconds)") %>
        <% smallChart("totalTimeDistribution", "Average Request Time (distribution)", false) %>
      </div>
    </div>
  </div>

  <div id="system" class="tendency-box-sizing" style="display: none";>

    <div class="dashboard-row pure-u" style="width: 100%;">
      <% tendency("Number of threads", "numberOfThreads", false); %>

      <div class="dashboard-bar-chart-container pure-u-1-1 pure-u-sm-1-1 pure-u-md-1-3">
        <div class="dashboard-bar-chart">
          <div class="dashboard-bar-chart-title">
            <div class="percentage"></div>
            <div class="absolut"></div>
          </div>
          <div class="dashboard-bar-chart-chart" id="residentSizeChartContainer">
            <div id="residentSizeChart">
              <svg></svg>
            </div>
          </div>
        </div>
        <div class="dashboard-sub-bar"">Memory</div>
      </div>

      <% tendency("Virtual Size in GB", "virtualSize", false); %>
    </div>
    <div class="dashboard-row pure-u" style="width: 100%">
      <% mediumChart("pageFaultsChart", "Major Page Faults") %>
      <% mediumChart("systemUserTimeChart", "Used CPU Time per Second") %>
    </div>

  </div>

  <div id="replication" style="display: none;">

    <div class="dashboard-row">
      <div class="dashboard-full-width-chart" id="replication-chart">
        <div class="dashboard-full-width-chart-inner pure-u">
    <div class="dashboard-sub-bar"">Replication <span class="state"> updating...</span></div>
          <div id="repl-numbers" class="dashboard-interior-chart pure-u-1-1 pure-u-sm-1-1 pure-u-md-1-3">
            <div class="inner">
              <div class="top dashboard-subtitle-bar">Totals</div>
              <div class="bottom">
                <table>
                  <tbody>
                    <tr>
                      <td>Events&nbsp;replicated</td>
                      <td></td>
                    </tr>
                    <tr>
                      <td>Requests&nbsp;issued</td>
                      <td></td>
                    </tr>
                    <tr>
                      <td>Failed&nbsp;connects</td>
                      <td></td>
                    </tr>
                  </tbody>
                </table>
              </div>
            </div>
          </div>
          <div id="repl-ticks" class="dashboard-interior-chart pure-u-1-1 pure-u-sm-1-1 pure-u-md-1-3">
            <div class="inner">
              <div class="top dashboard-subtitle-bar">Ticks</div>
              <div class="bottom">
                <table>
                  <tbody>
                    <tr>
                      <td>Applied</td>
                      <td></td>
                    </tr>
                    <tr>
                      <td>Processed</td>
                      <td></td>
                    </tr>
                    <tr>
                      <td>Available</td>
                      <td></td>
                    </tr>
                  </tbody>
                </table>
              </div>
            </div>
          </div>
          <div id="repl-progress" class="dashboard-interior-chart pure-u-1-1 pure-u-sm-1-1 pure-u-md-1-3">
            <div class="inner">
              <div class="top dashboard-subtitle-bar">Progress</div>
              <div class="bottom">
                <table>
                  <tbody>
                    <tr>
                      <td>Message</td>
                      <td></td>
                    </tr>
                    <tr>
                      <td>Time</td>
                      <td></td>
                    </tr>
                    <tr>
                      <td>Connect&nbsp;failures</td>
                      <td></td>
                    </tr>
                  </tbody>
                </table>
              </div>
            </div>
          </div>
        </div>
      </div>
    </div>
  </div></script><script id="databaseView.ejs" type="text/template"><div class="headerBar">
    <div class="search-field">
      <input type="text" value="<%=searchString%>" id="databaseSearchInput" class="search-input" placeholder="Search..."/>
      <!-- <img id="databaseSearchSubmit" class="search-submit-icon">-->
      <i id="databaseSearchSubmit" class="fa fa-search"></i>
    </div>
    <div class="headerButtonBar">
        <ul class="headerButtonList">
          <li class="enabled">
            <a id="databaseToggle" class="headerButton">
              <span class="icon_arangodb_settings2" title="Settings"></span>
            </a>
          </li>
        </ul>
      </div>

  </div>


  <div id="databaseDropdown2" class="headerDropdown">

    <div id="databaseDropdown" class="dropdownInner">
      <ul>
        <li class="nav-header">Sorting</li>
        <li><a>
          <label class="checkbox checkboxLabel">
            <input class="css-checkbox" type="checkbox" id="dbSortDesc">
            <i class="fa"></i>
            Sort descending
          </label>
        </a></li>
      </ul>
    </div>

  </div>


  <div class="contentDiv" id="arangoCollectionsContainer">
    <div class="tileList pure-u">
      <div class="tile pure-u-1-1 pure-u-sm-1-2 pure-u-md-1-3 pure-u-lg-1-4 pure-u-xl-1-6">
        <div class="fullBorderBox">
          <a href="#" id="createDatabase" class="add">
            <span id="newDatabase" class="pull-left add-Icon"><i class="fa fa-plus-circle"></i></span>
            Add Database
          </a>
        </div>
      </div>
      <% collection.forEach(function(db) {
          var name = db.get("name");
      %>

      <% if (name !== '_system') { %>
        <div class="tile pure-u-1-1 pure-u-sm-1-2 pure-u-md-1-3 pure-u-lg-1-4 pure-u-xl-1-6">
          <div class="fullBorderBox" style="border: 0;">
            <div class="borderBox"></div>
            <div class="iconSet">
              <span class="icon_arangodb_settings2 editDatabase" id="<%=name %>_edit-database" alt="Edit database" title="Edit database"></span>
            </div>
            <img src="img/databaseIcon.svg" class="tile-icon-svg svgToReplace"/>
            <div class="tileBadge">
            </div>
            <h5 class="collectionName" style="margin-left: 0; margin-right: 0;"><%=name %></h5>
          </div>
        </div>
      <%};%>

      <%});%>
     </div>
  </div></script><script id="dbSelectionView.ejs" type="text/template"><a href="#" class="tab disabled" id="dbselection"><div class="dbselection"><i class="fa fa-database"></i><span class="db-name">DB: </span> <%=current%>
<!-- <i class="fa fa-caret-square-o-down"></i> -->
</div>
<!-- <b class="caret"></b> -->
</a>

<!--
<ul class="link-dropdown-menu" id="dbs_dropdown">
<%
if (list.length > 0) {
%>
    <li class="dropdown-header">Databases</li>
  <%
    _.each(list, function(i) {
  %>
    <li class="dropdown-item">
        <a id=<%=i%> class="dbSelectionLink tab" href="#"><%=i%></a>
    </li>
  <%
    });
  %>
<%
}
%>
    <% if (current === "_system") { %>
    <% if (list.length >= 2) { %>
      <li class="divider"></li>
    <% } %>
    <li class="dropdown-header">Manager</li>
    <li id="databaseNavi" class="dropdown-item">
      <a id="databases" class="tab" href="#databases">Manage Databases</a>
    </li>
    <% } %>
</ul>
--></script><script id="documentView.ejs" type="text/template"><div class="headerBar">
    <div class="headerButtonBar">
      <ul class="headerButtonList">
        <li class="enabled">
          <a id="addDocument" class="headerButton">
            <span title="Add new document">
              <i class="fa fa-file fa-stack-1x"></i>
              <i class="fa fa-plus fa-stack-1x fa-top"></i>
            </span>
          </a>
        </li>
      </ul>
    </div>

  </div>

  <div class="innerContent document-info-div">

    <div class="document-info">

      <div class="document-type-container">
        <div id="document-type" class="document-bold-font"></div>
        <div id="document-id" class="document-thin-font"></div>
      </div>

      <div class="document-info-container">

        <div class="document-inner-info-container">
          <div class="document-attribute">
            <div class="document-bold-font">_rev:</div>
            <div id="document-rev" class="document-thin-font"></div>
          </div>
          <div class="document-attribute">
            <div class="document-bold-font">_key:</div>
            <div id="document-key" class="document-thin-font"></div>
          </div>
        </div>

        <div class="document-inner-info-container edge-info-container">
          <div class="document-attribute">
            <div class="document-bold-font">_from:</div>
            <div id="document-from" class="document-thin-font document-link"></div>
          </div>
          <div class="document-attribute">
            <div class="document-bold-font">_to:</div>
            <div id="document-to" class="document-thin-font document-link"></div>
          </div>
        </div>

      </div>

    </div>

  </div>

  <div id="tableDiv" class="innerContent document-content-div">

    <div id="documentEditor" class="document-editor"></div>
    <div class="bottomButtonBar">
      <button id="saveDocumentButton" class="button-success pull-right">Save</button>
      <button id="deleteDocumentButton" class="button-danger pull-right">Delete</button>
    </div>
    <div class="pull-left shortcuts showHotkeyHelp"></div>
	</div></script><script id="documentsView.ejs" type="text/template"><div id="transparentHeader" class="headerBar marginTop5">

  <div id="documentsToolbar" class="headerButtonBar">

  <!-- remove marker for docupdiv-->
  <ul class="headerButtonList">
    <!-- Mark: removed prev/next collection button
    <li class="enabled">
      <a id="collectionNext" class="headerButton">
        <span class="icon_arangodb_arrowright" title="Next collection"></span>
      </a>
    </li>
    <li class="enabled">
      <a id="collectionPrev" class="headerButton collection-pagination">
        <span class="icon_arangodb_arrowleft" title="Previous collection"></span>
      </a>
    </li>
    -->
    <li class="enabled">
        <select id="documentSize" class="documents-size">
          <option value="10" selected="">10 results</option>
          <option value="20">20 results</option>
          <option value="50">50 results</option>
          <option value="100">100 results</option>
          <option value="500">500 results</option>
          <option value="1000">1000 results</option>
          <option value="2500">2500 results</option>
          <option value="5000">5000 results</option>
          <option value="all">All results</option>
        </select>
      </a>
    <li class="enabled">
      <a id="markDocuments" class="headerButton">
        <span title="Edit documents"><i class="fa fa-hand-pointer-o"></i></span>
      </a>
    </li>
    <li class="enabled">
      <a id="importCollection" class="headerButton">
        <span title="Upload documents from JSON file"><i class="fa fa-upload"></i></span>
      </a>
    </li>
    <li class="enabled">
      <a id="exportCollection" class="headerButton">
        <span title="Download documents as JSON file"><i class="fa fa-download" style="margin-top: 1px;"></i></span>
      </a>
    </li>
    <li class="enabled" style="margin-right: 15px">
      <a id="filterCollection" class="headerButton">
        <span title="Filter collection"><i class="fa fa-filter"></i></span>
      </a>
    </li>
  </ul>

  </div>
</div>

<div class="arangoDropdown documentsDropdown">
  <div id="filterHeader" class="headerDropdown">
    <div class="queryline">
       <input id="attribute_name0" type="text" placeholder="Attribute name"><select name="operator" id="operator0" class="filterSelect">
           <option value="==">==</option>
           <option value="!=">!=</option>
           <option value="&lt;">&lt;</option>
           <option value="&lt;=">&lt;=</option>
           <option value="&gt;">&gt;</option>
           <option value="&gt;=">&gt;=</option>
           <option value="LIKE">LIKE</option>
           <option value="IN">IN</option>
           <option value="NOT IN">NOT IN</option>
       </select><input id="attribute_value0" type="text" placeholder="Attribute value" class="filterValue">
       <a id="addFilterItem" class="add-filter-item"><i class="icon-plus arangoicon"></i></a>
       <button id="resetView" class="button-warning btn-old-padding">Reset</button>
       <button id="filterSend" class="button-success btn-old-padding">Filter</button>
       <input type="text" id="docsSort" style="float: right" placeholder="Sort by attribute"></input>
    </div>
  </div>

  <div id="importHeader" class="dropdownImport">
    <div class="queryline">
      <input id="importDocuments" name="importDocuments" type="file" accept="application/json" />
      <button id="confirmDocImport" class="button-success btn-old-padding" style="float:right" disabled>
        <img id="uploadIndicator" class="upload-indicator" src="img/ajax-loader.gif"/>Import JSON
      </button>
      <div title='Example input data:<br /><br /> I. Line-wise: <br /> { "_key": "key1", ... } <br /> { "_key": "key2", ... } <br /><br /> or <br /><br /> II. JSON documents embedded into a list: <br /> [ <br /> &nbsp; { "_key": "key1", ... }, <br /> &nbsp; { "_key": "key2", ... }, <br /> &nbsp; ... <br /> ]' class="upload-info" style="float:left; margin-top:7px; margin-right: 10px;"><i style="font-size: 13pt;" class="fa fa-info-circle"></i></div>
    </div>
  </div>

  <div id="exportHeader" class="headerDropdown">
    <div class="queryline">
      <div style="float:left; margin-top:7px"><i class="fa fa-exclamation-circle"></i>Please be careful. If no filter is set, the whole collection will be downloaded.</div>
      <button id="exportDocuments" class="button-success btn-old-padding" style="float:right">Download JSON</button>
    </div>
  </div>

  <div id="editHeader" class="dropdownImport">
    <div class="queryline">
      <div style="float:left; margin-top:5px"><div style="float:left" class="selectedCount">0</div> &nbsp; document(s) selected</div>
      <button id="deleteSelected" class="button-neutral btn-old-padding" style="float:right">Delete</button>
      <button id="moveSelected" class="button-neutral btn-old-padding" style="float:right">Move</button>
    </div>
  </div>

</div>

<div id="documentsDiv" class="innerContent">

<div id="uploadMessages"></div>

<div id="docPureTable">

</div>

<!--
<div id="documentsTableID_wrapper" class="dataTables_wrapper" role="grid">
  <table class="display arangoDataTable dataTable" id="documentsTableID">
  </table>
</div>
-->

    <div id="documentsToolbarFL">
      <div id="documentsToolbarF" class="pagination-line">
      </div>
    </div>

<!-- Delete Modal -->
<div id="docDeleteModal" style="display:none" class="modal hide fade" tabindex="-1" role="dialog" aria-labelledby="myModalLabel" aria-hidden="true">
  <div class="modal-header">
    <button type="button" class="close" data-dismiss="modal" aria-hidden="true">×</button>
    <a class="arangoHeader">Delete Document?</a>
  </div>
  <div class="modal-body" id="deleteDoc">
    <p>There is no way back…</p>
  </div>
  <div class="modal-footer">
    <button class="button-close" data-dismiss="modal" aria-hidden="true">Close</button>
    <button id="confirmDeleteBtn" class="button-danger" style="float:right" disabled="true">Delete</button>
  </div>
</div></script><script id="edgeDefinitionTable.ejs" type="text/template"><tr class="tableRow" id="row_newEdgeDefinitions<%= number%>">
    <th class="collectionTh">Edge definitions*:</th>
    <th class="collectionTh">
      <input type="hidden" id="newEdgeDefinitions<%= number%>" value="" placeholder="Edge definitions" tabindex="-1" class="select2-offscreen">
      <button id="remove_newEdgeDefinitions<%= number%>" class="graphViewer-icon-button gv_internal_remove_line gv-icon-small delete"></button>
    </th><th>
    <a class="modalTooltips" title="Some info for edge definitions">
      <span class="arangoicon icon_arangodb_info"></span>
    </a>
    </th>
  </tr>
  <tr class="tableRow" id="row_fromCollections<%= number%>">
    <th class="collectionTh">fromCollections*:</th>
    <th class="collectionTh">
      <input type="hidden" id="fromCollections<%= number%>" value="" placeholder="fromCollections" tabindex="-1" class="select2-offscreen">
    </th><th>
    <a class="modalTooltips" title="The collection that contain the start vertices of the relation.">
      <span class="arangoicon icon_arangodb_info"></span>
    </a>
  </th>
  </tr>
  <tr class="tableRow" id="row_toCollections<%= number%>">
    <th class="collectionTh">toCollections*:</th>
    <th class="collectionTh">
      <input type="hidden" id="toCollections<%= number%>" value="" placeholder="toCollections" tabindex="-1" class="select2-offscreen">
    </th><th>
    <a class="modalTooltips" title="The collection that contain the end vertices of the relation.">
      <span class="arangoicon icon_arangodb_info"></span>
    </a>
  </th>
  </tr></script><script id="editListEntryView.ejs" type="text/template"><td class="writable sorting_1">
  <% if (isReadOnly) { %>
    <span class="key"><%=key%></span>
  <% } else { %>
    <input type="text" class="key" placeholder="attribute" <%=key?"value=" + key:""%>></input>
  <% } %>
</td>
<td class="writeable rightCell">
  <% if (isReadOnly) { %>
    <span class="val"><%=value%></span>
  <% } else { %>
    <textarea class="val" placeholder="value"><%=value?value:""%></textarea>
  <% } %>
</td>
</td>
<td class="leftCell">
  <a class="deleteAttribute">
    <span class="icon_arangodb_roundminus" data-original-title="Delete attribute"></span>
  </a>
</td></script><script id="footerView.ejs" type="text/template"><%
  var n,v,db;
  if (name) {
    n = name || "";
    v = version || "";
  }
%>
<div class="footer-left">
<!--
  <div class="social-icons">
    <p><a href="https://twitter.com/arangodb" target="_blank"><i class="fa fa-twitter"></i></a></p>
    <p><a href="https://www.arangodb.com/community" target="_blank"></a><i class="fa fa-envelope"></i></a></p>
    <p><a href="https://stackoverflow.com/questions/tagged/arangodb" target="_blank"></a><i class="fa fa-stack-overflow"></i></a></p>
    <p><a href="https://groups.google.com/group/arangodb" target="_blank"></a><i class="fa fa-google"></i></a></p>
  </div>
-->
</div>

<div class="footer-center">
  <p>Help <i class="fa fa-keyboard-o"></i></p>
</div>

<div class="footer-right">
  <p><% if(n) { %><a><%=n%> <%=v%> <% } %></a></p>
</div></script><script id="foxxActiveView.ejs" type="text/template"><div class="paddingBox">
    <div class="borderBox"></div>
    <img src="<%= model.thumbnailUrl %>" height="50" width="50" alt="Icon for Service" class="icon">
    <% if(model.isDevelopment()) { %>
      <div class="tileBadge">
        <span>
          <div class="corneredBadge development">
            development
          </div>
        </span>
      </div>
    <% } %>
    <h5 class="collectionName">
      <%= model.get("mount") %>
       
      <% if(model.get("name")) { %>
        (<%= model.get("name") %>)
      <% } %>
    </h5>
  </div></script><script id="foxxEditView.ejs" type="text/template"><%var appInfos = attributes.app.split(":"); %>
<div id="change-foxx" class="modal hide fade" tabindex="-1" role="dialog" aria-labelledby="myModalLabel" aria-hidden="true" style="display:none">
  <div class="modal-header">
    <button type="button" class="close" data-dismiss="modal" aria-hidden="true">×</button>
    <a class="arangoHeader">Modify Service</a>
  </div>
  <div class="modal-body">
    <table>
      <tr>
        <th class="collectionTh">Name:</th>
        <th class="collectionTh"><strong><%=appInfos[1] %></strong></th>
      </tr>
      <tr>
        <th class="collectionTh">Documentation:</th>
        <th class="collectionTh"><%=documentationJsonUrl</th>
      </tr>
      <tr>
        <th class="collectionTh">Mount:</th>
        <th class="collectionTh"><input type="text" id="change-mount-point" name="mountpoint" value="<%=attributes.mount%>"/></th>
        <th><a class="modalTooltips" title="The path where the app can be reached."><i class="arangoicon icon_arangodb_info"></i></a></th>
      </tr>
      <tr>
        <th class="collectionTh">Version:</th>
        <th class="collectionTh">
          <select>
            <option selected><%=appInfos[2] %></option>
          </select>
        <th>
      </tr>
      <tr>
        <th class="collectionTh">System:</th>
        <th class="collectionTh">
          <%=attributes.isSystem ? "Yes" : "No" %>
        <th>
      </tr>
      <tr>
        <th class="collectionTh">Status:</th>
        <th class="collectionTh">
          <%if (attributes.active) {%>
            <div class="modal-text active">
              Active
            </div>
          <%} else {%>
            <div class="modal-text inactive">
              Inactive
            </div>
          <%}%>
        </th>
      </tr>
    </table>
  </div>
  <div id="colFooter" class="modal-footer">
    <button id="uninstall" class="button-danger"<%=(attributes.isSystem || attributes.development) ? " disabled" : ""%>>Uninstall</button>
    <button id="change" class="button-success pull-right">Save</button>
    <%if (false && attributes.active) {%>
      <button id="deactivate" class="button-warning pull-right" style="margin-right:8px" disabled>Deactivate</button>
    <%} else if (false) {%>
      <button id="activate" class="button-success pull-right" style="margin-right:8px" disabled>Activate</button>
    <%}%>
    
  </div>
</div></script><script id="foxxMountView.ejs" type="text/template"><div id="install-foxx" class="modal hide fade" tabindex="-1" role="dialog" aria-labelledby="myModalLabel" aria-hidden="true" style="display:none">
  <div class="modal-header">
    <button type="button" class="close" data-dismiss="modal" aria-hidden="true">×</button>
    <a class="arangoHeader">Install Service</a>
  </div>
  <div class="modal-body">
    <table>
      <tr>
        <th class="collectionTh">Name:</th>
        <th class="collectionTh"><strong><%=attributes.name %></strong></th>
      </tr>
      <tr>
        <th class="collectionTh">&nbsp;</th>
        <th class="collectionTh">&nbsp;</th>
      </tr>
      <tr>
        <th class="collectionTh">Mount:</th>
        <th class="collectionTh">
          <input type="text" id="mount-point" name="mountpoint" value="/<%=attributes.name%>" placeholder="mount-path" />
        </th>
        <th><a class="modalTooltips" title="The path where the app can be reached."><i class="arangoicon icon_arangodb_info"></i></a></th>
      </tr>
      <tr>
        <th class="collectionTh">Version:</th>
        <th class="collectionTh">
          <%=attributes.version %>
        <th>
      </tr>
      <tr>
        <th class="collectionTh">System:</th>
        <th class="collectionTh">
          <%=attributes.isSystem ? "Yes" : "No" %>
        <th>
      </tr>
    </table>
  </div>
  <div id="colFooter" class="modal-footer">
    <button class="button-success pull-right installFoxx">Install</button>    
    <button id="cancel" class="button-danger pull-right">Cancel</button>
  </div>
</div></script><script id="graphManagementView.ejs" type="text/template"><div class="headerBar">
    <div class="search-field">
      <input type="text" value="<%=searchString%>" id="graphManagementSearchInput" class="search-input" placeholder="Search..."/>
      <i id="graphManagementSearchSubmit" class="fa fa-search"></i>
      <!-- <img id="graphManagementSearchSubmit" class="search-submit-icon"> -->
    </div>
     <div class="headerButtonBar">
        <ul class="headerButtonList">
          <li class="enabled">
            <a id="graphManagementToggle" class="headerButton">
              <span class="icon_arangodb_settings2" title="Settings"></span>
            </a>
          </li>
        </ul>
      </div>
  </div>


  <div id="graphManagementDropdown2" class="headerDropdown">

    <div id="graphManagementDropdown" class="dropdownInner">
      <ul>
        <li class="nav-header">Sorting</li>
        <li><a>
          <label class="checkbox checkboxLabel">
            <input class="css-checkbox" type="checkbox" id="graphSortDesc">
            <i class="fa"></i>
            Sort descending
          </label>
        </a></li>
      </ul>
    </div>

  </div>


  <div class="contentDiv" id="arangoCollectionsContainer">
    <div id="graphManagementThumbnailsIn" class="tileList pure-u">
      <div class="tile pure-u-1-1 pure-u-sm-1-2 pure-u-md-1-3 pure-u-lg-1-4 pure-u-xl-1-6">
        <div class="fullBorderBox">
          <a href="#" id="createGraph" class="add">
            <span id="newGraph" class="pull-left add-Icon"><i class="fa fa-plus-circle"></i></span>
            Add Graph
          </a>
        </div>
      </div>


      <% graphs.forEach(function(graph) {
        var graphName = graph.get("_key");
      %>

      <div class="tile tile-graph pure-u-1-1 pure-u-sm-1-2 pure-u-md-1-3 pure-u-lg-1-4 pure-u-xl-1-6" id="<%=graphName %>_tile">
        <div class="paddingBox">
          <div class="borderBox"></div>
          <div class="iconSet">
            <span class="icon_arangodb_settings2 editGraph" id="<%=graphName %>_settings" alt="Edit graph" title="Edit graph"></span>
          </div>
          <span class="icon_arangodb_edge5 tile-icon"></span>
          <span class="icon_arangodb_edge5 icon_arangodb_edge5-2 tile-icon"></span>
          <div class="tileBadge"></div>
          <h5 class="collectionName"><%=graphName %></h5>
        </div>
      </div>

      <%});%>
     </div>
  </div></script><script id="graphViewGroupByEntry.ejs" type="text/template"><div class="control-group">
  <label for="<%=type %>_<%=id%>" class="control-label">Attribute <%=id%></label>
  <div class="controls">
    <input id="<%=type %>_<%=id%>" type="text" name="<%=type %>_<%=id%>" placeholder="Attribute" maxlength="75" class="input-xlarge">
    <button id="remove_<%=type %>_<%=id%>" class="graphViewer-icon-button gv_internal_remove_line gv-icon-small delete" />
  </div>
</div></script><script id="helpUsView.ejs" type="text/template"><div class="helpUs">
  <iframe src="https://docs.google.com/forms/d/1vsIwy0mJSeToEnfo_jnBaQebewbcURL730IkZIrkyEE/viewform?embedded=true" scrolling="no" width="100%" height="1300px" frameborder="0" marginheight="0" marginwidth="0">Loading...</iframe>
</div></script><script id="indicesView.ejs" type="text/template"><div class="contentIn" id="indexHeaderContent">
      <div id="indexEditView">
        <table id="collectionEditIndexTable" class="edit-index-table arango-table">
          <thead>
            <tr class="figuresHeader">
              <th class="collectionInfoTh">ID</th>
              <th class="collectionInfoTh">Type</th>
              <th class="collectionInfoTh">Unique</th>
              <th class="collectionInfoTh">Sparse</th>
              <th class="collectionInfoTh">Selectivity Est.</th>
              <th class="collectionInfoTh">Fields</th>
              <th class="collectionInfoTh">Action</th>
            </tr>
          </thead>
          <tbody>
          </tbody>
          <tfoot>
            <tr>
              <td></td>
              <td></td>
              <td></td>
              <td></td>
              <td></td>
              <td></td>
              <td><i class="fa fa-plus-circle" id="addIndex"></i></td>
            </tr>
          </tfoot>
        </table>
    </div>

      <div id="newIndexView" class="new-index-view" style="display:none">
        <table>
          <tr>
            <th class="collectionTh">Type:</th>
            <th class="">
              <select id="newIndexType">
                <option value="Geo">Geo Index</option>
                <option value="Hash">Hash Index</option>
                <option value="Persistent">Persistent Index</option>
                <option value="Fulltext">Fulltext Index</option>
                <option value="Skiplist">Skip-List Index</option>
              </select>
            </th>
            <th class="" style="width: 18px"/>
          </tr>
        </table>
        <div id="newIndexTypeGeo" class="newIndexClass" style="display: none">
          <table>
            <tr>
              <th class="collectionTh">Fields:</th>
              <th><input type="text" id="newGeoFields" value=""/></th>
              <th class="tooltipInfoTh">
                <div>
                  <a class="index-tooltip" data-toggle="tooltip" data-placement="left" title="A list with one or two attribute paths.">
                    <span rel="tooltip" class="arangoicon icon_arangodb_info"></span>
                  </a>
                </div>
              </th>
            </tr>
            <tr>
              <th class="collectionTh">Geo JSON:</th>
              <th>
                <input id="newGeoJson" type="checkbox" name="newGeoJson" value="true">
              </th>
              <th class="tooltipInfoTh">
                <div>
                  <a class="index-tooltip" data-toggle="tooltip" data-placement="left" title="If a geo-spatial index on a location is constructed and geoJson is true, then the order within the list is longitude followed by latitude.">
                    <span rel="tooltip" class="arangoicon icon_arangodb_info"></span>
                  </a>
                </div>
              </th>
            </tr>
          </table>
        </div>
        <div id="newIndexTypePersistent" class="newIndexClass" style="display:none">
          <table>
            <tr>
              <th class="collectionTh">Fields:</th>
              <th><input type="text" id="newPersistentFields" value=""/></th>
              <th class="tooltipInfoTh">
                <div>
                  <a class="index-tooltip" data-toggle="tooltip" data-placement="left" title="A list of attribute paths.">
                    <span rel="tooltip" class="arangoicon icon_arangodb_info"></span>
                  </a>
                </div>
              </th>
            </tr>
            <tr>
              <th class="collectionTh">Unique:</th>
              <th>
                <input id="newPersistentUnique" type="checkbox" name="newPersistentUnique" value="true">
              </th>
              <th class="tooltipInfoTh">
                <div>
                  <a class="index-tooltip" data-toggle="tooltip" data-placement="left" title="If true, then create a unique index.">
                    <span rel="tooltip" class="arangoicon icon_arangodb_info"></span>
                  </a>
                </div>
              </th>
            </tr>
            <tr>
              <th class="collectionTh">Sparse:</th>
              <th>
                <input id="newPersistentSparse" type="checkbox" name="newPersistentSparse" value="true">
              </th>
              <th class="tooltipInfoTh">
                <div>
                  <a class="index-tooltip" data-toggle="tooltip" data-placement="left" title="If true, then create a sparse index.">
                    <span rel="tooltip" class="arangoicon icon_arangodb_info"></span>
                  </a>
                </div>
              </th>
            </tr>
            <tr>
              <th class="collectionTh">Unique:</th>
              <th>
                <input id="newPersistentUnique" type="checkbox" name="newPersistentUnique" value="true">
              </th>
              <th class="tooltipInfoTh">
                <div>
                  <a class="index-tooltip" data-toggle="tooltip" data-placement="left" title="If true, then create a unique index.">
                    <span rel="tooltip" class="arangoicon icon_arangodb_info"></span>
                  </a>
                </div>
              </th>
            </tr>
            <tr>
              <th class="collectionTh">Sparse:</th>
              <th>
                <input id="newPersistentSparse" type="checkbox" name="newPersistentSparse" value="true">
              </th>
              <th class="tooltipInfoTh">
                <div>
                  <a class="index-tooltip" data-toggle="tooltip" data-placement="left" title="If true, then create a sparse index.">
                    <span rel="tooltip" class="arangoicon icon_arangodb_info"></span>
                  </a>
                </div>
              </th>
            </tr>
          </table>
        </div>
        <div id="newIndexTypeHash" class="newIndexClass" style="display:none">
          <table>
            <tr>
              <th class="collectionTh">Fields:</th>
              <th><input type="text" id="newHashFields" value=""/></th>
              <th class="tooltipInfoTh">
                <div>
                  <a class="index-tooltip" data-toggle="tooltip" data-placement="left" title="A list of attribute paths.">
                    <span rel="tooltip" class="arangoicon icon_arangodb_info"></span>
                  </a>
                </div>
              </th>
            </tr>
            <tr>
              <th class="collectionTh">Unique:</th>
              <th>
                <input id="newHashUnique" type="checkbox" name="newHashUnique" value="true">
              </th>
              <th class="tooltipInfoTh">
                <div>
                  <a class="index-tooltip" data-toggle="tooltip" data-placement="left" title="If true, then create a unique index.">
                    <span rel="tooltip" class="arangoicon icon_arangodb_info"></span>
                  </a>
                </div>
              </th>
            </tr>
            <tr>
              <th class="collectionTh">Sparse:</th>
              <th>
                <input id="newHashSparse" type="checkbox" name="newHashSparse" value="true">
              </th>
              <th class="tooltipInfoTh">
                <div>
                  <a class="index-tooltip" data-toggle="tooltip" data-placement="left" title="If true, then create a sparse index.">
                    <span rel="tooltip" class="arangoicon icon_arangodb_info"></span>
                  </a>
                </div>
              </th>
            </tr>
          </table>
        </div>
        <div id="newIndexTypeFulltext" class="newIndexClass" style="display:none">
          <table>
            <tr>
              <th class="collectionTh">Fields:</th>
              <th><input type="text" id="newFulltextFields" value=""/></th>
              <th class="tooltipInfoTh">
                <div>
                  <a class="index-tooltip" data-toggle="tooltip" data-placement="left" title='A list of attribute names. Currently, the list is limited to exactly one attribute, so the value of fields should look like this for example: [ "text" ].'>
                    <span rel="tooltip" class="arangoicon icon_arangodb_info"></span>
                  </a>
                </div>
              </th>
            </tr>
            <tr>
              <th class="collectionTh">Min. length:</th>
              <th><input type="text" id="newFulltextMinLength" value=""/></th>
              <th class="tooltipInfoTh">
                <div>
                  <a class="index-tooltip" data-toggle="tooltip" data-placement="left" title="Minimum character length of words to index. Will default to a server-defined value if unspecified. It is thus recommended to set this value explicitly when creating the index.">
                    <span rel="tooltip" class="arangoicon icon_arangodb_info"></span>
                  </a>
                </div>
              </th>
            </tr>
          </table>

        </div>
        <div id="newIndexTypeSkiplist" class="newIndexClass" style="display:none">
          <table>
            <tr>
              <th class="collectionTh">Fields:</th>
              <th><input type="text" id="newSkiplistFields" value=""/></th>
              <th class="tooltipInfoTh">
                <div>
                  <a class="index-tooltip" data-toggle="tooltip" data-placement="left" title="A list of attribute paths.">
                    <span rel="tooltip" class="arangoicon icon_arangodb_info"></span>
                  </a>
                </div>
              </th>
            </tr>
            <tr>
              <th class="collectionTh">Unique:</th>
              <th>
                <input id="newSkiplistUnique" type="checkbox" name="newSkiplistUnique" value="true">
              </th>
              <th class="tooltipInfoTh">
                <div>
                  <a class="index-tooltip" data-toggle="tooltip" data-placement="left" title="If true, then create a unique index.">
                    <span rel="tooltip" class="arangoicon icon_arangodb_info"></span>
                  </a>
                </div>
              </th>
            </tr>
            <tr>
              <th class="collectionTh">Sparse:</th>
              <th>
                <input id="newSkiplistSparse" type="checkbox" name="newSkiplistSparse" value="true">
              </th>
              <th class="tooltipInfoTh">
                <div>
                  <a class="index-tooltip" data-toggle="tooltip" data-placement="left" title="If true, then create a sparse index.">
                    <span rel="tooltip" class="arangoicon icon_arangodb_info"></span>
                  </a>
                </div>
              </th>
            </tr>
          </table>
        </div>
        <div class="index-button-bar index-button-bar2">
          <button id="createIndex" class="button-success" style="margin-left: 15px;">Create</button>
          <button id="cancelIndex" class="button-close" style="margin-left: 0;"><i class="fa fa-arrow-left"></i>
            <span style="margin-left: 5px;">Back</span>
          </button>
        </div>
    </div>
    <div id="modal-dialog">
      <div class="modal-footer" style="border: none"></div>
    </div>
  </div></script><script id="lineChartDetailView.ejs" type="text/template"><div id="lineChartDetail" class="modal hide fade modal-chart-detail" tabindex="-1" role="dialog" aria-labelledby="myModalLabel" aria-hidden="true" style="display:none">
		<div class="modal-header">
			<button type="button" class="close" data-dismiss="modal" aria-hidden="true">×</button>
			<a class="arangoHeader"><%=figure%></a>
		</div>
		<div id="dashboardDetailedLineChart" class="dashboardDetailChart" style="position: absolute"></div>
	</div></script><script id="loadingTableView.ejs" type="text/template"><thead>
  <tr role="row">
    <th class="sorting_disabled docsFirstCol">Content</th>
    <th class="sorting_disabled docsSecCol">_key</th>
    <th class="sorting_disabled docsThirdCol">
      <a id="addDocumentButton" class="pull-right addButton"><span class="arangoicon icon_arangodb_roundplus" title="Add a document"></span></a>
    </th>
  </tr>
</thead>
<tbody>
  <tr class="odd">
    <td valign="top" class="dataTables_empty">Loading...</td>
  </tr>
</tbody></script><script id="loginView.ejs" type="text/template"><div class="loginFixedWindow">

<!--
  <div class="resizecontainer">
    <div class="navlogo">
      <a class="logo" href="#"><img class="arangodbLogo" src="img/logo_arangodb_transp.png"></a>
    </div>
  </div>
-->

  <div id="loginWindow" class="login-window">
    <div class="login-logo-round">
      <img class="arangodbLogo" src="img/arangodb_logo_small.png"/>
      <img class="" src="img/arangodb_logo_letter.png"/>
    </div>
    <p class="wrong-credentials" style="display:none">Wrong credentials!</p>
    <p class="checking-password" style="display:none">
      <i class="fa fa-circle-o-notch fa-spin fa-fw"></i>
      <span class="sr-only">Loading...</span>
    </p>
    <form id="loginForm">
      <input class="login-input" placeholder="username" id="loginUsername" type="text" name="username"><i class="fa fa-user"></i>
      <input class="login-input" placeholder="password" id="loginPassword" type="password" name="password"><i class="fa fa-lock"></i>


      <button id="submitLogin" class="button-success pull-right">Login</button>
    </form>

    <div id="databases" style="display: none">
      <form id="dbForm">
          <i class="fa fa-database"></i>
          <select id="loginDatabase">
            <option>database</option>
          </select>
          <button id="goToDatabase" class="button-success pull-right">Select</button>
      </form>
      <button id="logout" class="button-danger pull-right">Logout</button>
    </div>
  </div>
</div></script><script id="logsView.ejs" type="text/template"><div id="logContent" class="log-content-id innerContent">
  </div>
  <!-- <div id="logPaginationDiv" class="pagination-line"></div> --></script><script id="modalApplicationMount.ejs" type="text/template"><table>
    <tr class="tableRow">
      <% if (content === true) { %>
        <th class="collectionInfoTh">
          Run teardown:
        </th>
        <th class="collectionInfoTh">
          <input type="checkbox" id="new-app-teardown"></input>
        </th>
      <% } else { %>
        <th class="collectionInfoTh">
          Mount*:
        </th>
        <th class="collectionInfoTh">
          <input type="text" id="new-app-mount" value="" placeholder="/my/foxx"></input>
        </th>
        <th>
          <a class="modalTooltips" title="The path the app will be mounted. Has to start with /. Is not allowed to start with /_">
            <span class="arangoicon icon_arangodb_info"></span>
          </a>
        </th>
      <% } %>
    </tr>
  </table>

  <ul id="infoTab" class="nav nav-tabs">
    <li><a href="#newApp" data-toggle="tab" id="tab-new">New Service</a></li>
    <li class="active"><a href="#appstore" data-toggle="tab" id="tab-store"><img src="img/arangodb_logo_small.png" alt="ArangoDB" class="tab-icon" />Store</a></li>
    <li><a href="#github" data-toggle="tab" id="tab-git">Github</a></li>
    <li><a href="#zip" data-toggle="tab" id="tab-zip">Zip</a></li>
  </ul>

  <div class="tab-content" id="tab-content-application-info">

    <div class="tab-pane" id="newApp">
      <table id="new-app-information">
        <tr class="tableRow">
          <th class="collectionInfoTh">
            Author*:
          </th>
          <th class="collectionInfoTh">
            <input type="text" id="new-app-author" value="" placeholder="Your Name">
          </th>
        </tr>
        <tr class="tableRow">
          <th class="collectionInfoTh">
            Name*:
          </th>
          <th class="collectionInfoTh">
            <input type="text" id="new-app-name" value="" placeholder="Name of the Service">
          </th>
        </tr>
        <tr class="tableRow">
          <th class="collectionInfoTh">
            Description*:
          </th>
          <th class="collectionInfoTh">
            <input type="text" id="new-app-description" value="" placeholder="Please describe your Service here">
          </th>
        </tr>
        <tr class="tableRow">
          <th class="collectionInfoTh">
            License*:
          </th>
          <th class="collectionInfoTh">
            <input type="text" id="new-app-license" value="" placeholder="Apache 2"></input>
          </th>
        </tr>
        <!--
        <tr class="tableRow">
          <th class="collectionInfoTh">
            Authentication*:
          </th>
          <th class="collectionInfoTh">
            <input type="checkbox" id="new-app-authenticate" checked></input>
          </th>
        </tr>
        -->
        <tr class="tableRow">
          <th class="collectionInfoTh">
            Document Collections:
          </th>
          <th class="collectionInfoTh">
            <input type="hidden" id="new-app-document-collections" value="" placeholder="Document Collections"></input>
          </th>
          <th>
            <a class="modalTooltips" title="A list of document collections that will be created specifically for this Service. A CRUD API for these will be generated.">
              <span class="arangoicon icon_arangodb_info"></span>
            </a>
          </th>
        </tr>
        <tr class="tableRow">
          <th class="collectionInfoTh">
            Edge Collections:
          </th>
          <th class="collectionInfoTh">
            <input type="hidden" id="new-app-edge-collections" value="" placeholder="Edge Collections"></input>
          </th>
          <th>
            <a class="modalTooltips" title="A list of edge collections that will be created specifically for this Service. A CRUD API for these will be generated.">
              <span class="arangoicon icon_arangodb_info"></span>
            </a>
          </th>
        </tr>
      </table>
    </div>

    <div class="tab-pane active" id="appstore">
      <table id="appstore-content">
        <tr>
          <td>Fetching data...</td>
        </tr>
      </table>
    </div>

    <div class="tab-pane" id="github">
      <div>
        Download a foxx application from a public <a href="https://www.github.com">github.com</a> repository. In order to define a version please add a <a href="https://git-scm.com/book/en/v2/Git-Basics-Tagging">git tag</a> to your repository using the following format: "v1.2.3". To connect to github your username and the name of the repository are sufficient.
      </div>
      <div>
        <table>
          <tr class="tableRow">
            <th class="collectionInfoTh">
              Repository*:
            </th>
            <th class="collectionInfoTh">
              <input type="text" id="repository" value="" placeholder="username/repository">
            </th>
          </tr>
          <tr class="tableRow">
            <th class="collectionInfoTh">
              Version*:
            </th>
            <th class="collectionInfoTh">
              <input type="text" id="tag" value="" placeholder="master">
            </th>
          </tr>
        </table>
      </div>
    </div>

    <div class="tab-pane" id="zip">
      <div>
        <p>
          Upload a ZIP-packed foxx application to ArangoDB.
          The ZIP file has to be created from the folder containing the manifest.json file of your Service, do not include the databases folder structure created by ArangoDB.
          This is also compatible with the download format for ZIP files on <a href="https://www.github.com">github.com</a>.
          Remember to change to a new version number in the manifest.json when uploading an update.
        </p>
      </div>
      <div id="upload-foxx-zip">Upload Foxx.zip</div>
    </div>
  </div></script><script id="modalBase.ejs" type="text/template"><div id="modal-dialog" class="modal hide fade createModalDialog" tabindex="-1" role="dialog"
       aria-labelledby="myModalLabel" aria-hidden="true">
   <% if (title !== null) { %>
   <div class="modal-header">
      <button type="button" class="close" data-dismiss="modal" aria-hidden="true">×</button>
      <a class="arangoHeader"><%=title%></a>
   </div>
   <%}%>

    <% if (tabBar) { %>
      <div class="modal-tabbar">
        <ul id="infoTab" class="nav nav-tabs">
          <% var counter = 0; %>
          <% _.each(tabBar, function(value) { %>
            <% if (counter === 0) { %>
              <li class="active"><a href="#<%=value%>" data-toggle="tab"><%=value%></a></li>
            <%} else {%>
              <li><a href="#<%=value%>" data-toggle="tab"><%=value%></a></li>
            <% } %>
            <% counter++; %>
          <% }); %>
        </ul>
      </div>
    <%}%>

    <div class="modal-body">

      <% if (tabBar) { %>
        <div class="tab-content">
          <% var counter = 0; %>
          <% _.each(tabBar, function(value) { %>
            <% if (counter === 0) { %>
              <div class="tab-pane tab-pane-modal active" id="<%=value%>">
              </div>
            <%} else {%>
              <div class="tab-pane tab-pane-modal" id="<%=value%>">
              </div>
            <% } %>
            <% counter++; %>
          <% }); %>
        </div>
      <%}%>

    </div>

    <% if (!hideFooter) { %>
    <div class="modal-footer">
      <%
      _.each(buttons, function(value, key){
        var type = value.type,
          title = value.title,
          disabled = '';
          if (value.disabled) {
            disabled = 'disabled';
          }
        %>
      <button id="modalButton<%=key%>" class="button-<%=type%>" <%=disabled%>><%=title%></button>
      <%});%>
    </div>
    <% } %>
    <div class="alert alert-error modal-delete-confirmation" id="modal-delete-confirmation">
      <strong><%=confirm||'Really delete?'%></strong>
      <button id="modal-confirm-delete" class="button-danger pull-right modal-confirm-delete">Yes</button>
      <button id="modal-abort-delete" class="button-neutral pull-right">No</button>
    </div>
  </div></script><script id="modalCollectionInfo.ejs" type="text/template"><%
    var figuresData = content.figures;
    var revision    = content.revision;
%>

        <table id="collectionInfoTable" class="arango-table">
          <tr id="collectionSizeBox">
            <th class="collectionInfoTh2">Journal size:</th>
            <th class="collectionInfoTh">
              <div id="show-collection-size" class="modal-text">
                <%=prettyBytes(figuresData.journalSize)%>
              </div>
            </th>
            <th class="tooltipInfoTh">
              <div>
                <a class="modalTooltips" data-toggle="tooltip" data-placement="left" title="The maximal size of a journal or datafile (in MB). Must be at least 1.">
                  <span rel="tooltip" class="arangoicon icon_arangodb_info"></span>
                </a>
              </div>
            </th>
          </tr>
          <tr id="collectionSyncBox">
            <th class="collectionInfoTh2">Wait for sync:</th>
            <th class="collectionInfoTh">
                <div id="show-collection-sync" class="modal-text">
                  <%=figuresData.waitForSync%>
                </div>
            </th>
            <th class="tooltipInfoTh">
              <div>
                <a class="modalTooltips" data-toggle="tooltip" data-placement="left" title="Synchronize to disk before returning from a create or update of a document.">
                  <span rel="tooltip" class="arangoicon icon_arangodb_info"></span>
                </a>
              </div>
            </th>
          </tr>

          <tr>
            <th class="collectionInfoTh2">ID:</th>
            <th class="collectionInfoTh">
              <div id="show-collection-id" class="modal-text">
                <%=content.model.get("id")%>
              </div>
            <th>
          </tr>

          <tr id="collectionRevBox">
            <th class="collectionInfoTh2">Revision:</th>
            <th class="collectionInfoTh">
              <div id="show-collection-rev" class="modal-text">
                <%=revision.revision%>
              </div>
            </th>
            <th class="collectionInfoTh">
            </th>
          </tr>

          <tr>
            <th class="collectionInfoTh2">Type:</th>
            <th class="collectionInfoTh">
              <div class="modal-text"><%=content.model.get("type")%></div>
            </th>
            <th class="collectionInfoTh">
            </th>
          </tr>

          <tr>
            <th class="collectionInfoTh2">Status:</th>
            <th class="collectionInfoTh">
              <div class="modal-text"><%=content.model.get("status")%></div>
            </th>
            <th class="collectionInfoTh">
            </th>
          </tr>

          <% if (figuresData.numberOfShards) { %>
            <tr>
              <th class="collectionInfoTh2">Shards:</th>
              <th class="collectionInfoTh">
                <div class="modal-text"><%=figuresData.numberOfShards%></div>
              </th>
              <th class="collectionInfoTh">
              </th>
            </tr>
          <% } %>
          
          <% if (figuresData.replicationFactor) { %>
            <tr>
              <th class="collectionInfoTh2">Replication factor:</th>
              <th class="collectionInfoTh">
                <div class="modal-text"><%=figuresData.replicationFactor%></div>
              </th>
              <th class="collectionInfoTh">
              </th>
            </tr>
          <% } %>

          <tr>
            <th class="collectionInfoTh2">Index buckets:</th>
            <th class="collectionInfoTh">
              <div class="modal-text"><%=figuresData.indexBuckets%></div>
            </th>
            <th class="collectionInfoTh">
            </th>
          </tr>
          <tr>
            <th class="collectionInfoTh2">Compaction status:</th>
            <th class="collectionInfoTh">
              <div class="modal-text"><%=figuresData.figures.compactionStatus.message + " (" + figuresData.figures.compactionStatus.time + ")" %></div>
            </th>
            <th class="collectionInfoTh">
            </th>
          </tr>
          <tr>
            <th class="collectionInfoTh2">Waiting for:</th>
            <th class="collectionInfoTh">
              <div class="modal-text"><%=figuresData.figures.waitingFor%></div>
            </th>
            <th class="collectionInfoTh">
            </th>
          </tr>
        </table>

      </div>

        <table class="figures1 arango-table">
          <tr class="figuresHeader">
            <th class="">Type</th>
            <th>Count</th>
            <th>Size</th>
            <th>Info</th>
          </tr>
          <tr>
            <th class="modal-text">Datafiles</th>
            <th class="modal-text"><%=numeral(figuresData.figures.datafiles.count).format('0,0')%></th>
            <th class="modal-text">
            <%=prettyBytes(figuresData.figures.datafiles.fileSize)%>
            </th>
            <th class="tooltipInfoTh">
              <div>
                <a class="modalTooltips" data-toggle="tooltip" data-placement="left" title="Number and total size of active datafiles.">
                  <span class="arangoicon icon_arangodb_info"></span>
                </a>
              </div>
            </th>
          </tr>
          <tr>
            <th class="modal-text">Journals</th>
            <th class="modal-text"><%=numeral(figuresData.figures.journals.count).format('0,0')%></th>
            <th class="modal-text">
            <%=prettyBytes(figuresData.figures.journals.fileSize)%>
            </th>
            <th class="tooltipInfoTh">
              <a class="modalTooltips" title="Number and total size of journal files.">
                <span class="arangoicon icon_arangodb_info"></span></a>
            </th>
          </tr>
          <tr>
            <th class="modal-text">Compactors</th>
            <th class="modal-text"><%=numeral(figuresData.figures.compactors.count).format('0,0')%></th>
            <th class="modal-text">
            <%=prettyBytes(figuresData.figures.compactors.fileSize)%>
            </th>
            <th class="tooltipInfoTh">
              <a class="modalTooltips" title="Number and total size of compactor files.">
                <span class="arangoicon icon_arangodb_info"></span></a>
            </th>
          </tr>
          <tr>
            <th class="modal-text">Indexes</th>
            <th class="modal-text"><%=numeral(figuresData.figures.indexes.count).format('0,0')%></th>
            <th class="modal-text">
            <%=prettyBytes(figuresData.figures.indexes.size)%>
            </th>
            <th class="tooltipInfoTh">
              <a class="modalTooltips" title="Number and total memory usage of indexes.">
                <span class="arangoicon icon_arangodb_info"></span></a>
            </th>
          </tr>
        </table>

        <table class="figures2 arango-table">
          <tr class="figuresHeader">
            <th>Type</th>
            <th>Count</th>
            <th>Info</th>
          </tr>
          <tr>
            <th class="modal-text">Uncollected</th>
            <th class="modal-text"><%=figuresData.figures.uncollectedLogfileEntries%></th>
            <th class="tooltipInfoTh">
              <a class="modalTooltips" title="Total number of uncollected WAL entries">
                <span class="arangoicon icon_arangodb_info"></span></a>
            </th>
          </tr>
          <tr>
            <th class="modal-text">References</th>
            <th class="modal-text"><%=figuresData.figures.documentReferences%></th>
            <th class="tooltipInfoTh">
              <a class="modalTooltips" title="Total number of objects pointing to documents in collection datafiles">
                <span class="arangoicon icon_arangodb_info"></span></a>
            </th>
          </tr>
        </table>

        <table class="figures3 arango-table">
          <tr class="figuresHeader">
            <th>Type</th>
            <th>Count</th>
            <th>Size</th>
            <th>Deletion</th>
            <th>Info</th>
          </tr>
          <tr>
            <th class="modal-text">Alive</th>
            <th class="modal-text"><%=numeral(figuresData.figures.alive.count).format('0,0')%></th>
            <th class="modal-text">
            <%=prettyBytes(figuresData.figures.alive.size)%>
            </th>
            <th class="modal-text"> -</th>
            <th class="tooltipInfoTh">
              <a class="modalTooltips" title="Total number and size of all living documents.">
                <span class="arangoicon icon_arangodb_info"></span>
              </a>
            </th>
          </tr>
          <tr>
            <th class="modal-text">Dead</th>
            <th class="modal-text"><%=numeral(figuresData.figures.dead.count).format('0,0')%></th>
            <th class="modal-text">
            <%=prettyBytes(figuresData.figures.dead.size)%>
            </th>
            <th class="modal-text"><%=figuresData.figures.dead.deletion%></th>

            <th class="tooltipInfoTh">
              <div>
                <a class="modalTooltips" title="Total number and size of all dead documents.">
                <span class="arangoicon icon_arangodb_info"></span>
                </a>
            </div>
            </th>

          </tr>
          <tr><th><div> </div></th></tr>
        </table></script><script id="modalDownloadFoxx.ejs" type="text/template"><div>
    Your new Foxx Service is ready for download.
    You can edit it on your local system and repack it in a zip file to publish it on ArangoDB.
  </div></script><script id="modalGraph.ejs" type="text/template"><div class="detail-chart">
		<div id="lineChartDetail" class="modal-inner-detail"></div>
		<div class="modal-dashboard-legend">
			<div class="dashboard-legend-inner" id="detailLegend"></div>
		</div>
	</div></script><script id="modalGraphTable.ejs" type="text/template"><ul id="graphTab" class="nav nav-tabs">
    <li class="active"><a href="#createGraph" data-toggle="tab" id="tab-createGraph">Create Graph</a></li>
    <li><a href="#exampleGraphs" data-toggle="tab" id="tab-exampleGraphs">Example Graphs</a></li>
  </ul>

  <div class="tab-content" id="tab-content-create-graph">

    <div class="tab-pane" id="exampleGraphs">
      <table style="margin-bottom: 10px">
        <tbody>
          <tr>
            <td>Knows Graph</td>
            <td>
              <button style="float: right" graph-id="knows_graph" class="button-success createExampleGraphs">Create</button>
            </td>
          </tr>
          <tr>
            <td>Social Graph</td>
            <td>
              <button style="float: right" graph-id="social" class="button-success createExampleGraphs">Create</button>
            </td>
          </tr>
          <tr>
            <td>Routeplanner Graph</td>
            <td>
              <button style="float: right" graph-id="routeplanner" class="button-success createExampleGraphs">Create</button>
            </td>
          </tr>
        </tbody>
      </table>
     <p style="width: 100%; text-align: center;">Need help? Visit our <a style="font-weight: bold" href="https://docs.arangodb.com/Graphs/index.html#example-graphs">Graph Documentation</a></p>

    </div>

    <div class="active tab-pane" id="createGraph">
    <%
    var createTR = function(row, disableSubmitOnEnter) {
      var mandatory = '';
      if (row.mandatory) {
        mandatory = '*';
      }

      %>
        <tr class="tableRow" id="<%='row_' + row.id%>">
          <th class="collectionTh"><%=row.label%><%=mandatory%>:</th>
          <th class="collectionTh">
            <%
              switch(row.type) {
                case "text":
            %>
            <input type="text" id="<%=row.id%>" value="<%=row.value||''%>" placeholder="<%=row.placeholder||''%>"></input>
            <%
                break;
              case "password":
            %>
            <input type="password" id="<%=row.id%>" value="<%=row.value||''%>" placeholder="<%=row.placeholder||''%>"></input>
            <%
                break;
              case "readonly":
            %>
            <input type="text" id="<%=row.id%>" value="<%=row.value||''%>" placeholder="<%=row.placeholder||''%>" disabled></input>
            <%
                break;
                case "checkbox":
                  var checked = '',
                    disabled = '';
                  if (row.checked) {
                    checked = 'checked';
                  }
                  if (row.disabled) {
                    disabled = 'disabled';
                  }
            %>
            <input type="checkbox" id="<%=row.id%>" value="<%=row.value%>" <%=checked%> <%=disabled%>></input>
            <%
                break;
                case "select":
            %>
            <select id="<%=row.id%>" class="modalSelect">
            <%
                  _.each(row.options, function(opt) {
            %>
              <option value="<%=opt.value%>" <%=row.selected === opt.value?"selected":""%>><%=opt.label%></option>
            <%
                  });
            %>
            </select>
            <%
                break;
                case "select2":
            %>
            <input type="hidden" id="<%=row.id%>" value="<%=row.value||''%>" placeholder="<%=row.placeholder||''%>"></input>
            <% if (row.addAdd) {%>
              <button id="<%='addAfter_' + row.id%>" class="graphViewer-icon-button gv-icon-small add"></button>
            <% } %>
            <% if (row.addDelete) {%>
              <button id="<%='remove_' + row.id%>" class="graphViewer-icon-button gv_internal_remove_line gv-icon-small delete"></button>
            <% } %>
            <%
                break;
              }

              if (row.info) {
            %>
          <th>
            <a class="modalTooltips" title="<%=row.info%>">
              <span class="arangoicon icon_arangodb_info"></span>
            </a>
          </th>
        <%
          }
        %>
        </tr>
      <%
    }//createTR
    %>

    <table>
      <tbody>
        <%
        _.each(content, function(row) {
          createTR(row);
        });
        %>

      </tbody>
    </table>
      <%
      if (advancedContent) {
      %>
      <div class="accordion" id="accordion2">
        <div class="accordion-group">
          <div class="accordion-heading">
            <a class="accordion-toggle collapsed" data-toggle="collapse" data-parent="#accordion2" href="#collapseOne">
              <span><%=advancedContent.header%></span><span><b class="caret"></b></span>
            </a>
          </div>
          <div id="collapseOne" class="accordion-body collapse out">
            <div class="accordion-inner">
              <table>
                <tbody>
                  <%
                  _.each(advancedContent.content, function(row) {
                    createTR(row);
                  });
                  %>
                </tbody>
              </table>
            </div>
          </div>
        </div>
      </div>
      <%
      }
      %>
    </div>
  </div></script><script id="modalHotkeys.ejs" type="text/template"><ul class="hotkeysList">
  <% _.each(content, function(categories) { %>

    <li class="hotkeysLabel"><%=categories.name%></li>

    <% _.each(categories.content, function(values) { %>
      <li class="hotkeysContent"><div class="hotkeysContentLabel"><%=values.label%></div><div class="hotkeysicons">&nbsp;&nbsp;<%=values.letter%>&nbsp;&nbsp;</div></li>
    <% }); %>


  <% }); %>
  <ul></script><script id="modalTable.ejs" type="text/template"><%
  var createTR = function(row) {
    var mandatory = '';
    if (row.mandatory) {
      mandatory = '*';
    }
    %>
    <tr class="tableRow" id="<%='row_' + row.id%>">
      <th class="collectionTh"><%=row.label%><%=mandatory%>:</th>
      <th class="collectionTh"<%=row.info?'':' colspan="2"'%>>
        <%
        switch(row.type) {
        case "text":
          %>
          <input type="text" id="<%=row.id%>" value="<%=row.value||''%>" placeholder="<%=row.placeholder||''%>"></input>
          <%
          break;
        case "blob":
          %>
          <textarea id="<%=row.id%>" placeholder="<%=row.placeholder||''%>"><%=row.value||''%></textarea>
          <%
          break;
        case "password":
          %>
          <input type="password" id="<%=row.id%>" value="<%=row.value||''%>" placeholder="<%=row.placeholder||''%>"></input>
          <%
          break;
        case "readonly":
          %>
          <div class="modal-text" id="<%=row.id%>"><%=row.value||''%></div>
          <%
          break;
        case "checkbox":
          var checked = '',
            disabled = '';
          if (row.checked) {
            checked = 'checked';
          }
          if (row.disabled) {
            disabled = 'disabled';
          }
          %>
          <input type="checkbox" id="<%=row.id%>" value="<%=row.value%>" <%=checked%> <%=disabled%>></input>
          <%
          break;
        case "select":
          %>
          <select id="<%=row.id%>" class="modalSelect">
          <% _.each(row.options, function(opt) { %>
            <option value="<%=opt.value%>" <%=row.selected === opt.value?"selected":""%>><%=opt.label%></option>
          <% }); %>
          </select>
          <%
          break;
        case "select2":
          %>
          <input type="hidden" id="<%=row.id%>" value="<%=row.value||''%>" placeholder="<%=row.placeholder||''%>"></input>
          <% if (row.addDelete) {%>
            <button class="graphViewer-icon-button gv-icon-small add"></button>
          <% } %>
          <% if (row.addDelete) {%>
            <button class="graphViewer-icon-button gv_internal_remove_line gv-icon-small delete"></button>
          <% } %>
          <%
          break;
        }
        %>
        <% if (row.info) { %>
        </th>
        <th>
          <a class="modalTooltips" title="<%=row.info%>">
            <span class="arangoicon icon_arangodb_info"></span>
          </a>
        <% } %>
      </th>
    </tr>
    <%
  };
  %>
  <% if (content) { %>
    <table>
      <tbody>
        <%
        _.each(content, function(row) {
          createTR(row);
        });
        %>
      </tbody>
    </table>
  <% } %>
  <% if (info) { %>
    <%= info %>
  <% } %>
  <% if (advancedContent) { %>
    <div class="accordion" id="accordion2">
      <div class="accordion-group">
        <div class="accordion-heading">
          <a class="accordion-toggle collapsed" data-toggle="collapse" data-parent="#accordion2" href="#collapseOne">
            <span><%=advancedContent.header%></span><span><b class="caret"></b></span>
          </a>
        </div>
        <div id="collapseOne" class="accordion-body collapse out">
          <div class="accordion-inner">
            <table>
              <tbody>
                <%
                _.each(advancedContent.content, function(row) {
                  createTR(row);
                });
                %>
              </tbody>
            </table>
          </div>
        </div>
      </div>
    </div>
  <% } %></script><script id="modalTestResults.ejs" type="text/template"><%
  function createSuite(suite) {
    %>
    <dt class="tests-result-spec-suite-title">
      <%= suite.title %>
    </dt>
    <dd>
      <% if (suite.tests.length) { %>
        <ul class="tests-result-spec-tests">
          <% _.each(suite.tests, createTest) %>
        </ul>
      <% } %>
      <% if (suite.suites.length) { %>
        <dl class="tests-result-spec-suites">
          <% _.each(suite.suites, createSuite) %>
        </dl>
      <% } %>
    </dd>
    <%
  }
  function createTest(test) {
    var slow = test.duration > 75;
    %>
    <li class="tests-result-spec-test <%= test.result %><%= slow ? ' slow': '' %>">
      <span class="tests-result-spec-test-title">
        <% switch (test.result) {
          case 'pass': %>
          <span class="fa fa-check"></span>
          <% break;
          case 'fail': %>
          <span class="fa fa-times"></span>
          <% break;
          case 'pending': %>
          <span class="fa fa-circle"></span>
        <% } %>
        <%= test.title %>
        <%= slow ? '(' + test.duration + 'ms)' : '' %>
      </span>
      <% if (!_.isEmpty(test.err)) { %>
        <pre class="stack"><%= test.err.stack %></pre>
      <% } %>
    </li>
  <%
  } %>
  <div class="tests-result">
    <% if (info.stack) { %>
      <div class="tests-result-stats fail">
        Test runner failed with an error.
      </div>
      <pre class="stack"><%= info.stack %></pre>
    <% } else { %>
      <div class="tests-result-stats">
        Completed <b><%= info.stats.tests %></b> tests in <b><%= info.stats.duration %>ms</b>
        (<span class="pass" title="passes"><%= info.stats.passes
        %></span>/<span class="fail" title="failures"><%= info.stats.failures
        %></span>/<span class="pending" title="pending"><%= info.stats.pending
        %></span>)
      </div>
      <div class="tests-result-spec">
        <% if (info.tests.length) { %>
          <ul class="tests-result-spec-tests">
            <% _.each(info.tests, createTest) %>
          </ul>
        <% } %>
        <% if (info.suites.length) { %>
          <dl class="tests-result-spec-suites">
            <% _.each(info.suites, createSuite) %>
          </dl>
        <% } %>
        <% if (!info.tests.length && !info.suites.length) { %>
          <div class="tests-result-spec-empty">No tests found.</div>
        <% } %>
      </div>
    <% } %>
  </div></script><script id="navigationView.ejs" type="text/template"><ul class="navlist arango-collection-ul" id="arangoCollectionUl">
    <% if (isCluster) { %>
      <li class="cluster-menu"><a id="cluster" class="tab" href="#cluster"><i class="fa fa-circle-o"></i>Cluster</a></li>
      <li class="nodes-menu"><a id="nodes" class="tab" href="#cNodes"><i class="fa fa-server"></i>Nodes</a></li>
    <% } else { %>
      <li class="dashboard-menu"><a id="dashboard" class="tab" href="#dashboard"><i class="fa fa-dashboard"></i>Dashboard</a></li>
    <% } %>
    <li class="navbar-spacer big"></li>
    <!-- <li id="dbSelect" class="dropdown databases-menu disabled"></li> -->
    <li class="collections-menu"><a id="collections" class="tab" href="#collections"><i class="fa fa-folder"></i>Collections</a></li>
    <li class="queries-menu"><a id="queries" class="tab" href="#queries"><i class="fa fa-bolt"></i>Queries</a></li>
    <li class="graphs-menu"><a id="graphs" class="tab" href="#graphs"><i class="fa fa-area-chart"></i>Graphs</a></li>
    <li class="services-menu">
      <a id="services" class="tab" href="#services"><i class="fa fa-cogs"></i>Services</a>
    </li>
    <li class="users-menu"><a id="users" class="tab" href="#manage"><i class="fa fa-users"></i>Users</a></li>
    <!--
    <% if (currentDB.get('isSystem')) { %>
      <li class="navbar-spacer big"></li>
      <li class="settings-menu"><a id="settings" class="tab" href="#settings"><i class="fa fa-cog"></i>Settings</a></li>
    <% } %>
    -->
    <% if (currentDB.get('isSystem') || currentDB.get(!isCluster)) { %>
      <li class="navbar-spacer big"></li>
    <% } %>
    <% if (currentDB.get('isSystem')) { %>
      <li class="databases-menu"><a id="databases" class="tab" href="#databases"><i class="fa fa-database"></i>Databases</a></li>
    <% } %>
    <% if (!isCluster) { %>
      <li class="logs-menu"><a id="logs" class="tab" href="#logs"><i class="fa fa-file-text"></i>Logs</a></li>
    <% } %>
    <li class="navbar-spacer big"></li>
    <li class="helpus-menu"><a id="helpus" class="tab" href="#helpus"><i class="fa fa-heart"></i>Help Us</a></li>
    <!--
    <li class="navbar-spacer big"></li>
    <li class="dropdown tools-menu" id="toolsDropdown">
      <a href="#" class="tab" id="tools">Tools <b class="caret"></b></a>
      <ul class="link-dropdown-menu" id="tools_dropdown">
        <li class="dropdown-header">Tools</li>
        <li class="dropdown-item">
          <a id="shell" class="tab" href="#shell">JS Shell</a>
        </li>

        <% if (!isCluster) { %>
          <li class="dropdown-item">
            <a id="logs" class="tab" href="#logs">Logs</a>
          </li>
        <% } %>

        <li class="dropdown-item">
          <a id="userManagement" class="tab" href="#userManagement">User Management</a>
        </li>
        <li class="dropdown-item">
          <a id="queryManagement" class="tab" href="#queryManagement">Query Management</a>
        </li>
        <li class="dropdown-item">
          <a id="workMonitor" class="tab" href="#workMonitor">Work Monitor</a>
        </li>
      </ul>
    </li>
    <li class="dropdown" id="linkDropdown">
      <a href="#" class="tab" id="links">Links <b class="caret"></b></a>
      <ul class="link-dropdown-menu" id="link_dropdown">
        <li class="dropdown-header">Documentation</li>
        <li class="dropdown-item"><a href="/_db/<%= currentDB.get('name') %>/_admin/aardvark/api/index.html" target="_blank">API Documentation</a></li>
        <li class="dropdown-item"><a href="http://docs.arangodb.com/Arangosh/"
                                     target="_blank">JS Shell Documentation</a></li>
        <li class="dropdown-item"><a href="http://docs.arangodb.com/Aql/" target="_blank">AQL
          Documentation</a></li>
        <li class="dropdown-item"><a href="http://docs.arangodb.com/" target="_blank">General
          Documentation</a></li>
        <li class="divider"></li>
        <li class="dropdown-header">ArangoDB</li>
        <li class="dropdown-item"><a href="https://github.com/arangodb/arangodb" target="_blank">GitHub
          Repository</a></li>
        <li class="dropdown-item"><a href="https://www.arangodb.com" target="_blank">ArangoDB.com</a></li>
      </ul>
    </li>
  -->
  </ul>


  <div class="shortcut-icons">
    <p class="shortcut"><i class="fa fa-keyboard-o"></i></p>
  </div>

  <div class="social-icons">
    <p><a href="https://twitter.com/arangodb" target="_blank"><i class="fa fa-twitter"></i></a></p>
    <p><a href="https://www.arangodb.com/community" target="_blank"></a><i class="fa fa-envelope"></i></a></p>
    <p><a href="https://stackoverflow.com/questions/tagged/arangodb" target="_blank"></a><i class="fa fa-stack-overflow"></i></a></p>
    <p><a href="https://groups.google.com/group/arangodb" target="_blank"></a><i class="fa fa-google"></i></a></p>
  </div></script><script id="nodeView.ejs" type="text/template"><div id="nodeContent" class="innerContent">


  </div></script><script id="nodesView.ejs" type="text/template"><div id="nodesContent" class="innerContent">

  <% if (coords.length > 0) { %>
    <% var disabled = ''; %> 

    <% var genClass = "pure-u-1-" + Object.keys(coords[0]).length; %>

    <% if (type !== 'coordinator') { %>
      <% disabled = " disabled"; %> 
    <% } else { %>
      <% disabled = " "; %> 
    <% } %>

    <div class="pure-g cluster-nodes-title pure-table pure-table-header pure-title">
      <div class="pure-table-row">
        <div class="<%= genClass %> mid">Name</div>
        <div class="<%= genClass %> mid">Address</div>
        <div class="<%= genClass %> mid">Protocol</div>
        <div class="<%=genClass%> mid">Role</div>
        <div class="<%=genClass%> mid">Status</div>
 
      </div>
    </div>

    <div class="pure-g cluster-nodes pure-table pure-table-body">

      <% _.each(coords, function(node) { %>

        <div class="pure-table-row <%= disabled %>" node="<%=node.name%>">

          <div class="<%= genClass %> mid"><%= node.name %></div>
          <div class="<%= genClass %> mid"><%= node.address %></div>
          <div class="<%= genClass %> mid"><%= node.protocol %></div>
          <div class="<%=genClass%> mid"><%= node.role %></div>

          <% if(node.status === 'ok') { %>
            <div class="<%= genClass %> mid"><i class="fa fa-check-circle"></i></div>
          <% } else { %>
            <div class="<%= genClass %> mid"><i class="fa fa-exclamation-circle"></i></div>
          <% } %>

        </div>

      <% }); %>

    </div>

  <% } %>

  </div></script><script id="notificationItem.ejs" type="text/template"><% notifications.forEach(function(n) { %>
  <li class="dropdown-item">
    <div class="notificationItem">
      <% if (n.get("info")) { %>
      <i title="<%=n.get("info")%>" class="notificationInfoIcon fa fa-info-circle"></i>
      <% } %>

      <i id="<%=n.cid%>" class="fa fa-times-circle-o"></i>
      <a class="notificationItemTitle"><%=n.get("title")%></a>
      <div class="notificationItemContent"><%=n.get("content")%></div>

    </div>
  </li>
<%  }); %></script><script id="notificationView.ejs" type="text/template"><ul class="navlist" id="notificationViewUl">

  <div class="navlogo">
    <div id="stat_hd" class="notificationButton"><p id="stat_hd_counter">0</p></div>
  </div>

  <li class="dropdown no-left-margin" style="border: 0">
    <ul class="user-dropdown-menu fixedDropdown" id="notification_menu">
      <li class="dropdown-header"><a>Notifications</a></li>
      <ul class="innerDropdownInnerUL"></ul>
      <button id="removeAllNotifications" class="button-close">Clear</button>
    </ul>
  </li>

</ul></script><script id="progressBase.ejs" type="text/template"><div class="progress-view">
    <div class="progress-content">
      <div class="progress-text"></div>
      <div class="pong-spinner"><i /></div>
    </div>
    <div class="progress-message">
      <div class="progress-action"></div>
    </div>
  </div></script><script id="queryManagementViewActive.ejs" type="text/template"><div id="queryManagementContent" class="innerContent">
  </div></script><script id="queryManagementViewSlow.ejs" type="text/template"><div id="queryManagementContent" class="innerContent">
  </div>

  <div class="queryManagementBottomActions">
    <button id="deleteSlowQueryHistory" class="button-danger query-button">Delete History</button>
  </div></script><script id="queryView.ejs" type="text/template"><div class="headerBar">
    <a class="arangoHeader">AQL Editor</a>
  </div>

  <div id="queryContent" class="innerContent">
    <ul class="arango-tab">
      <li><a href="#result" data-toggle="pill" id="result-switch">Result</a></li>
      <!--<li><a href="#explain" data-toggle="pill" id="explain-switch">Explain</a></li>-->
      <li><a href="#query" data-toggle="pill" id="query-switch">Query</a></li>
      <li><a href="#customs" data-toggle="pill" id="customs-switch">My Queries</a></li>
    </ul>
    <div class="tab-content" id="tabContentCustoms">
      <div class="tab-pane" id="customs">
        <div id="editorToolbar" class="query-toolbar editor-toolbar">
          <span class="queryTooltips" title="Upload your queries." id="import-query"><i class="fa fa-upload"></i></span>
          <span class="queryTooltips" title="Download your listed queries." id="export-query"><i class="fa fa-download"></i></span>
        </div>
        <div id="customsDiv" class="query-div">
        </div>
      </div>
    </div>
    <div class="tab-content" id="tabContentQuery">
      <div class="tab-pane active" id="query">
        <div id="queryDiv" class="query-div">
          <div id="editorToolbar" class="query-toolbar editor-toolbar">
            <span class="queryTooltips" title="Clear" id="clearInput"><i class="fa fa-trash-o"></i></span>
            <span class="queryTooltips" title="Save current query" id="addAQL"><i class="fa fa-save"></i></span>
            <span class="queryTooltips" title="Comment" id="commentText"><i class="fa fa-comment"></i></span>
            <span class="queryTooltips" title="Redo" id="redoText"><i class="fa fa-undo fa-flip-horizontal"></i></span>
            <span class="queryTooltips" title="Undo" id="undoText"><i class="fa fa-undo"></i></span>
          </div>

          <div id="aqlEditor" class='aql-editor'></div>
          <div id="varsEditorHeader" class='vars-editor-header'>Bind parameters:
            <i title='Example: </br> { </br>"@collection": "mycollection", </br>"key": "testkey"</br> } </br> Use bind parameters with @@collection and @key in your query' class="fa fa-info-circle"></i>
          </div>
          <div id="varsEditor" class='vars-editor'></div>


          <div id="wideButtonDiv" class="wide-button-div">
            <div>

              <div id="shortcutDiv" class="shortcuts shortcut-div showHotkeyHelp">
              </div>
            </div>
            <div class="queryBottomActions">

              <button id="submitQueryButton" class="button-success query-button">Execute</button>
              <button id="explainQueryButton" class="button-success query-button">Explain</button>
              <button id="clearQueryButton" class="button-close query-button">Clear</button>
              <div class="styled-select">
                <select id="querySelect" class="query-select"/>
              </div>
              <div class="styled-select querySizeDiv">
                <select id="querySize" class="query-size"/>
              </div>
            </div>
          </div>
        </div>


      </div>
    </div>
<!--
    <div class="tab-content" id="tabContentExplain">

      <div class="tab-pane" id="explain">
        <div id="outputToolbar" class="query-toolbar output-toolbar">
        </div>
        <div class="explain-warnings"></div>
        <div class="contentDiv query-output">
          <svg id="explainOutput" class="explain-tree"></svg>
        </div>
      </div>

    </div>
-->
    <div class="tab-content" id="tabContentResult">

      <div class="tab-pane" id="result">
        <div id="outputToolbar" class="query-toolbar output-toolbar">
          <!--
          <span class="icon_arangodb icon_arangodb_trash queryTooltips " title="Clear" id="clearOutput"></span>
          <span class="icon_arangodb icon_arangodb_arrow1 queryTooltips" title="Unfold" id="bigOutput"></span>
          -->
        </div>
        <div id="queryOutput" class="contentDiv query-output">
        </div>
        <div class="pull-left queryExecutionTime"></div>
        <div class="queryBottomActions">
          <button id="downloadQueryResult" style="margin-bottom: 10px; display: none" class="button-success query-button">Download</button>
        </div>
      </div>

    </div>

  </div></script><script id="queryView2.ejs" type="text/template"><div id="queryContent" class="queryContent">

    <div class="arangoToolbar arangoToolbarTop">
      <div class="pull-left">
        <button id="toggleQueries1" class="button-primary"><i class="fa fa-star-o"></i>Queries</button>
        <button id="toggleQueries2" class="button-primary" style="display: none"><i class="fa fa-star"></i>Queries</button>
        <button id="saveCurrentQuery" class="button-success"><i class="fa fa-save"></i>Save</button>
      </div>

      <div class="pull-right">
        <span id="querySpotlight" class="action"><i class="fa fa-magic"></i></span>
        <div class="styled-select">
          <select id="querySize" class="query-size"/>
        </div>
      </div>
    </div>

    <div class="inputEditorWrapper">
      <div class="aqlEditorWrapper" class="arangoEditor">
        <span id="clearQuery" class="aceAction"><i class="fa fa-times-circle"></i></span>
        <div id="aqlEditor"></div>
        <div id="queryTable" style="display: none"></div>
      </div>

      <div class="bindParamEditorWrapper" class="arangoEditor">
        <span id="switchTypes" class="aceAction type">JSON</span>
        <div id="bindParamEditor"></div>
        <div id="bindParamAceEditor" style="display: none"></div>

        <div id="previewWrapper" class="previewWrapper" style="display: none">
          <div id="previewBar" class="previewBar">
            <span>Preview</span>
          </div>
          <div id="queryPreview"></div>
        </div>

      </div>
    </div>

    <div class="arangoToolbar arangoToolbarBottom">
      <div class="pull-right">
        <button id="exportQuery" class="button-success query-button" style="display:none">Export Queries</button>
        <button id="importQuery" class="button-success query-button" style="display:none">Import Queries</button>
        <button id="executeQuery" class="button-success query-button">Execute</button>
        <button id="explainQuery" class="button-info query-button">Explain</button>
        <button id="removeResults" class="button-close query-button" style="display: none">Remove results</button>
      </div>
    </div>

  </div>

  <div id="outputEditors" class="outputEditors">
  </div>

  <div id="queryImportDialog" class="modal hide fade in" tabindex="-1" role="dialog" aria-labelledby="myModalLabel" aria-hidden="false" style="display: none;">
    <div class="modal-header">
      <button type="button" class="close" data-dismiss="modal" aria-hidden="true">×</button>
      <a class="arangoHeader">Import custom queries</a>
    </div>

    <div class="modal-body">
      <table>
        <tbody>
          <tr class="tableRow">
            <th class="collectionTh">Format:</th>
            <th class="collectionTh" colspan="2">
              <p>JSON documents embedded into a list:</p>
              <p></p>
              <p>[{</p>
              <p style="margin-left: 10px">"name": "Query Name",</p>
              <p style="margin-left: 10px">"value": "Query Definition",</p>
              <p style="margin-left: 10px">"parameter": "Query Bind Parameter as Object"</p>
              <p>}]</p>
            </th>
          </tr>
          <tr class="tableRow">
            <th class="collectionTh">File:</th>
            <th class="collectionTh" colspan="2">
              <input id="importQueries" name="importQueries" type="file" style="border: 0" />
            </th>
          </tr>
        </tbody>
      </table>
    </div>

    <div class="modal-footer">
      <button id="confirmQueryImport" class="button-success disabled" style="float:right">Import</button>
      <button id="closeQueryModal" class="button-close">Cancel</button>
    </div></script><script id="queryViewOutput.ejs" type="text/template"><div id="outputEditorWrapper<%= counter %>" class="outputEditorWrapper">
    <div class="arangoToolbar arangoToolbarTop">
      <div class="pull-left">
        <span class="toolbarType"><%=type%></span>
          <span id="spinner"><i class="fa fa-spinner fa-spin"></i><i>Query is operating ...</i></span>
      </div>
      <div class="pull-right">
        <span class="action"><i class="fa fa-close" element="outputEditor<%= counter %>" style="display: none"></i></span>
      </div>
      <div class="pull-right">
        <% if (type === 'Query') { %>
          <span class="switchAce" counter="<%=counter%>" style="display: none">Result</span>
        <% } else { %>
          <span class="switchAce" counter="<%=counter%>">AQL</span>
        <% } %>
      </div>
    </div>
    <div id="outputEditor<%= counter %>" style="opacity: 0.5"></div>
    <div id="sentWrapper<%= counter %>" class="sentWrapper" style="display: none">
      <div class="pull-left">
        <div id="sentQueryEditor<%= counter %>"></div>
      </div>
      <div class="pull-right">
        <div id="sentBindParamEditor<%= counter %>"></div>
      </div>
    </div>
    <div class="arangoToolbar arangoToolbarBottom">
      <div class="pull-right">
        <% if (type === 'Query') { %>
          <button id="downloadQueryResult" counter="<%=counter%>" style="display: none; margin-right: 0;" class="button-success">Download</button>
          <button id="copy2aqlEditor" counter="<%=counter%>" style="display: none; margin-right: 8px;" class="button-success">Copy to editor</button>
          <button id="cancelCurrentQuery" class="button-danger" style="margin-right: 5px">Cancel</button>
        <% } %>
      </div>
    </div>
  </div>

  </div></script><script id="scaleView.ejs" type="text/template"><div id="scaleContent" class="innerContent">

  <% var genClass = "pure-u-1-5";%>

    <div class="pure-g cluster-nodes-title pure-table pure-table-header pure-title">
      <div class="pure-table-row">
        <div class="<%= genClass %> left">Type</div>
        <div class="<%= genClass %> mid">Running</div>
        <div class="<%= genClass %> mid">Planned</div>
        <div class="<%= genClass %> mid">Status</div>
        <div class="<%= genClass %> right"></div>
      </div>
    </div>

    <div class="pure-g cluster-nodes pure-table pure-table-body">

        <div class="pure-table-row noHover">
          <div class="<%= genClass %> left">Coordinators</div>
          <div class="<%= genClass %> mid" id="runningCoords"><%= runningCoords %></div>
          <div class="<%= genClass %> mid" id="plannedCoords"><i class="fa fa-circle-o-notch fa-spin"></i></div>
          <div class="<%= genClass %> mid" id="statusCoords"><i class="fa fa-circle-o-notch fa-spin"></i></div>
          <div class="<%= genClass %> actions right">
            <i class="fa fa-minus-circle" aria-hidden="true" id="removeCoord"></i>
            <i class="fa fa-plus-circle" aria-hidden="true" id="addCoord"></i>
          </div>
        </div>

        <div class="pure-table-row noHover">
          <div class="<%= genClass %> left">DBServers</div>
          <div class="<%= genClass %> mid" id="runningDBs"><%= runningDBs %></div>
          <div class="<%= genClass %> mid" id="plannedDBs"><i class="fa fa-circle-o-notch fa-spin"></i></div>
          <div class="<%= genClass %> mid" id="statusDBs"><i class="fa fa-circle-o-notch fa-spin"></i></div>
          <div class="<%= genClass %> actions right">
            <i class="fa fa-minus-circle" aria-hidden="true" id="removeDBs"></i>
            <i class="fa fa-plus-circle" aria-hidden="true" id="addDBs"></i>
          </div>
        </div>

    </div>

  </div></script><script id="shellView.ejs" type="text/template"><div class="headerBar">
    <a class="arangoHeader">JS Shell</a>
  </div>
  <div id="shell_workspace_header"/>
  <div id="shell_workspace" class="shell_workspace">
    <div id="replShell" class="replShell"/>
  </div></script><script id="spotlightView.ejs" type="text/template"><div class="spotlightWrapper">
    <div id="spotlight">
      <input class="typeahead" type="text" placeholder="Search... ">
    </div>
  </div></script><script id="statisticBarView.ejs" type="text/template"><div class="navlogo display-none">
    <a href="#dashboard" style="padding-left: 15px;">
      <img class="svg stat_cpu"
        src="img/cpu.svg"
      />
      <img class="svg stat_ram"
        src="img/ram.svg"
        style="background-color: #FAFF92; margin-top: 9px; margin-left: 4px; margin-right: 2px;"
      />
      <img class="svg stat_req"
        src="img/requests.svg"
        style="background-color: #8aa051; margin-top: 9px;"
      />
    </a>
  </div></script><script id="subNavigationView.ejs" type="text/template"><ul class="subMenuEntries top">
    <li class="subMenuEntry pull-left">
      <div class="breadcrumb"></div>
    </li>
    <li id="healthStatus" class="infoEntry subMenuEntry pull-right positive">
      <a class="info health-info">HEALTH: </a>
      <a class="state health-state">GOOD</a>
      <a class="icon health-icon">
        <i class="fa fa-check-circle"></i>
      </a>
    </li>
    <li id="dbStatus" class="infoEntry subMenuEntry pull-right positive">
      <a class="info">DB:</a>
      <a class="state"><span><%= currentDB.name %></span></a>
      <a class="icon db-icon default-icon">
        <i class="fa fa-refresh"></i>      
      </a>
    </li>
    <li id="userBar" class="infoEntry subMenuEntry pull-right" style="margin-right: 10px;">
    </li>
  </ul>

  <ul class="subMenuEntries bottom">
  </ul></script><script id="tableView.ejs" type="text/template"><%
var escaped = function (value) {
  return value.replace(/&/g, "&amp;").replace(/</g, "&lt;").replace(/>/g, "&gt;")
  .replace(/"/g, "&quot;").replace(/'/g, "&#39;");
};
var cutByResolution = function (str) {
  if (str.length > 256) {
    return escaped(str.substr(0, 256)) + '...';
  }
  return escaped(str);
};
%>

<div class="pure-g pure-table pure-table-header pure-title no-padding">
  <div class="pure-table-row">
    <div class="pure-u-19-24">
      <div class="title">Content</div>
    </div>
    <div class="pure-u-3-24">
      <div class="">_key</div>
    </div>
    <div class="pure-u-2-24">
      <div class="actions">
        <a id="addDocumentButton" class="pull-right addButton"><span title="Add a document"><i class="fa fa-plus-circle"></i></span></a>
      </div>
    </div>
  </div>
</div>

<div class="pure-g pure-table pure-table-body no-padding">
  <% if (docs.length === 0) { %>
    <div class="pure-table-row pure-u-1-1">
      <span class="dataTables_empty">No documents</span>
    </div>
  <%
  }
  var odd = true;
  docs.forEach(function(d) {
    var tempObj = {};
    $.each(d.attributes.content, function(k, v) {
      if (! (k === '_id' || k === '_rev' || k === '_key')) {
        tempObj[k] = v;
      }
    });
    var tmpObj = JSON.stringify(tempObj); %>

  <div class="pure-table-row <%=odd?'odd':'even'%>" id="row_<%=d.attributes.key %>">

    <div class="pure-u-19-24">
      <div class="padding-right">
        <pre class="prettify" title="<%=escaped(tmpObj)%>"><%= cutByResolution(tmpObj) %></pre>
      </div>
    </div>
    <div class="pure-u-3-24">
      <div class="key"><%= d.attributes.key %></div>
    </div>
    <div class="pure-u-2-24">
      <div class="actions">
        <a class="deleteButton">
        <span data-original-title="Delete document" title="Delete document"><i class="fa fa-minus-circle"></i></i></span></a>
      </div>
    </div>

  </div>


  <% 
    odd = !odd;
    });
  %>

</div></script><script id="testView.ejs" type="text/template"><div class="headerBar">
    <a class="arangoHeader">Test</a>
  </div>

  <div id="testContent" class="test-content-id innerContent">
    <div id="graph-container"></div>
  </div></script><script id="userBarView.ejs" type="text/template"><a class="info default-icon">User: 
    <span class="toggle"> 
      <%=_.escape(username)%>
    </span>
    <i id="userLogoutIcon" class="fa fa-power-off" aria-hidden="true"></i>
  </a>

  <ul id="userInfo" class="subBarDropdown">
    <li class="dropdown-header">
      <div style="height: 1px; background: rgb(119, 203, 153)"></div>
      <img class="user-img" src="<%=img%>"/>
        <p><% if (name) {%><%=_.escape(username)%><small> <%=_.escape(name)%> </small>
        <% } else {%>
          <%=_.escape(username)%>
        <% } %>
        </p>
    </li>
    <li class="dropdown-footer">
      <button id="userLogout" class="button-primary btn-small pull-right">Logout</button>
    </li>
  </ul>

<!--
<ul class="navlist" id="userBarUl">

  <li class="dropdown user-menu userImg">
    <a href="#" class="tab userImg" id="user" >
      <img class="user-menu-img" src="<%=img%>" id="userimage" /> <b class="caret"></b>
    </a>
    <ul class="user-dropdown-menu" id="user_dropdown">
      <li class="dropdown-header" style="text-transform: none">
        <%
        if (name) {%>
        <%=_.escape(name)%> (<%=_.escape(username)%>)
        <% } else {%>
        <%=_.escape(username)%>
        <% } %>
      <li class="dropdown-item">
        <a id="userProfile" class="tab" href="#user">User Profile</a>
      </li>
      <li class="dropdown-item">
        <a id="userLogout" class="tab">Logout</a>
      </li>
    </ul>
  </li>

</ul>

--></script><script id="userManagementView.ejs" type="text/template"><div class="headerBar">
    <div class="search-field">
      <input type="text" value="<%=searchString%>" id="userManagementSearchInput" class="search-input" placeholder="Search..."/>
      <!-- <img id="userManagementSearchSubmit" class="search-submit-icon"> -->
      <i id="userManagementSearchSubmit" class="fa fa-search"></i>
    </div>
    <div class="headerButtonBar">
      <ul class="headerButtonList">
        <li class="enabled">
        <a id="userManagementToggle" class="headerButton">
          <span class="icon_arangodb_settings2" title="Settings"></span>
        </a>
        </li>
      </ul>
    </div>
  </div>


<div id="userManagementDropdown2" class="headerDropdown">

  <div id="userManagementDropdown" class="dropdownInner">
    <ul>
      <li class="nav-header">Sorting</li>

      <!--<li><a href="#">
        <label class="checkbox checkboxLabel">
          <input class="css-checkbox" type="checkbox" id="sortName">
          <label class="css-label css-label-round"></label>Sort by username
        </label>
      </a></li>

      <li><a href="#">
        <label class="checkbox checkboxLabel">
          <input class="css-checkbox" type="checkbox" id="sortType">
          <label class="css-label css-label-round"></label>Sort by status
        </label>
      </a></li>-->

      <li><a href="#">
        <label class="checkbox checkboxLabel">
          <input class="css-checkbox" type="checkbox" id="userSortDesc">
          <i class="fa"></i>
          Sort descending
        </label>
      </a></li>
    </ul>
  </div>

</div>


  <div class="contentDiv" id="arangoCollectionsContainer">
    <div id="userManagementThumbnailsIn" class="tileList pure-u">
      <div class="tile pure-u-1-1 pure-u-sm-1-2 pure-u-md-1-3 pure-u-lg-1-4 pure-u-xl-1-6">
        <div class="fullBorderBox">
          <a href="#" id="createUser" class="add">
            <span id="newUser" class="pull-left add-Icon"><i class="fa fa-plus-circle"></i></span>
            Add User
          </a>
        </div>
      </div>


            <% collection.forEach(function(user) {
              var username = user.get("user"),
                extra = user.get("extra"),
                name = extra.name,
                img = extra.img,
                active = user.get("active"),
                avatar = '<img src="';

              if (! img) {
                avatar += 'img/default_user.png';
              } else {
                avatar += 'https://s.gravatar.com/avatar/';
                avatar += img;
                avatar += '?s=50';
              }
              avatar += '" height="50" width="50" alt="" class="icon" id="';
              avatar += _.escape(username);
              avatar += '" />';
              if (! name) {
                name = " ";
              }
      %>

      <div class="tile pure-u-1-1 pure-u-sm-1-2 pure-u-md-1-3 pure-u-lg-1-4 pure-u-xl-1-6">
        <div class="paddingBox">
          <div class="borderBox"></div>
          <div class="iconSet">
            <span class="icon_arangodb_settings2 editUser" id="<%=_.escape(username) %>_edit-user" alt="Edit user" title="Edit user"></span>
          </div>
          <%=avatar %>
          <div class="tileBadge">
            <span>
              <%if (active) {%>
              <div class="corneredBadge loaded">
                active
              </div>
              <%} else {%>
              <div class="corneredBadge unloaded">
                inactive
              </div>
              <%}%>
            </span>
          </div>

          <h5 class="collectionName"><%=_.escape(username) %> <% if (name !== ' ') { %>(<%=_.escape(name) %>)<%}%></h5>
        </div>
      </div>
      <%});%>
     </div>
  </div></script><script id="warningList.ejs" type="text/template"><% if (warnings.length > 0) { %>
    <div>
      <ul>
        <% console.log(warnings); _.each(warnings, function(w) { console.log(w);%>
          <li><b><%=w.code%></b>: <%=w.message%></li>
        <% }); %>
      </ul>
    </div>
  <% } %></script><script id="workMonitorView.ejs" type="text/template"><div class="headerBar">
    <a class="arangoHeader">Work Monitor</a>
  </div>

  <div id="workMonitorContent" class="innerContent">
<<<<<<< HEAD
  </div></script></head><body><nav class="navbar" style="display: none"><div class="primary"><div class="navlogo"><a class="logo big" href="#"><img class="arangodbLogo" src="img/arangodb_logo_big.png"></a> <a class="logo small" href="#"><img class="arangodbLogo" src="img/arangodb_logo_small.png"></a> <a class="version"><span>VERSION:</span><span id="currentVersion"></span></a></div><div class="statmenu" id="statisticBar"></div><div class="navmenu" id="navigationBar"></div></div></nav><div id="modalPlaceholder"></div><div class="bodyWrapper" style="display: none"><div class="centralRow"><div id="navbar2" class="navbarWrapper secondary"><div class="subnavmenu" id="subNavigationBar"></div></div><div class="resizecontainer contentWrapper"><div id="loadingScreen" class="loadingScreen" style="display: none"><i class="fa fa-circle-o-notch fa-spin fa-3x fa-fw margin-bottom"></i> <span class="sr-only">Loading...</span></div><div id="content" class="centralContent"></div><footer class="footer"><div id="footerBar"></div></footer></div></div></div><div id="progressPlaceholder" style="display:none"></div><div id="spotlightPlaceholder" style="display:none"></div><div id="offlinePlaceholder" style="display:none"><div class="offline-div"><div class="pure-u"><div class="pure-u-1-4"></div><div class="pure-u-1-2 offline-window"><div class="offline-header"><h3>You have been disconnected from the server</h3></div><div class="offline-body"><p>The connection to the server has been lost. The server may be under heavy load.</p><p>Trying to reconnect in <span id="offlineSeconds">10</span> seconds.</p><p class="animation_state"><span><button class="button-success">Reconnect now</button></span></p></div></div><div class="pure-u-1-4"></div></div></div></div><div class="arangoFrame" style=""><div class="outerDiv"><div class="innerDiv"></div></div></div><script src="libs.js?version=1464081971374"></script><script src="app.js?version=1464081971374"></script></body></html>
=======
  </div></script></head><body><nav class="navbar" style="display: none"><div class="primary"><div class="navlogo"><a class="logo big" href="#"><img class="arangodbLogo" src="img/arangodb_logo_big.png"></a> <a class="logo small" href="#"><img class="arangodbLogo" src="img/arangodb_logo_small.png"></a> <a class="version"><span>VERSION:</span><span id="currentVersion"></span></a></div><div class="statmenu" id="statisticBar"></div><div class="navmenu" id="navigationBar"></div></div></nav><div id="modalPlaceholder"></div><div class="bodyWrapper" style="display: none"><div class="centralRow"><div id="navbar2" class="navbarWrapper secondary"><div class="subnavmenu" id="subNavigationBar"></div></div><div class="resizecontainer contentWrapper"><div id="loadingScreen" class="loadingScreen" style="display: none"><i class="fa fa-circle-o-notch fa-spin fa-3x fa-fw margin-bottom"></i> <span class="sr-only">Loading...</span></div><div id="content" class="centralContent"></div><footer class="footer"><div id="footerBar"></div></footer></div></div></div><div id="progressPlaceholder" style="display:none"></div><div id="spotlightPlaceholder" style="display:none"></div><div id="offlinePlaceholder" style="display:none"><div class="offline-div"><div class="pure-u"><div class="pure-u-1-4"></div><div class="pure-u-1-2 offline-window"><div class="offline-header"><h3>You have been disconnected from the server</h3></div><div class="offline-body"><p>The connection to the server has been lost. The server may be under heavy load.</p><p>Trying to reconnect in <span id="offlineSeconds">10</span> seconds.</p><p class="animation_state"><span><button class="button-success">Reconnect now</button></span></p></div></div><div class="pure-u-1-4"></div></div></div></div><div class="arangoFrame" style=""><div class="outerDiv"><div class="innerDiv"></div></div></div><script src="libs.js?version=1465305299972"></script><script src="app.js?version=1465305299972"></script></body></html>
>>>>>>> c1e90bb4
<|MERGE_RESOLUTION|>--- conflicted
+++ resolved
@@ -1349,32 +1349,6 @@
               <th class="tooltipInfoTh">
                 <div>
                   <a class="index-tooltip" data-toggle="tooltip" data-placement="left" title="A list of attribute paths.">
-                    <span rel="tooltip" class="arangoicon icon_arangodb_info"></span>
-                  </a>
-                </div>
-              </th>
-            </tr>
-            <tr>
-              <th class="collectionTh">Unique:</th>
-              <th>
-                <input id="newPersistentUnique" type="checkbox" name="newPersistentUnique" value="true">
-              </th>
-              <th class="tooltipInfoTh">
-                <div>
-                  <a class="index-tooltip" data-toggle="tooltip" data-placement="left" title="If true, then create a unique index.">
-                    <span rel="tooltip" class="arangoicon icon_arangodb_info"></span>
-                  </a>
-                </div>
-              </th>
-            </tr>
-            <tr>
-              <th class="collectionTh">Sparse:</th>
-              <th>
-                <input id="newPersistentSparse" type="checkbox" name="newPersistentSparse" value="true">
-              </th>
-              <th class="tooltipInfoTh">
-                <div>
-                  <a class="index-tooltip" data-toggle="tooltip" data-placement="left" title="If true, then create a sparse index.">
                     <span rel="tooltip" class="arangoicon icon_arangodb_info"></span>
                   </a>
                 </div>
@@ -3155,8 +3129,4 @@
   </div>
 
   <div id="workMonitorContent" class="innerContent">
-<<<<<<< HEAD
-  </div></script></head><body><nav class="navbar" style="display: none"><div class="primary"><div class="navlogo"><a class="logo big" href="#"><img class="arangodbLogo" src="img/arangodb_logo_big.png"></a> <a class="logo small" href="#"><img class="arangodbLogo" src="img/arangodb_logo_small.png"></a> <a class="version"><span>VERSION:</span><span id="currentVersion"></span></a></div><div class="statmenu" id="statisticBar"></div><div class="navmenu" id="navigationBar"></div></div></nav><div id="modalPlaceholder"></div><div class="bodyWrapper" style="display: none"><div class="centralRow"><div id="navbar2" class="navbarWrapper secondary"><div class="subnavmenu" id="subNavigationBar"></div></div><div class="resizecontainer contentWrapper"><div id="loadingScreen" class="loadingScreen" style="display: none"><i class="fa fa-circle-o-notch fa-spin fa-3x fa-fw margin-bottom"></i> <span class="sr-only">Loading...</span></div><div id="content" class="centralContent"></div><footer class="footer"><div id="footerBar"></div></footer></div></div></div><div id="progressPlaceholder" style="display:none"></div><div id="spotlightPlaceholder" style="display:none"></div><div id="offlinePlaceholder" style="display:none"><div class="offline-div"><div class="pure-u"><div class="pure-u-1-4"></div><div class="pure-u-1-2 offline-window"><div class="offline-header"><h3>You have been disconnected from the server</h3></div><div class="offline-body"><p>The connection to the server has been lost. The server may be under heavy load.</p><p>Trying to reconnect in <span id="offlineSeconds">10</span> seconds.</p><p class="animation_state"><span><button class="button-success">Reconnect now</button></span></p></div></div><div class="pure-u-1-4"></div></div></div></div><div class="arangoFrame" style=""><div class="outerDiv"><div class="innerDiv"></div></div></div><script src="libs.js?version=1464081971374"></script><script src="app.js?version=1464081971374"></script></body></html>
-=======
-  </div></script></head><body><nav class="navbar" style="display: none"><div class="primary"><div class="navlogo"><a class="logo big" href="#"><img class="arangodbLogo" src="img/arangodb_logo_big.png"></a> <a class="logo small" href="#"><img class="arangodbLogo" src="img/arangodb_logo_small.png"></a> <a class="version"><span>VERSION:</span><span id="currentVersion"></span></a></div><div class="statmenu" id="statisticBar"></div><div class="navmenu" id="navigationBar"></div></div></nav><div id="modalPlaceholder"></div><div class="bodyWrapper" style="display: none"><div class="centralRow"><div id="navbar2" class="navbarWrapper secondary"><div class="subnavmenu" id="subNavigationBar"></div></div><div class="resizecontainer contentWrapper"><div id="loadingScreen" class="loadingScreen" style="display: none"><i class="fa fa-circle-o-notch fa-spin fa-3x fa-fw margin-bottom"></i> <span class="sr-only">Loading...</span></div><div id="content" class="centralContent"></div><footer class="footer"><div id="footerBar"></div></footer></div></div></div><div id="progressPlaceholder" style="display:none"></div><div id="spotlightPlaceholder" style="display:none"></div><div id="offlinePlaceholder" style="display:none"><div class="offline-div"><div class="pure-u"><div class="pure-u-1-4"></div><div class="pure-u-1-2 offline-window"><div class="offline-header"><h3>You have been disconnected from the server</h3></div><div class="offline-body"><p>The connection to the server has been lost. The server may be under heavy load.</p><p>Trying to reconnect in <span id="offlineSeconds">10</span> seconds.</p><p class="animation_state"><span><button class="button-success">Reconnect now</button></span></p></div></div><div class="pure-u-1-4"></div></div></div></div><div class="arangoFrame" style=""><div class="outerDiv"><div class="innerDiv"></div></div></div><script src="libs.js?version=1465305299972"></script><script src="app.js?version=1465305299972"></script></body></html>
->>>>>>> c1e90bb4
+  </div></script></head><body><nav class="navbar" style="display: none"><div class="primary"><div class="navlogo"><a class="logo big" href="#"><img class="arangodbLogo" src="img/arangodb_logo_big.png"></a> <a class="logo small" href="#"><img class="arangodbLogo" src="img/arangodb_logo_small.png"></a> <a class="version"><span>VERSION:</span><span id="currentVersion"></span></a></div><div class="statmenu" id="statisticBar"></div><div class="navmenu" id="navigationBar"></div></div></nav><div id="modalPlaceholder"></div><div class="bodyWrapper" style="display: none"><div class="centralRow"><div id="navbar2" class="navbarWrapper secondary"><div class="subnavmenu" id="subNavigationBar"></div></div><div class="resizecontainer contentWrapper"><div id="loadingScreen" class="loadingScreen" style="display: none"><i class="fa fa-circle-o-notch fa-spin fa-3x fa-fw margin-bottom"></i> <span class="sr-only">Loading...</span></div><div id="content" class="centralContent"></div><footer class="footer"><div id="footerBar"></div></footer></div></div></div><div id="progressPlaceholder" style="display:none"></div><div id="spotlightPlaceholder" style="display:none"></div><div id="offlinePlaceholder" style="display:none"><div class="offline-div"><div class="pure-u"><div class="pure-u-1-4"></div><div class="pure-u-1-2 offline-window"><div class="offline-header"><h3>You have been disconnected from the server</h3></div><div class="offline-body"><p>The connection to the server has been lost. The server may be under heavy load.</p><p>Trying to reconnect in <span id="offlineSeconds">10</span> seconds.</p><p class="animation_state"><span><button class="button-success">Reconnect now</button></span></p></div></div><div class="pure-u-1-4"></div></div></div></div><div class="arangoFrame" style=""><div class="outerDiv"><div class="innerDiv"></div></div></div><script src="libs.js?version=1465305299972"></script><script src="app.js?version=1465305299972"></script></body></html>