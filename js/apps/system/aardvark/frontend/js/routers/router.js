/*jslint indent: 2, nomen: true, maxlen: 100, sloppy: true, vars: true, white: true, plusplus: true, newcap: true */
/*global window, $, Backbone, document, arangoCollectionModel*/
/*global arangoHelper,dashboardView,arangoDatabase*/

(function () {
    "use strict";

    window.Router = Backbone.Router.extend({
        routes: {
            "": "dashboard",
            "dashboard": "dashboard",
            "collection/:colid": "collection",
            "collections": "collections",
            "collectionInfo/:colid": "collectionInfo",
            "new": "newCollection",
            "login": "login",
            "collection/:colid/documents/:pageid": "documents",
            "collection/:colid/:docid": "document",
            "shell": "shell",
            "query": "query",
            "logs": "logs",
            "api": "api",
            "databases": "databases",
            "application/installed/:key": "applicationEdit",
            "application/available/:key": "applicationInstall",
            "applications": "applications",
            "application/documentation/:key": "appDocumentation",
            "graph": "graph",
            "graphManagement": "graphManagement",
            "graphManagement/add": "graphAddNew",
            "graphManagement/delete/:name": "graphDelete",
            "userManagement": "userManagement",
            "userProfile": "userProfile",
            "testing": "testview"
        },

        testview: function () {
            this.testView = new window.testView();
            this.testView.render();
        },

        initialize: function () {
            var self = this;
            this.bind('all', function (trigger, args) {
                var routeData = trigger.split(":");
                if (trigger === "route") {
                    if (self.currentRoute === "dashboard" && self.dashboardView) {
                        self.dashboardView.stopUpdating();
                    } else if (args === "dashboard") {
                        delete self.dashboardView;
                    }
                    self.currentRoute = args;
                }
            });
            this.graphs = new window.GraphCollection();
            this.notificationList = new window.NotificationCollection();

            window.currentDB = new window.CurrentDatabase();
            window.currentDB.fetch({
                async: false
            });

            window.userCollection = new window.ArangoUsers();

            window.arangoDatabase = new window.ArangoDatabase();

            window.arangoCollectionsStore = new window.arangoCollections();
            window.arangoDocumentsStore = new window.arangoDocuments();
            window.arangoDocumentStore = new window.arangoDocument();

            window.collectionsView = new window.CollectionsView({
                collection: window.arangoCollectionsStore
            });
            window.arangoCollectionsStore.fetch();
            window.documentsView = new window.DocumentsView();
            window.documentView = new window.DocumentView({
                collection: window.arangoDocumentStore
            });
            window.arangoLogsStore = new window.ArangoLogs();
            window.arangoLogsStore.fetch({
                success: function () {
                    window.logsView = new window.LogsView({
                        collection: window.arangoLogsStore
                    });
                }
            });

            this.foxxList = new window.FoxxCollection();

            this.footerView = new window.FooterView();
            this.naviView = new window.NavigationView({
                notificationCollection: this.notificationList,
                userCollection: window.userCollection
            });
            this.footerView.render();
            this.naviView.render();
            this.graphView = new window.GraphView({
                graphs: this.graphs,
                collection: window.arangoCollectionsStore
            });

            this.initVersionCheck();

            $(window).resize(function () {
                self.handleResize();
            });
            //this.handleResize();
        },

        initVersionCheck: function () {
            // this checks for version updates

            var self = this;
            var versionCheck = function () {
                $.ajax({
                    async: true,
                    crossDomain: true,
                    dataType: "jsonp",
                    url: "https://www.arangodb.org/repositories/versions.php" +
                        "?callback=parseVersions",
                    success: function (json) {
                        if (typeof json !== 'object') {
                            return;
                        }

                        // turn our own version string into a version object
                        var currentVersion =
                            window.versionHelper.fromString(self.footerView.system.version);

                        // get our mainline version
                        var mainLine = window.versionHelper.toStringMainLine(currentVersion);

                        var mainLines = Object.keys(json).
                            sort(window.versionHelper.compareVersionStrings);
                        var latestMainLine;
                        mainLines.forEach(function (l) {
                            if (json[l].stable) {
                                if (window.versionHelper.compareVersionStrings(l, mainLine) > 0) {
                                    latestMainLine = json[l];
                                }
                            }
                        });

                        var update;
                        var mainLineVersions;
                        var latest;
                        if (latestMainLine !== undefined &&
                            Object.keys(latestMainLine.versions).length > 0) {
                            mainLineVersions = Object.keys(latestMainLine.versions);
                            mainLineVersions = mainLineVersions.
                                sort(window.versionHelper.compareVersionStrings);
                            latest = mainLineVersions[mainLineVersions.length - 1];

                            update = {
                                type: "major",
                                version: latest,
                                changes: latestMainLine.versions[latest].changes
                            };
                        }

                        // check which stable mainline versions are available remotely
                        if (update === undefined &&
                            json.hasOwnProperty(mainLine) &&
                            json[mainLine].stable &&
                            json[mainLine].hasOwnProperty("versions") &&
                            Object.keys(json[mainLine].versions).length > 0) {
                            // sort by version numbers
                            mainLineVersions = Object.keys(json[mainLine].versions);
                            mainLineVersions = mainLineVersions.
                                sort(window.versionHelper.compareVersionStrings);
                            latest = mainLineVersions[mainLineVersions.length - 1];

                            var result = window.versionHelper.compareVersions(
                                currentVersion,
                                window.versionHelper.fromString(latest)
                            );
                            if (result < 0) {
                                update = {
                                    type: "minor",
                                    version: latest,
                                    changes: json[mainLine].versions[latest].changes
                                };
                            }
                        }

                        if (update !== undefined) {
                            var msg = "A newer version of ArangoDB (" + update.version +
                                ") has become available. You may want to check the " +
                                "changelog at <a href=\"" + update.changes + "\">" +
                                update.changes + "</a>";
                            arangoHelper.arangoNotification(msg, 15000);

                        }
                    },
                    error: function () {
                        // re-schedule the version check
                        window.setTimeout(versionCheck, 60000);
                    }
                });
            };

            window.setTimeout(versionCheck, 5000);
        },

        logsAllowed: function () {
            return (window.currentDB.get('name') === '_system');
        },

        checkUser: function () {
            if (window.userCollection.models.length === 0) {
                this.navigate("login", {trigger: true});
                return false;
            }
            return true;
        },

        login: function () {
            if (!this.loginView) {
                this.loginView = new window.loginView({
                    collection: window.userCollection
                });
            }
            this.loginView.render();
            this.naviView.selectMenuItem('');
        },

        collections: function () {
            var naviView = this.naviView;
            window.arangoCollectionsStore.fetch({
                success: function () {
                    window.collectionsView.render();
                    naviView.selectMenuItem('collections-menu');
                }
            });
        },

        collection: function (colid) {
            if (!this.collectionView) {
                this.collectionView = new window.CollectionView();
            }
            this.collectionView.setColId(colid);
            this.collectionView.render();
            this.naviView.selectMenuItem('collections-menu');
        },
        collectionInfo: function (colid) {
            if (!this.collectionInfoView) {
                this.collectionInfoView = new window.CollectionInfoView();
            }
            this.collectionInfoView.setColId(colid);
            this.collectionInfoView.render();
            this.naviView.selectMenuItem('collections-menu');
        },
        newCollection: function () {
            if (!this.newCollectionView) {
                this.newCollectionView = new window.newCollectionView({});
            }
            this.newCollectionView.render();
            this.naviView.selectMenuItem('collections-menu');
        },

        documents: function (colid, pageid) {
            if (!window.documentsView) {
                window.documentsView.initTable(colid, pageid);
            }
            window.documentsView.collectionID = colid;
            var type = arangoHelper.collectionApiType(colid);
            window.documentsView.colid = colid;
            window.documentsView.pageid = pageid;
            window.documentsView.type = type;
            window.documentsView.render();
            window.arangoDocumentsStore.getDocuments(colid, pageid);
        },

        document: function (colid, docid) {
            window.documentView.colid = colid;
            window.documentView.docid = docid;
            window.documentView.render();
            var type = arangoHelper.collectionApiType(colid);
            window.documentView.type = type;
            window.documentView.typeCheck(type);
        },

        shell: function () {
            if (!this.shellView) {
                this.shellView = new window.shellView();
            }
            this.shellView.render();
            this.naviView.selectMenuItem('tools-menu');
        },

        query: function () {
            if (!this.queryView) {
                this.queryView = new window.queryView();
            }
            this.queryView.render();
            this.naviView.selectMenuItem('query-menu');
        },

        api: function () {
            if (!this.apiView) {
                this.apiView = new window.apiView();
            }
            this.apiView.render();
            this.naviView.selectMenuItem('tools-menu');
        },

        databases: function () {
            if (arangoHelper.databaseAllowed() === true) {
                if (!this.databaseView) {
                    this.databaseView = new window.databaseView({
                        collection: arangoDatabase
                    });
                }
                this.databaseView.render();
                this.naviView.selectMenuItem('databases-menu');
            }
            else {
                this.navigate("#", {trigger: true});
                this.naviView.selectMenuItem('dashboard-menu');
                $('#databaseNavi').css('display', 'none');
                $('#databaseNaviSelect').css('display', 'none');
            }
        },

        logs: function () {
            if (!this.logsAllowed()) {
                this.navigate('', { trigger: true });
                return;
            }

            window.arangoLogsStore.fetch({
                success: function () {
                    window.logsView.render();
                    $('#logNav a[href="#all"]').tab('show');
                    window.logsView.initLogTables();
                    window.logsView.drawTable();
                    $('#all-switch').click();
                }
            });
            this.naviView.selectMenuItem('tools-menu');
        },

        dashboard: function () {
            this.naviView.selectMenuItem('dashboard-menu');
            if (this.statisticsDescriptionCollection === undefined) {
                this.statisticsDescriptionCollection = new window.StatisticsDescriptionCollection();
                this.statisticsDescriptionCollection.fetch({
                    async: false
                });
            }
            if (this.statistics === undefined) {
                this.statisticsCollection = new window.StatisticsCollection();
            }
            if (this.dashboardView === undefined) {
                this.dashboardView = new dashboardView({
                    collection: this.statisticsCollection,
                    description: this.statisticsDescriptionCollection,
                    documentStore: window.arangoDocumentsStore,
                    dygraphConfig: window.dygraphConfig
                });
            }
            this.dashboardView.render();
        },

        graph: function () {
            var self = this;
            window.arangoCollectionsStore.fetch({
                success: function () {
                    self.graphView.render();
                    self.naviView.selectMenuItem('graphviewer-menu');
                }
            });
        },

        graphManagement: function () {
            if (!this.graphManagementView) {
                this.graphManagementView =
                    new window.GraphManagementView({collection: this.graphs});
            }
            this.graphManagementView.render();
            this.naviView.selectMenuItem('graphviewer-menu');
        },

        graphAddNew: function () {
            if (!this.addNewGraphView) {
                this.addNewGraphView = new window.AddNewGraphView({
                    collection: window.arangoCollectionsStore,
                    graphs: this.graphs
                });
            }
            this.addNewGraphView.render();
            this.naviView.selectMenuItem('graphviewer-menu');
        },

        graphDelete: function (name) {
            if (!this.deleteGraphView) {
                this.deleteGraphView = new window.DeleteGraphView({
                    collection: this.graphs
                });
            }
            this.deleteGraphView.render(name);
            this.naviView.selectMenuItem('graphviewer-menu');
        },

        applications: function () {
            if (this.applicationsView === undefined) {
                this.applicationsView = new window.ApplicationsView({
                    collection: this.foxxList
                });
            }
            this.applicationsView.reload();
            this.naviView.selectMenuItem('applications-menu');
        },

        applicationEdit: function (appkey) {
            this.foxxList.fetch({
                async: false
            });
            var editAppView = new window.foxxEditView(
                {model: this.foxxList.findWhere({_key: appkey})}
            );
            editAppView.render();
        },

        applicationInstall: function (appkey) {
            this.foxxList.fetch({
                async: false
            });
            if (!this.installAppView) {
                this.installAppView = new window.foxxMountView({
                    collection: this.foxxList
                });
            }
            this.installAppView.render(appkey);
        },

        appDocumentation: function (key) {
            var docuView = new window.AppDocumentationView({key: key});
            docuView.render();
            this.naviView.selectMenuItem('applications-menu');
        },

        handleSelectDatabase: function () {
            this.naviView.handleSelectDatabase();
        },

        handleResize: function () {
            if (this.dashboardView) {
                this.dashboardView.resize();
            }
            var oldWidth = $('#content').width();
            var containerWidth = $(window).width() - 70;
            /*var spanWidth = 242;*/
            var spanWidth = 243;
            var divider = containerWidth / spanWidth;
            var roundDiv = parseInt(divider, 10);
            var newWidth = roundDiv * spanWidth - 2;
            var marginWidth = ((containerWidth + 30) - newWidth) / 2;
            /*
             $('#content').width(newWidth)
             .css('margin-left', marginWidth)
             .css('margin-right', marginWidth);
             */
            // $('.footer-right p').css('margin-right', marginWidth + 20);
            // $('.footer-left p').css('margin-left', marginWidth + 20);
            if (newWidth !== oldWidth) {
                this.graphView.handleResize(newWidth);
            }
        },

        userManagement: function () {
            if (!this.userManagementView) {
                this.userManagementView = new window.userManagementView({
                    collection: window.userCollection
                });
            }
            this.userManagementView.render();
            this.naviView.selectMenuItem('tools-menu');
        },

        userProfile: function () {
            if (!this.userProfileView) {
                this.userProfileView = new window.userProfileView({
                    collection: window.userCollection
                });
            }
            this.userProfileView.render();
            this.naviView.selectMenuItem('user-menu');
        }
<<<<<<< HEAD
      });
    },

    graphManagement: function() {
      if (!this.graphManagementView) {
        this.graphManagementView = new window.GraphManagementView({collection: this.graphs});
      }
      this.graphManagementView.render();
      this.naviView.selectMenuItem('graphviewer-menu');
    },

    graphAddNew: function() {
      if (!this.addNewGraphView) {
        this.addNewGraphView = new window.AddNewGraphView({
          collection: window.arangoCollectionsStore,
          graphs: this.graphs
        });
      }
      this.addNewGraphView.render();
      this.naviView.selectMenuItem('graphviewer-menu');
    },

    graphDelete: function(name) {
      if (!this.deleteGraphView) {
        this.deleteGraphView = new window.DeleteGraphView({
          collection: this.graphs
        });
      }
      this.deleteGraphView.render(name);
      this.naviView.selectMenuItem('graphviewer-menu');
    },

    applications: function() {
      if (this.applicationsView === undefined) {
        this.applicationsView = new window.ApplicationsView({
          collection: this.foxxList
        });
      }
      this.applicationsView.reload();
      this.naviView.selectMenuItem('applications-menu');
    },

    applicationEdit: function(appkey) {
      this.foxxList.fetch({
        async: false
      });
      var editAppView = new window.foxxEditView({model: this.foxxList.findWhere({_key: appkey})});
      editAppView.render();
    },

    applicationInstall: function(appkey) {
      this.foxxList.fetch({
        async: false
      });
      if (!this.installAppView) {
        this.installAppView = new window.foxxMountView({
          collection: this.foxxList
        });
      }
      this.installAppView.render(appkey);
    },

    appDocumentation: function(key) {
      var docuView = new window.AppDocumentationView({key: key});
      docuView.render();
      this.naviView.selectMenuItem('applications-menu');
    },

    handleSelectDatabase: function () {
      this.naviView.handleSelectDatabase();
    },

    handleResize: function () {
      var oldWidth = $('#content').width();
      var containerWidth = $(window).width() - 70;
      /*var spanWidth = 242;*/
      var spanWidth = 243;
      var divider = containerWidth / spanWidth;
      var roundDiv = parseInt(divider, 10);
      var newWidth = roundDiv*spanWidth -2;
      var marginWidth = ((containerWidth+30) - newWidth)/2;
      /*
      $('#content').width(newWidth)
      .css('margin-left', marginWidth)
      .css('margin-right', marginWidth);
      */
      // $('.footer-right p').css('margin-right', marginWidth + 20);
      // $('.footer-left p').css('margin-left', marginWidth + 20);
      if (newWidth !== oldWidth) {
        this.graphView.handleResize(newWidth);
      }
    },

    userManagement: function() {
      if (!this.userManagementView) {
        this.userManagementView = new window.userManagementView({
          collection: window.userCollection
        });
      }
      this.userManagementView.render();
      this.naviView.selectMenuItem('tools-menu');
    },

    userProfile: function() {
      if (!this.userProfileView) {
        this.userProfileView = new window.userProfileView({
          collection: window.userCollection
        });
      }
      this.userProfileView.render();
      this.naviView.selectMenuItem('user-menu');
    }

  });
=======

    });
>>>>>>> a3596a60

}());<|MERGE_RESOLUTION|>--- conflicted
+++ resolved
@@ -487,124 +487,6 @@
             this.userProfileView.render();
             this.naviView.selectMenuItem('user-menu');
         }
-<<<<<<< HEAD
-      });
-    },
-
-    graphManagement: function() {
-      if (!this.graphManagementView) {
-        this.graphManagementView = new window.GraphManagementView({collection: this.graphs});
-      }
-      this.graphManagementView.render();
-      this.naviView.selectMenuItem('graphviewer-menu');
-    },
-
-    graphAddNew: function() {
-      if (!this.addNewGraphView) {
-        this.addNewGraphView = new window.AddNewGraphView({
-          collection: window.arangoCollectionsStore,
-          graphs: this.graphs
-        });
-      }
-      this.addNewGraphView.render();
-      this.naviView.selectMenuItem('graphviewer-menu');
-    },
-
-    graphDelete: function(name) {
-      if (!this.deleteGraphView) {
-        this.deleteGraphView = new window.DeleteGraphView({
-          collection: this.graphs
-        });
-      }
-      this.deleteGraphView.render(name);
-      this.naviView.selectMenuItem('graphviewer-menu');
-    },
-
-    applications: function() {
-      if (this.applicationsView === undefined) {
-        this.applicationsView = new window.ApplicationsView({
-          collection: this.foxxList
-        });
-      }
-      this.applicationsView.reload();
-      this.naviView.selectMenuItem('applications-menu');
-    },
-
-    applicationEdit: function(appkey) {
-      this.foxxList.fetch({
-        async: false
-      });
-      var editAppView = new window.foxxEditView({model: this.foxxList.findWhere({_key: appkey})});
-      editAppView.render();
-    },
-
-    applicationInstall: function(appkey) {
-      this.foxxList.fetch({
-        async: false
-      });
-      if (!this.installAppView) {
-        this.installAppView = new window.foxxMountView({
-          collection: this.foxxList
-        });
-      }
-      this.installAppView.render(appkey);
-    },
-
-    appDocumentation: function(key) {
-      var docuView = new window.AppDocumentationView({key: key});
-      docuView.render();
-      this.naviView.selectMenuItem('applications-menu');
-    },
-
-    handleSelectDatabase: function () {
-      this.naviView.handleSelectDatabase();
-    },
-
-    handleResize: function () {
-      var oldWidth = $('#content').width();
-      var containerWidth = $(window).width() - 70;
-      /*var spanWidth = 242;*/
-      var spanWidth = 243;
-      var divider = containerWidth / spanWidth;
-      var roundDiv = parseInt(divider, 10);
-      var newWidth = roundDiv*spanWidth -2;
-      var marginWidth = ((containerWidth+30) - newWidth)/2;
-      /*
-      $('#content').width(newWidth)
-      .css('margin-left', marginWidth)
-      .css('margin-right', marginWidth);
-      */
-      // $('.footer-right p').css('margin-right', marginWidth + 20);
-      // $('.footer-left p').css('margin-left', marginWidth + 20);
-      if (newWidth !== oldWidth) {
-        this.graphView.handleResize(newWidth);
-      }
-    },
-
-    userManagement: function() {
-      if (!this.userManagementView) {
-        this.userManagementView = new window.userManagementView({
-          collection: window.userCollection
-        });
-      }
-      this.userManagementView.render();
-      this.naviView.selectMenuItem('tools-menu');
-    },
-
-    userProfile: function() {
-      if (!this.userProfileView) {
-        this.userProfileView = new window.userProfileView({
-          collection: window.userCollection
-        });
-      }
-      this.userProfileView.render();
-      this.naviView.selectMenuItem('user-menu');
-    }
-
-  });
-=======
-
     });
->>>>>>> a3596a60
 
 }());