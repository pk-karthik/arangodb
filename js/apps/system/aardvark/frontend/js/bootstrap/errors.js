/*jslint indent: 2,
         nomen: true,
         maxlen: 240,
         sloppy: true,
         vars: true,
         white: true,
         plusplus: true */
/*global require */

////////////////////////////////////////////////////////////////////////////////
/// @brief auto-generated file generated from errors.dat
////////////////////////////////////////////////////////////////////////////////

(function () {
  var internal = require("internal");

  internal.errors = {
    "ERROR_NO_ERROR"               : { "code" : 0, "message" : "no error" }, 
    "ERROR_FAILED"                 : { "code" : 1, "message" : "failed" }, 
    "ERROR_SYS_ERROR"              : { "code" : 2, "message" : "system error" }, 
    "ERROR_OUT_OF_MEMORY"          : { "code" : 3, "message" : "out of memory" }, 
    "ERROR_INTERNAL"               : { "code" : 4, "message" : "internal error" }, 
    "ERROR_ILLEGAL_NUMBER"         : { "code" : 5, "message" : "illegal number" }, 
    "ERROR_NUMERIC_OVERFLOW"       : { "code" : 6, "message" : "numeric overflow" }, 
    "ERROR_ILLEGAL_OPTION"         : { "code" : 7, "message" : "illegal option" }, 
    "ERROR_DEAD_PID"               : { "code" : 8, "message" : "dead process identifier" }, 
    "ERROR_NOT_IMPLEMENTED"        : { "code" : 9, "message" : "not implemented" }, 
    "ERROR_BAD_PARAMETER"          : { "code" : 10, "message" : "bad parameter" }, 
    "ERROR_FORBIDDEN"              : { "code" : 11, "message" : "forbidden" }, 
    "ERROR_OUT_OF_MEMORY_MMAP"     : { "code" : 12, "message" : "out of memory in mmap" }, 
    "ERROR_CORRUPTED_CSV"          : { "code" : 13, "message" : "csv is corrupt" }, 
    "ERROR_FILE_NOT_FOUND"         : { "code" : 14, "message" : "file not found" }, 
    "ERROR_CANNOT_WRITE_FILE"      : { "code" : 15, "message" : "cannot write file" }, 
    "ERROR_CANNOT_OVERWRITE_FILE"  : { "code" : 16, "message" : "cannot overwrite file" }, 
    "ERROR_TYPE_ERROR"             : { "code" : 17, "message" : "type error" }, 
    "ERROR_LOCK_TIMEOUT"           : { "code" : 18, "message" : "lock timeout" }, 
    "ERROR_CANNOT_CREATE_DIRECTORY" : { "code" : 19, "message" : "cannot create directory" }, 
    "ERROR_CANNOT_CREATE_TEMP_FILE" : { "code" : 20, "message" : "cannot create temporary file" }, 
    "ERROR_REQUEST_CANCELED"       : { "code" : 21, "message" : "canceled request" }, 
    "ERROR_DEBUG"                  : { "code" : 22, "message" : "intentional debug error" }, 
    "ERROR_AID_NOT_FOUND"          : { "code" : 23, "message" : "internal error with attribute ID in shaper" }, 
    "ERROR_LEGEND_INCOMPLETE"      : { "code" : 24, "message" : "internal error if a legend could not be created" }, 
    "ERROR_HTTP_BAD_PARAMETER"     : { "code" : 400, "message" : "bad parameter" }, 
    "ERROR_HTTP_UNAUTHORIZED"      : { "code" : 401, "message" : "unauthorized" }, 
    "ERROR_HTTP_FORBIDDEN"         : { "code" : 403, "message" : "forbidden" }, 
    "ERROR_HTTP_NOT_FOUND"         : { "code" : 404, "message" : "not found" }, 
    "ERROR_HTTP_METHOD_NOT_ALLOWED" : { "code" : 405, "message" : "method not supported" }, 
    "ERROR_HTTP_PRECONDITION_FAILED" : { "code" : 412, "message" : "precondition failed" }, 
    "ERROR_HTTP_SERVER_ERROR"      : { "code" : 500, "message" : "internal server error" }, 
    "ERROR_HTTP_CORRUPTED_JSON"    : { "code" : 600, "message" : "invalid JSON object" }, 
    "ERROR_HTTP_SUPERFLUOUS_SUFFICES" : { "code" : 601, "message" : "superfluous URL suffices" }, 
    "ERROR_ARANGO_ILLEGAL_STATE"   : { "code" : 1000, "message" : "illegal state" }, 
    "ERROR_ARANGO_SHAPER_FAILED"   : { "code" : 1001, "message" : "could not shape document" }, 
    "ERROR_ARANGO_DATAFILE_SEALED" : { "code" : 1002, "message" : "datafile sealed" }, 
    "ERROR_ARANGO_UNKNOWN_COLLECTION_TYPE" : { "code" : 1003, "message" : "unknown type" }, 
    "ERROR_ARANGO_READ_ONLY"       : { "code" : 1004, "message" : "read only" }, 
    "ERROR_ARANGO_DUPLICATE_IDENTIFIER" : { "code" : 1005, "message" : "duplicate identifier" }, 
    "ERROR_ARANGO_DATAFILE_UNREADABLE" : { "code" : 1006, "message" : "datafile unreadable" }, 
    "ERROR_ARANGO_DATAFILE_EMPTY"  : { "code" : 1007, "message" : "datafile empty" }, 
    "ERROR_ARANGO_CORRUPTED_DATAFILE" : { "code" : 1100, "message" : "corrupted datafile" }, 
    "ERROR_ARANGO_ILLEGAL_PARAMETER_FILE" : { "code" : 1101, "message" : "illegal parameter file" }, 
    "ERROR_ARANGO_CORRUPTED_COLLECTION" : { "code" : 1102, "message" : "corrupted collection" }, 
    "ERROR_ARANGO_MMAP_FAILED"     : { "code" : 1103, "message" : "mmap failed" }, 
    "ERROR_ARANGO_FILESYSTEM_FULL" : { "code" : 1104, "message" : "filesystem full" }, 
    "ERROR_ARANGO_NO_JOURNAL"      : { "code" : 1105, "message" : "no journal" }, 
    "ERROR_ARANGO_DATAFILE_ALREADY_EXISTS" : { "code" : 1106, "message" : "cannot create/rename datafile because it already exists" }, 
    "ERROR_ARANGO_DATADIR_LOCKED"  : { "code" : 1107, "message" : "database directory is locked" }, 
    "ERROR_ARANGO_COLLECTION_DIRECTORY_ALREADY_EXISTS" : { "code" : 1108, "message" : "cannot create/rename collection because directory already exists" }, 
    "ERROR_ARANGO_MSYNC_FAILED"    : { "code" : 1109, "message" : "msync failed" }, 
    "ERROR_ARANGO_DATADIR_UNLOCKABLE" : { "code" : 1110, "message" : "cannot lock database directory" }, 
    "ERROR_ARANGO_CONFLICT"        : { "code" : 1200, "message" : "conflict" }, 
    "ERROR_ARANGO_DATADIR_INVALID" : { "code" : 1201, "message" : "invalid database directory" }, 
    "ERROR_ARANGO_DOCUMENT_NOT_FOUND" : { "code" : 1202, "message" : "document not found" }, 
    "ERROR_ARANGO_COLLECTION_NOT_FOUND" : { "code" : 1203, "message" : "collection not found" }, 
    "ERROR_ARANGO_COLLECTION_PARAMETER_MISSING" : { "code" : 1204, "message" : "parameter 'collection' not found" }, 
    "ERROR_ARANGO_DOCUMENT_HANDLE_BAD" : { "code" : 1205, "message" : "illegal document handle" }, 
    "ERROR_ARANGO_MAXIMAL_SIZE_TOO_SMALL" : { "code" : 1206, "message" : "maixmal size of journal too small" }, 
    "ERROR_ARANGO_DUPLICATE_NAME"  : { "code" : 1207, "message" : "duplicate name" }, 
    "ERROR_ARANGO_ILLEGAL_NAME"    : { "code" : 1208, "message" : "illegal name" }, 
    "ERROR_ARANGO_NO_INDEX"        : { "code" : 1209, "message" : "no suitable index known" }, 
    "ERROR_ARANGO_UNIQUE_CONSTRAINT_VIOLATED" : { "code" : 1210, "message" : "unique constraint violated" }, 
    "ERROR_ARANGO_GEO_INDEX_VIOLATED" : { "code" : 1211, "message" : "geo index violated" }, 
    "ERROR_ARANGO_INDEX_NOT_FOUND" : { "code" : 1212, "message" : "index not found" }, 
    "ERROR_ARANGO_CROSS_COLLECTION_REQUEST" : { "code" : 1213, "message" : "cross collection request not allowed" }, 
    "ERROR_ARANGO_INDEX_HANDLE_BAD" : { "code" : 1214, "message" : "illegal index handle" }, 
    "ERROR_ARANGO_CAP_CONSTRAINT_ALREADY_DEFINED" : { "code" : 1215, "message" : "cap constraint already defined" }, 
    "ERROR_ARANGO_DOCUMENT_TOO_LARGE" : { "code" : 1216, "message" : "document too large" }, 
    "ERROR_ARANGO_COLLECTION_NOT_UNLOADED" : { "code" : 1217, "message" : "collection must be unloaded" }, 
    "ERROR_ARANGO_COLLECTION_TYPE_INVALID" : { "code" : 1218, "message" : "collection type invalid" }, 
    "ERROR_ARANGO_VALIDATION_FAILED" : { "code" : 1219, "message" : "validator failed" }, 
    "ERROR_ARANGO_PARSER_FAILED"   : { "code" : 1220, "message" : "parser failed" }, 
    "ERROR_ARANGO_DOCUMENT_KEY_BAD" : { "code" : 1221, "message" : "illegal document key" }, 
    "ERROR_ARANGO_DOCUMENT_KEY_UNEXPECTED" : { "code" : 1222, "message" : "unexpected document key" }, 
    "ERROR_ARANGO_DATADIR_NOT_WRITABLE" : { "code" : 1224, "message" : "server database directory not writable" }, 
    "ERROR_ARANGO_OUT_OF_KEYS"     : { "code" : 1225, "message" : "out of keys" }, 
    "ERROR_ARANGO_DOCUMENT_KEY_MISSING" : { "code" : 1226, "message" : "missing document key" }, 
    "ERROR_ARANGO_DOCUMENT_TYPE_INVALID" : { "code" : 1227, "message" : "invalid document type" }, 
    "ERROR_ARANGO_DATABASE_NOT_FOUND" : { "code" : 1228, "message" : "database not found" }, 
    "ERROR_ARANGO_DATABASE_NAME_INVALID" : { "code" : 1229, "message" : "database name invalid" }, 
    "ERROR_ARANGO_USE_SYSTEM_DATABASE" : { "code" : 1230, "message" : "operation only allowed in system database" }, 
    "ERROR_ARANGO_ENDPOINT_NOT_FOUND" : { "code" : 1231, "message" : "endpoint not found" }, 
    "ERROR_ARANGO_INVALID_KEY_GENERATOR" : { "code" : 1232, "message" : "invalid key generator" }, 
    "ERROR_ARANGO_INVALID_EDGE_ATTRIBUTE" : { "code" : 1233, "message" : "edge attribute missing" }, 
    "ERROR_ARANGO_INDEX_DOCUMENT_ATTRIBUTE_MISSING" : { "code" : 1234, "message" : "index insertion warning - attribute missing in document" }, 
    "ERROR_ARANGO_INDEX_CREATION_FAILED" : { "code" : 1235, "message" : "index creation failed" }, 
    "ERROR_ARANGO_DATAFILE_FULL"   : { "code" : 1300, "message" : "datafile full" }, 
    "ERROR_ARANGO_EMPTY_DATADIR"   : { "code" : 1301, "message" : "server database directory is empty" }, 
    "ERROR_REPLICATION_NO_RESPONSE" : { "code" : 1400, "message" : "no response" }, 
    "ERROR_REPLICATION_INVALID_RESPONSE" : { "code" : 1401, "message" : "invalid response" }, 
    "ERROR_REPLICATION_MASTER_ERROR" : { "code" : 1402, "message" : "master error" }, 
    "ERROR_REPLICATION_MASTER_INCOMPATIBLE" : { "code" : 1403, "message" : "master incompatible" }, 
    "ERROR_REPLICATION_MASTER_CHANGE" : { "code" : 1404, "message" : "master change" }, 
    "ERROR_REPLICATION_LOOP"       : { "code" : 1405, "message" : "loop detected" }, 
    "ERROR_REPLICATION_UNEXPECTED_MARKER" : { "code" : 1406, "message" : "unexpected marker" }, 
    "ERROR_REPLICATION_INVALID_APPLIER_STATE" : { "code" : 1407, "message" : "invalid applier state" }, 
    "ERROR_REPLICATION_UNEXPECTED_TRANSACTION" : { "code" : 1408, "message" : "invalid transaction" }, 
    "ERROR_REPLICATION_INVALID_LOGGER_CONFIGURATION" : { "code" : 1409, "message" : "invalid replication logger configuration" }, 
    "ERROR_REPLICATION_INVALID_APPLIER_CONFIGURATION" : { "code" : 1410, "message" : "invalid replication applier configuration" }, 
    "ERROR_REPLICATION_RUNNING"    : { "code" : 1411, "message" : "cannot change applier configuration while running" }, 
    "ERROR_REPLICATION_APPLIER_STOPPED" : { "code" : 1412, "message" : "replication stopped" }, 
    "ERROR_REPLICATION_NO_START_TICK" : { "code" : 1413, "message" : "no start tick" }, 
    "ERROR_CLUSTER_NO_AGENCY"      : { "code" : 1450, "message" : "could not connect to agency" }, 
    "ERROR_CLUSTER_NO_COORDINATOR_HEADER" : { "code" : 1451, "message" : "missing coordinator header" }, 
    "ERROR_CLUSTER_COULD_NOT_LOCK_PLAN" : { "code" : 1452, "message" : "could not lock plan in agency" }, 
    "ERROR_CLUSTER_COLLECTION_ID_EXISTS" : { "code" : 1453, "message" : "collection ID already exists" }, 
    "ERROR_CLUSTER_COULD_NOT_CREATE_COLLECTION_IN_PLAN" : { "code" : 1454, "message" : "could not create collection in plan" }, 
    "ERROR_CLUSTER_COULD_NOT_READ_CURRENT_VERSION" : { "code" : 1455, "message" : "could not read version in current in agency" }, 
    "ERROR_CLUSTER_COULD_NOT_CREATE_COLLECTION" : { "code" : 1456, "message" : "could not create collection" }, 
    "ERROR_CLUSTER_TIMEOUT"        : { "code" : 1457, "message" : "timeout in cluster operation" }, 
    "ERROR_CLUSTER_COULD_NOT_REMOVE_COLLECTION_IN_PLAN" : { "code" : 1458, "message" : "could not remove collection from plan" }, 
    "ERROR_CLUSTER_COULD_NOT_REMOVE_COLLECTION_IN_CURRENT" : { "code" : 1459, "message" : "could not remove collection from current" }, 
    "ERROR_CLUSTER_COULD_NOT_CREATE_DATABASE_IN_PLAN" : { "code" : 1460, "message" : "could not create database in plan" }, 
    "ERROR_CLUSTER_COULD_NOT_CREATE_DATABASE" : { "code" : 1461, "message" : "could not create database" }, 
    "ERROR_CLUSTER_COULD_NOT_REMOVE_DATABASE_IN_PLAN" : { "code" : 1462, "message" : "could not remove database from plan" }, 
    "ERROR_CLUSTER_COULD_NOT_REMOVE_DATABASE_IN_CURRENT" : { "code" : 1463, "message" : "could not remove database from current" }, 
    "ERROR_CLUSTER_SHARD_GONE"     : { "code" : 1464, "message" : "no responsible shard found" }, 
    "ERROR_CLUSTER_CONNECTION_LOST" : { "code" : 1465, "message" : "cluster internal HTTP connection broken" }, 
    "ERROR_CLUSTER_MUST_NOT_SPECIFY_KEY" : { "code" : 1466, "message" : "must not specify _key for this collection" }, 
    "ERROR_CLUSTER_GOT_CONTRADICTING_ANSWERS" : { "code" : 1467, "message" : "got contradicting answers from different shards" }, 
    "ERROR_CLUSTER_NOT_ALL_SHARDING_ATTRIBUTES_GIVEN" : { "code" : 1468, "message" : "not all sharding attributes given" }, 
    "ERROR_CLUSTER_MUST_NOT_CHANGE_SHARDING_ATTRIBUTES" : { "code" : 1469, "message" : "must not change the value of a shardkey attribute" }, 
    "ERROR_CLUSTER_UNSUPPORTED"    : { "code" : 1470, "message" : "unsupported operation or parameter" }, 
    "ERROR_CLUSTER_ONLY_ON_COORDINATOR" : { "code" : 1471, "message" : "this operation is only valid on a coordinator in a cluster" }, 
    "ERROR_CLUSTER_READING_PLAN_AGENCY" : { "code" : 1472, "message" : "error reading Plan in agency" }, 
    "ERROR_CLUSTER_COULD_NOT_TRUNCATE_COLLECTION" : { "code" : 1473, "message" : "could not truncate collection" }, 
    "ERROR_QUERY_KILLED"           : { "code" : 1500, "message" : "query killed" }, 
    "ERROR_QUERY_PARSE"            : { "code" : 1501, "message" : "%s" }, 
    "ERROR_QUERY_EMPTY"            : { "code" : 1502, "message" : "query is empty" }, 
    "ERROR_QUERY_SCRIPT"           : { "code" : 1503, "message" : "runtime error '%s'" }, 
    "ERROR_QUERY_NUMBER_OUT_OF_RANGE" : { "code" : 1504, "message" : "number out of range" }, 
    "ERROR_QUERY_VARIABLE_NAME_INVALID" : { "code" : 1510, "message" : "variable name '%s' has an invalid format" }, 
    "ERROR_QUERY_VARIABLE_REDECLARED" : { "code" : 1511, "message" : "variable '%s' is assigned multiple times" }, 
    "ERROR_QUERY_VARIABLE_NAME_UNKNOWN" : { "code" : 1512, "message" : "unknown variable '%s'" }, 
    "ERROR_QUERY_COLLECTION_LOCK_FAILED" : { "code" : 1521, "message" : "unable to read-lock collection %s" }, 
    "ERROR_QUERY_TOO_MANY_COLLECTIONS" : { "code" : 1522, "message" : "too many collections" }, 
    "ERROR_QUERY_DOCUMENT_ATTRIBUTE_REDECLARED" : { "code" : 1530, "message" : "document attribute '%s' is assigned multiple times" }, 
    "ERROR_QUERY_FUNCTION_NAME_UNKNOWN" : { "code" : 1540, "message" : "usage of unknown function '%s()'" }, 
    "ERROR_QUERY_FUNCTION_ARGUMENT_NUMBER_MISMATCH" : { "code" : 1541, "message" : "invalid number of arguments for function '%s()'" }, 
    "ERROR_QUERY_FUNCTION_ARGUMENT_TYPE_MISMATCH" : { "code" : 1542, "message" : "invalid argument type used in call to function '%s()'" }, 
    "ERROR_QUERY_INVALID_REGEX"    : { "code" : 1543, "message" : "invalid regex argument value used in call to function '%s()'" }, 
    "ERROR_QUERY_BIND_PARAMETERS_INVALID" : { "code" : 1550, "message" : "invalid structure of bind parameters" }, 
    "ERROR_QUERY_BIND_PARAMETER_MISSING" : { "code" : 1551, "message" : "no value specified for declared bind parameter '%s'" }, 
    "ERROR_QUERY_BIND_PARAMETER_UNDECLARED" : { "code" : 1552, "message" : "bind parameter '%s' was not declared in the query" }, 
    "ERROR_QUERY_BIND_PARAMETER_TYPE" : { "code" : 1553, "message" : "bind parameter '%s' has an invalid value or type" }, 
    "ERROR_QUERY_INVALID_LOGICAL_VALUE" : { "code" : 1560, "message" : "invalid logical value" }, 
    "ERROR_QUERY_INVALID_ARITHMETIC_VALUE" : { "code" : 1561, "message" : "invalid arithmetic value" }, 
    "ERROR_QUERY_DIVISION_BY_ZERO" : { "code" : 1562, "message" : "division by zero" }, 
    "ERROR_QUERY_LIST_EXPECTED"    : { "code" : 1563, "message" : "list expected" }, 
    "ERROR_QUERY_FAIL_CALLED"      : { "code" : 1569, "message" : "FAIL(%s) called" }, 
    "ERROR_QUERY_GEO_INDEX_MISSING" : { "code" : 1570, "message" : "no suitable geo index found for geo restriction on '%s'" }, 
    "ERROR_QUERY_FULLTEXT_INDEX_MISSING" : { "code" : 1571, "message" : "no suitable fulltext index found for fulltext query on '%s'" }, 
    "ERROR_QUERY_INVALID_DATE_VALUE" : { "code" : 1572, "message" : "invalid date value" }, 
    "ERROR_QUERY_MULTI_MODIFY"     : { "code" : 1573, "message" : "multi-modify query" }, 
<<<<<<< HEAD
    "ERROR_QUERY_MODIFY_IN_SUBQUERY" : { "code" : 1574, "message" : "modify operation in subquery" }, 
    "ERROR_QUERY_COMPILE_TIME_OPTIONS" : { "code" : 1575, "message" : "options must be readable at query compile time" }, 
=======
    "ERROR_QUERY_MODIFY_IN_SUBQUERY" : { "code" : 1574, "message" : "modify in subquery" }, 
>>>>>>> 7f1c67b9
    "ERROR_QUERY_FUNCTION_INVALID_NAME" : { "code" : 1580, "message" : "invalid user function name" }, 
    "ERROR_QUERY_FUNCTION_INVALID_CODE" : { "code" : 1581, "message" : "invalid user function code" }, 
    "ERROR_QUERY_FUNCTION_NOT_FOUND" : { "code" : 1582, "message" : "user function '%s()' not found" }, 
    "ERROR_CURSOR_NOT_FOUND"       : { "code" : 1600, "message" : "cursor not found" }, 
    "ERROR_TRANSACTION_INTERNAL"   : { "code" : 1650, "message" : "internal transaction error" }, 
    "ERROR_TRANSACTION_NESTED"     : { "code" : 1651, "message" : "nested transactions detected" }, 
    "ERROR_TRANSACTION_UNREGISTERED_COLLECTION" : { "code" : 1652, "message" : "unregistered collection used in transaction" }, 
    "ERROR_TRANSACTION_DISALLOWED_OPERATION" : { "code" : 1653, "message" : "disallowed operation inside transaction" }, 
    "ERROR_TRANSACTION_ABORTED"    : { "code" : 1654, "message" : "transaction aborted" }, 
    "ERROR_USER_INVALID_NAME"      : { "code" : 1700, "message" : "invalid user name" }, 
    "ERROR_USER_INVALID_PASSWORD"  : { "code" : 1701, "message" : "invalid password" }, 
    "ERROR_USER_DUPLICATE"         : { "code" : 1702, "message" : "duplicate user" }, 
    "ERROR_USER_NOT_FOUND"         : { "code" : 1703, "message" : "user not found" }, 
    "ERROR_USER_CHANGE_PASSWORD"   : { "code" : 1704, "message" : "user must change his password" }, 
    "ERROR_APPLICATION_INVALID_NAME" : { "code" : 1750, "message" : "invalid application name" }, 
    "ERROR_APPLICATION_INVALID_MOUNT" : { "code" : 1751, "message" : "invalid mount" }, 
    "ERROR_APPLICATION_DOWNLOAD_FAILED" : { "code" : 1752, "message" : "application download failed" }, 
    "ERROR_APPLICATION_UPLOAD_FAILED" : { "code" : 1753, "message" : "application upload failed" }, 
    "ERROR_KEYVALUE_INVALID_KEY"   : { "code" : 1800, "message" : "invalid key declaration" }, 
    "ERROR_KEYVALUE_KEY_EXISTS"    : { "code" : 1801, "message" : "key already exists" }, 
    "ERROR_KEYVALUE_KEY_NOT_FOUND" : { "code" : 1802, "message" : "key not found" }, 
    "ERROR_KEYVALUE_KEY_NOT_UNIQUE" : { "code" : 1803, "message" : "key is not unique" }, 
    "ERROR_KEYVALUE_KEY_NOT_CHANGED" : { "code" : 1804, "message" : "key value not changed" }, 
    "ERROR_KEYVALUE_KEY_NOT_REMOVED" : { "code" : 1805, "message" : "key value not removed" }, 
    "ERROR_KEYVALUE_NO_VALUE"      : { "code" : 1806, "message" : "missing value" }, 
    "ERROR_TASK_INVALID_ID"        : { "code" : 1850, "message" : "invalid task id" }, 
    "ERROR_TASK_DUPLICATE_ID"      : { "code" : 1851, "message" : "duplicate task id" }, 
    "ERROR_TASK_NOT_FOUND"         : { "code" : 1852, "message" : "task not found" }, 
    "ERROR_GRAPH_INVALID_GRAPH"    : { "code" : 1901, "message" : "invalid graph" }, 
    "ERROR_GRAPH_COULD_NOT_CREATE_GRAPH" : { "code" : 1902, "message" : "could not create graph" }, 
    "ERROR_GRAPH_INVALID_VERTEX"   : { "code" : 1903, "message" : "invalid vertex" }, 
    "ERROR_GRAPH_COULD_NOT_CREATE_VERTEX" : { "code" : 1904, "message" : "could not create vertex" }, 
    "ERROR_GRAPH_COULD_NOT_CHANGE_VERTEX" : { "code" : 1905, "message" : "could not change vertex" }, 
    "ERROR_GRAPH_INVALID_EDGE"     : { "code" : 1906, "message" : "invalid edge" }, 
    "ERROR_GRAPH_COULD_NOT_CREATE_EDGE" : { "code" : 1907, "message" : "could not create edge" }, 
    "ERROR_GRAPH_COULD_NOT_CHANGE_EDGE" : { "code" : 1908, "message" : "could not change edge" }, 
    "ERROR_GRAPH_TOO_MANY_ITERATIONS" : { "code" : 1909, "message" : "too many iterations" }, 
    "ERROR_GRAPH_INVALID_FILTER_RESULT" : { "code" : 1910, "message" : "invalid filter result" }, 
    "ERROR_GRAPH_COLLECTION_MULTI_USE" : { "code" : 1920, "message" : "multi use of edge collection in edge def" }, 
    "ERROR_GRAPH_COLLECTION_USE_IN_MULTI_GRAPHS" : { "code" : 1921, "message" : "edge collection already used in edge def" }, 
    "ERROR_GRAPH_CREATE_MISSING_NAME" : { "code" : 1922, "message" : "missing graph name" }, 
    "ERROR_GRAPH_CREATE_MALFORMED_EDGE_DEFINITION" : { "code" : 1923, "message" : "malformed edge def" }, 
    "ERROR_GRAPH_NOT_FOUND"        : { "code" : 1924, "message" : "graph not found" }, 
    "ERROR_GRAPH_DUPLICATE"        : { "code" : 1925, "message" : "graph already exists" }, 
    "ERROR_GRAPH_VERTEX_COL_DOES_NOT_EXIST" : { "code" : 1926, "message" : "collection does not exist" }, 
    "ERROR_GRAPH_WRONG_COLLECTION_TYPE_VERTEX" : { "code" : 1927, "message" : "not a vertex collection" }, 
    "ERROR_GRAPH_NOT_IN_ORPHAN_COLLECTION" : { "code" : 1928, "message" : "not in orphan collection" }, 
    "ERROR_GRAPH_COLLECTION_USED_IN_EDGE_DEF" : { "code" : 1929, "message" : "collection used in edge def" }, 
    "ERROR_GRAPH_EDGE_COLLECTION_NOT_USED" : { "code" : 1930, "message" : "edge collection not used in graph" }, 
    "ERROR_SESSION_UNKNOWN"        : { "code" : 1950, "message" : "unknown session" }, 
    "ERROR_SESSION_EXPIRED"        : { "code" : 1951, "message" : "session expired" }, 
    "SIMPLE_CLIENT_UNKNOWN_ERROR"  : { "code" : 2000, "message" : "unknown client error" }, 
    "SIMPLE_CLIENT_COULD_NOT_CONNECT" : { "code" : 2001, "message" : "could not connect to server" }, 
    "SIMPLE_CLIENT_COULD_NOT_WRITE" : { "code" : 2002, "message" : "could not write to server" }, 
    "SIMPLE_CLIENT_COULD_NOT_READ" : { "code" : 2003, "message" : "could not read from server" }, 
    "ERROR_ARANGO_INDEX_BITARRAY_UPDATE_ATTRIBUTE_MISSING" : { "code" : 3402, "message" : "bitarray index update warning - attribute missing in revised document" }, 
    "ERROR_ARANGO_INDEX_BITARRAY_REMOVE_ITEM_MISSING" : { "code" : 3411, "message" : "bitarray index remove failure - item missing in index" }, 
    "ERROR_ARANGO_INDEX_BITARRAY_INSERT_ITEM_UNSUPPORTED_VALUE" : { "code" : 3413, "message" : "bitarray index insert failure - document attribute value unsupported in index" }, 
    "ERROR_ARANGO_INDEX_BITARRAY_CREATION_FAILURE_DUPLICATE_ATTRIBUTES" : { "code" : 3415, "message" : "bitarray index creation failure - one or more index attributes are duplicated." }, 
    "ERROR_ARANGO_INDEX_BITARRAY_CREATION_FAILURE_DUPLICATE_VALUES" : { "code" : 3417, "message" : "bitarray index creation failure - one or more index attribute values are duplicated." }, 
    "RESULT_KEY_EXISTS"            : { "code" : 10000, "message" : "element not inserted into structure, because key already exists" }, 
    "RESULT_ELEMENT_EXISTS"        : { "code" : 10001, "message" : "element not inserted into structure, because it already exists" }, 
    "RESULT_KEY_NOT_FOUND"         : { "code" : 10002, "message" : "key not found in structure" }, 
    "RESULT_ELEMENT_NOT_FOUND"     : { "code" : 10003, "message" : "element not found in structure" }
  };
}());
<|MERGE_RESOLUTION|>--- conflicted
+++ resolved
@@ -171,12 +171,7 @@
     "ERROR_QUERY_FULLTEXT_INDEX_MISSING" : { "code" : 1571, "message" : "no suitable fulltext index found for fulltext query on '%s'" }, 
     "ERROR_QUERY_INVALID_DATE_VALUE" : { "code" : 1572, "message" : "invalid date value" }, 
     "ERROR_QUERY_MULTI_MODIFY"     : { "code" : 1573, "message" : "multi-modify query" }, 
-<<<<<<< HEAD
-    "ERROR_QUERY_MODIFY_IN_SUBQUERY" : { "code" : 1574, "message" : "modify operation in subquery" }, 
-    "ERROR_QUERY_COMPILE_TIME_OPTIONS" : { "code" : 1575, "message" : "options must be readable at query compile time" }, 
-=======
     "ERROR_QUERY_MODIFY_IN_SUBQUERY" : { "code" : 1574, "message" : "modify in subquery" }, 
->>>>>>> 7f1c67b9
     "ERROR_QUERY_FUNCTION_INVALID_NAME" : { "code" : 1580, "message" : "invalid user function name" }, 
     "ERROR_QUERY_FUNCTION_INVALID_CODE" : { "code" : 1581, "message" : "invalid user function code" }, 
     "ERROR_QUERY_FUNCTION_NOT_FOUND" : { "code" : 1582, "message" : "user function '%s()' not found" }, 
