--- conflicted
+++ resolved
@@ -120,7 +120,7 @@
   color: white;
   display: block; }
   a.tab.userImg {
-    padding-bottom: 4px; }
+    padding-bottom: 5px; }
 
 #arangoCollectionSelect {
   display: none;
@@ -416,15 +416,9 @@
   height: 50px;
   background-color: #333232;
   color: white;
-<<<<<<< HEAD
   cursor: pointer;
   margin-top: 2px;
   margin-bottom: 2px; }
-=======
-  display: block; }
-  a.tab.userImg {
-    padding-bottom: 5px; }
->>>>>>> 34fc4092
 
 div.gv_action_button.active {
   background-color: #8aa051; }
