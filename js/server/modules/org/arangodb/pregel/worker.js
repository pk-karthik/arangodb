/*jslint indent: 2, nomen: true, maxlen: 120, sloppy: true, vars: true, white: true, plusplus: true */
/*global require, exports, Graph, arguments, ArangoClusterComm, ArangoServerState, ArangoClusterInfo */

////////////////////////////////////////////////////////////////////////////////
/// @brief pregel worker functionality
///
/// @file
///
/// DISCLAIMER
///
/// Copyright 2010-2014 triagens GmbH, Cologne, Germany
///
/// Licensed under the Apache License, Version 2.0 (the "License");
/// you may not use this file except in compliance with the License.
/// You may obtain a copy of the License at
///
///     http://www.apache.org/licenses/LICENSE-2.0
///
/// Unless required by applicable law or agreed to in writing, software
/// distributed under the License is distributed on an "AS IS" BASIS,
/// WITHOUT WARRANTIES OR CONDITIONS OF ANY KIND, either express or implied.
/// See the License for the specific language governing permissions and
/// limitations under the License.
///
/// Copyright holder is triAGENS GmbH, Cologne, Germany
///
/// @author Florian Bartels, Michael Hackstein, Guido Schwab
/// @author Copyright 2011-2014, triAGENS GmbH, Cologne, Germany
////////////////////////////////////////////////////////////////////////////////

var internal = require("internal");
var _ = require("underscore");
var db = internal.db;
var arangodb = require("org/arangodb");
var pregel = require("org/arangodb/pregel");
var ERRORS = arangodb.errors;
var ArangoError = arangodb.ArangoError;
var tasks = require("org/arangodb/tasks");

var step = "step";
var stepContent = "stepContent";
var waitForAnswer = "waitForAnswer";
var active = "active";
var state = "state";
var error = "error";
var stateFinished = "finished";
var stateRunning = "running";
var stateError = "error";
var COUNTER = "counter";
var ERR = "error";
var CONDUCTOR = "conductor";
var ALGORITHM = "algorithm";
var MAP = "map";
var id;
<<<<<<< HEAD
var WORKERS = 6;
=======
var WORKERS = 8;
>>>>>>> a8cbd26d
var QUEUESIZE = 10000;

var queryInsertDefaultEdge = "FOR v IN @@original "
  + "LET from = PARSE_IDENTIFIER(v._from) "
  + "LET to = PARSE_IDENTIFIER(v._to) ";

var queryInsertDefaultEdgeInsertPart = "INSERT {'_key' : v._key, 'deleted' : false, 'result' : {}, "
  + "'_from' : CONCAT(TRANSLATE(from.collection, @collectionMapping), "
  + "'/', from.key), "
  + "'_to' : CONCAT(TRANSLATE(to.collection, @collectionMapping), "
  + "'/', to.key)";

var queryInsertDefaultEdgeIntoPart = "} INTO  @@result";

var queryInsertDefaultVertex = "FOR v IN @@original INSERT {"
  + "'_key' : v._key, 'active' : true, 'deleted' : false, 'result' : {} ";

var queryInsertDefaultVertexIntoPart = "} INTO  @@result";


var queryActivateVertices = "FOR v IN @@work "
  + "FILTER v.toShard == @shard && v.step == @step "
  + "UPDATE PARSE_IDENTIFIER(v._to).key WITH "
  + "{'active' : true} IN @@result";

var queryUpdateCounter = "LET oldCount = DOCUMENT(@@global, 'counter').count "
  + "UPDATE 'counter' WITH {count: oldCount - 1} IN @@global";

var queryMessageByShard = "FOR v IN @@message "
  + "FILTER v.toShard == @shardId "
  + "RETURN v";

var getQueueName = function (executionNumber) {
  return "P_QUEUE_" + executionNumber;
};

var algorithmToString = function (algorithm) {
  return "var executionNumber = params.executionNumber; "
    + "var step = params.step;"
    + "var vertexInfo = params.vertexInfo;"
    + "var pregel = require('org/arangodb/pregel');"
    + "var worker = pregel.Worker;"
    + "var vertex = new pregel.Vertex(executionNumber, vertexInfo);"
    + "var messages = new pregel.MessageQueue(executionNumber, vertexInfo, step);"
    + "var global = params.global;"
    + "global.step = step;"
    + "try {"
    + "  (" + algorithm + ")(vertex,messages,global);"
    + "  worker.vertexDone(executionNumber, vertex, global);"
    + "} catch (err) {"
    + "  worker.vertexDone(executionNumber, vertex, global, err);"
    + "}";
};

var createTaskQueue = function (executionNumber, algorithm) {
  tasks.createNamedQueue({
    name: getQueueName(executionNumber),
    threads: WORKERS,
    size: QUEUESIZE,
    worker: algorithmToString(algorithm)
  });
};

var addTask = function (executionNumber, stepNumber, vertex, globals) {
  tasks.addJob(
    getQueueName(executionNumber), 
    {
      executionNumber: executionNumber,
      step: stepNumber,
      vertexInfo : vertex,
      global: globals || {}
    }
  );
};

var saveMapping = function(executionNumber, map) {
  pregel.getGlobalCollection(executionNumber).save({_key: MAP, map: map});
};

var loadMapping = function(executionNumber) {
  return pregel.getMap(executionNumber);
};

var getConductor = function(executionNumber) {
  return pregel.getGlobalCollection(executionNumber).document(CONDUCTOR).name;
};

var getError = function(executionNumber) {
  return pregel.getGlobalCollection(executionNumber).document(ERR).error;
};

var setup = function(executionNumber, options) {
  var sw = require("internal").time();
  // create global collection
  pregel.createWorkerCollections(executionNumber);
  var global = pregel.getGlobalCollection(executionNumber);
  global.save({_key: COUNTER, count: -1});
  global.save({_key: ERR, error: undefined});
  global.save({_key: CONDUCTOR, name: options.conductor});
  global.save({_key: ALGORITHM, algorithm : options.algorithm});
  createTaskQueue(executionNumber, options.algorithm);
  saveMapping(executionNumber, options.map);
  var collectionMapping = {};

  var shardKeysAmount = 0;
  _.each(options.map, function(mapping, collection) {
    collectionMapping[collection] = mapping.resultCollection;
    if (shardKeysAmount < mapping.shardKeys.length) {
      shardKeysAmount = mapping.shardKeys.length;
    }
  });

  _.each(options.map, function(mapping) {
    var shards = Object.keys(mapping.originalShards);
    var resultShards = Object.keys(mapping.resultShards);
    var i;
    var bindVars;
    var iterator;
    for (i = 0; i < shards.length; i++) {
      if (mapping.originalShards[shards[i]] === pregel.getServerName()) {
        bindVars = {
          '@original' : shards[i],
          '@result' : resultShards[i]
        };
        if (mapping.type === 3) {
          bindVars.collectionMapping = collectionMapping;
          for (iterator = 0; iterator < shardKeysAmount; iterator++) {
            queryInsertDefaultEdgeInsertPart += ", 'shard_" + iterator + "' : v.shard_" + iterator;
            queryInsertDefaultEdgeInsertPart += ", 'to_shard_" + iterator + "' : v.to_shard_" + iterator;
          }
          db._query(
            queryInsertDefaultEdge + queryInsertDefaultEdgeInsertPart + queryInsertDefaultEdgeIntoPart, bindVars
          ).execute();
        } else {
          var shardKeyMap = "", count = 0;
          mapping.shardKeys.forEach(function (sk) {
            shardKeyMap += ", shard_" + count + " : v." + sk;
            count++;
          });
          db._query(
            queryInsertDefaultVertex + shardKeyMap + queryInsertDefaultVertexIntoPart, bindVars
          ).execute();
        }
      }
    }
  });
};


var activateVertices = function(executionNumber, step) {
  var map = loadMapping(executionNumber);
  Object.keys(map).forEach(function (collection) {
    var resultShards = Object.keys(map[collection].resultShards);
    var originalShards = Object.keys(map[collection].originalShards);
    var i;
    var bindVars;
    for (i = 0; i < resultShards.length; i++) {
      if (map[collection].resultShards[resultShards[i]] === id) {
        if (map[collection].type === 2) {
          bindVars = {
            '@work' : pregel.genWorkCollectionName(executionNumber),
            '@result' : resultShards[i],
            'shard': originalShards[i],
            'step' : step
          };
          db._query(queryActivateVertices, bindVars).execute();
        }
      }
    }
  });
};

///////////////////////////////////////////////////////////
/// @brief Creates a cursor containing all active vertices
///////////////////////////////////////////////////////////
var getActiveVerticesQuery = function (executionNumber) {
  var map = loadMapping(executionNumber);
  var count = 0;
  var bindVars = {};
  var server = pregel.getServerName();
  var query = "FOR u in UNION([], []";
  Object.keys(map).forEach(function (collection) {
    var resultShards = Object.keys(map[collection].resultShards);
    var i;
    for (i = 0; i < resultShards.length; i++) {
      if (map[collection].resultShards[resultShards[i]] === server) {
        if (map[collection].type === 2) {
          query += ",(FOR i in @@collection" + count
            + " FILTER i.active == true && i.deleted == false"
            + " RETURN {_id: i._id, shard: @collection" + count + "})";
          bindVars["@collection" + count] = resultShards[i];
          bindVars["collection" + count] = resultShards[i];
        }
        count++;
      }
    }
  });
  query += ") RETURN u";
  return db._query(query, bindVars);
};

var sendMessages = function (executionNumber) {
  var msgCol = pregel.getMsgCollection(executionNumber);
  var workCol = pregel.getWorkCollection(executionNumber);
  if (ArangoServerState.role() === "PRIMARY") {
    var map = loadMapping(executionNumber);
    var waitCounter = 0;
    var shardList = _.flatten(
      _.map(
      _.filter(map, function (c) {
        return c.type === 2;
      }), function (c) {
        return Object.keys(c.originalShards);
      })
    );
    var batchSize = 100;
    var bindVars = {
      "@message": msgCol.name()
    };
    var coordOptions = {
      coordTransactionID: ArangoClusterInfo.uniqid()
    };
    _.each(shardList, function (shard) {
      bindVars.shardId = shard;
      var q = db._query(queryMessageByShard, bindVars);
      var toSend;
      while (q.hasNext()) {
        toSend = JSON.stringify(q.next(batchSize));
        waitCounter++;
        ArangoClusterComm.asyncRequest("POST","shard:" + shard, db._name(),
          "/_api/import?type=array&collection=" + workCol.name(), toSend, {}, coordOptions);
      }
    });
    var debug;
    for (waitCounter; waitCounter > 0; waitCounter--) {
      debug = ArangoClusterComm.wait(coordOptions);
    }
  } else {
    var cursor = msgCol.all();
    var next;
    while(cursor.hasNext()) {
      next = cursor.next();
      workCol.save(next._from, next._to, next);
    }
  }
  msgCol.truncate();
};

var finishedStep = function (executionNumber, global) {
  var messages = pregel.getMsgCollection(executionNumber).count();
  var active = getActiveVerticesQuery(executionNumber).count();
  var error = getError(executionNumber);
  if (!error) {
    sendMessages(executionNumber);
  }
  if (ArangoServerState.role() === "PRIMARY") {
    var conductor = getConductor(executionNumber);
    var body = JSON.stringify({
      server: pregel.getServerName(),
      step: global.step,
      executionNumber: executionNumber,
      messages: messages,
      active: active,
      error: error
    });
    var coordOptions = {
      coordTransactionID: ArangoClusterInfo.uniqid()
    };
    ArangoClusterComm.asyncRequest("POST","server:" + conductor, db._name(),
      "/_api/pregel/finishedStep", body, {}, coordOptions);
    var debug = ArangoClusterComm.wait(coordOptions);

  } else {
    pregel.Conductor.finishedStep(executionNumber, pregel.getServerName(), {
      step: global.step,
      messages: messages,
      active: active,
      error: error
    });
  }
};

var vertexDone = function (executionNumber, vertex, global, err) {
  vertex._save();
  if (err && err instanceof ArangoError === false) {
    var error = new ArangoError();
    error.errorNum = ERRORS.ERROR_PREGEL_ALGORITHM_SYNTAX_ERROR.code;
    error.errorMessage = ERRORS.ERROR_PREGEL_ALGORITHM_SYNTAX_ERROR.message + ": " + err;
    err = error;
  }
  var globalCol = pregel.getGlobalCollection(executionNumber);
  if (err && !getError(executionNumber)) {
    globalCol.update(ERR, {error: err});
  }
  var performFinish = db._executeTransaction({
    collections : {write : [globalCol.name()]},
    action : function (params) {
      var db = internal.db;
      globalCol = params.globalCol;
      worker = params.worker;
      db._query(params.queryUpdateCounter, {"@global": globalCol.name()});
      var counter = globalCol.document(params.counter).count;
      if (counter === 0) {
        return true;
      }
      return false
    },
    params : {
      globalCol : globalCol,
      worker : this,
      queryUpdateCounter : queryUpdateCounter,
      counter : COUNTER

    }
  });
  if (performFinish === true) {
    finishedStep(executionNumber, global);
  }


};

var executeStep = function(executionNumber, step, options, globals) {
  id = ArangoServerState.id() || "localhost";
  if (step === 0) {
    setup(executionNumber, options);
  }
  activateVertices(executionNumber, step);
  var q = getActiveVerticesQuery(executionNumber);
  // read full count from result and write to work
  var col = pregel.getGlobalCollection(executionNumber);
  col.update(COUNTER, {count: q.count()});
  if (q.count() === 0) {
    finishedStep(executionNumber, {step : step});
  } else {
    var col = pregel.getGlobalCollection(executionNumber);
    var algorithm = col.document(ALGORITHM).algorithm;
    var n;
    while (q.hasNext()) {
      n = q.next();
      addTask(executionNumber, step, n, globals, algorithm);
    }
  }
};

var cleanUp = function(executionNumber) {
  // queues.delete("P_" + executionNumber); To be done for new queue
  db._drop(pregel.genWorkCollectionName(executionNumber));
  db._drop(pregel.genMsgCollectionName(executionNumber));
  db._drop(pregel.genGlobalCollectionName(executionNumber));
};


// -----------------------------------------------------------------------------
// --SECTION--                                                    MODULE EXPORTS
// -----------------------------------------------------------------------------

// Public functions
exports.executeStep = executeStep;
exports.cleanUp = cleanUp;
exports.finishedStep = finishedStep;
exports.vertexDone = vertexDone;<|MERGE_RESOLUTION|>--- conflicted
+++ resolved
@@ -52,11 +52,7 @@
 var ALGORITHM = "algorithm";
 var MAP = "map";
 var id;
-<<<<<<< HEAD
-var WORKERS = 6;
-=======
 var WORKERS = 8;
->>>>>>> a8cbd26d
 var QUEUESIZE = 10000;
 
 var queryInsertDefaultEdge = "FOR v IN @@original "
